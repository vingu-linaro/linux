--- conflicted
+++ resolved
@@ -253,38 +253,6 @@
 	}
 	BUG();
 }
-<<<<<<< HEAD
-EXPORT_SYMBOL(cpumask_local_spread);
-
-static DEFINE_PER_CPU(int, distribute_cpu_mask_prev);
-
-/**
- * Returns an arbitrary cpu within srcp1 & srcp2.
- *
- * Iterated calls using the same srcp1 and srcp2 will be distributed within
- * their intersection.
- *
- * Returns >= nr_cpu_ids if the intersection is empty.
- */
-int cpumask_any_and_distribute(const struct cpumask *src1p,
-			       const struct cpumask *src2p)
-{
-	int next, prev;
-
-	/* NOTE: our first selection will skip 0. */
-	prev = __this_cpu_read(distribute_cpu_mask_prev);
-
-	next = cpumask_next_and(prev, src1p, src2p);
-	if (next >= nr_cpu_ids)
-		next = cpumask_first_and(src1p, src2p);
-
-	if (next < nr_cpu_ids)
-		__this_cpu_write(distribute_cpu_mask_prev, next);
-
-	return next;
-}
-EXPORT_SYMBOL(cpumask_any_and_distribute);
-=======
 
 /**
  * cpumask_local_spread - select the i'th cpu with local numa cpu's first
@@ -342,4 +310,32 @@
 	BUG();
 }
 EXPORT_SYMBOL(cpumask_local_spread);
->>>>>>> ed2d96bf
+
+static DEFINE_PER_CPU(int, distribute_cpu_mask_prev);
+
+/**
+ * Returns an arbitrary cpu within srcp1 & srcp2.
+ *
+ * Iterated calls using the same srcp1 and srcp2 will be distributed within
+ * their intersection.
+ *
+ * Returns >= nr_cpu_ids if the intersection is empty.
+ */
+int cpumask_any_and_distribute(const struct cpumask *src1p,
+			       const struct cpumask *src2p)
+{
+	int next, prev;
+
+	/* NOTE: our first selection will skip 0. */
+	prev = __this_cpu_read(distribute_cpu_mask_prev);
+
+	next = cpumask_next_and(prev, src1p, src2p);
+	if (next >= nr_cpu_ids)
+		next = cpumask_first_and(src1p, src2p);
+
+	if (next < nr_cpu_ids)
+		__this_cpu_write(distribute_cpu_mask_prev, next);
+
+	return next;
+}
+EXPORT_SYMBOL(cpumask_any_and_distribute);