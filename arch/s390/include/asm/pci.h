--- conflicted
+++ resolved
@@ -45,12 +45,8 @@
 	u64 rpcit_ops;
 	u64 dma_rbytes;
 	u64 dma_wbytes;
-<<<<<<< HEAD
-} __packed __aligned(64);
-=======
 	u64 pad[2];
 } __packed __aligned(128);
->>>>>>> 1a1a512b
 
 enum zpci_state {
 	ZPCI_FN_STATE_RESERVED,
