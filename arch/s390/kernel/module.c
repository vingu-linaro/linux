--- conflicted
+++ resolved
@@ -19,11 +19,8 @@
 #include <linux/moduleloader.h>
 #include <linux/bug.h>
 #include <asm/alternative.h>
-<<<<<<< HEAD
-=======
 #include <asm/nospec-branch.h>
 #include <asm/facility.h>
->>>>>>> 661e50bc
 
 #if 0
 #define DEBUGP printk
@@ -439,18 +436,6 @@
 		    struct module *me)
 {
 	const Elf_Shdr *s;
-<<<<<<< HEAD
-	char *secstrings;
-
-	secstrings = (void *)hdr + sechdrs[hdr->e_shstrndx].sh_offset;
-	for (s = sechdrs; s < sechdrs + hdr->e_shnum; s++) {
-		if (!strcmp(".altinstructions", secstrings + s->sh_name)) {
-			/* patch .altinstructions */
-			void *aseg = (void *)s->sh_addr;
-
-			apply_alternatives(aseg, aseg + s->sh_size);
-		}
-=======
 	char *secstrings, *secname;
 	void *aseg;
 
@@ -487,7 +472,6 @@
 		if (IS_ENABLED(CONFIG_EXPOLINE) &&
 		    (!strcmp(".nospec_return_table", secname)))
 			nospec_return_revert(aseg, aseg + s->sh_size);
->>>>>>> 661e50bc
 	}
 
 	jump_label_apply_nops(me);
