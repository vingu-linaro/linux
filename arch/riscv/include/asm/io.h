/* SPDX-License-Identifier: GPL-2.0-only */
/*
 * {read,write}{b,w,l,q} based on arch/arm64/include/asm/io.h
 *   which was based on arch/arm/include/io.h
 *
 * Copyright (C) 1996-2000 Russell King
 * Copyright (C) 2012 ARM Ltd.
 * Copyright (C) 2014 Regents of the University of California
 */

#ifndef _ASM_RISCV_IO_H
#define _ASM_RISCV_IO_H

#include <linux/types.h>
#include <asm/mmiowb.h>
#include <asm/pgtable.h>
<<<<<<< HEAD

extern void __iomem *ioremap(phys_addr_t offset, unsigned long size);

/*
 * The RISC-V ISA doesn't yet specify how to query or modify PMAs, so we can't
 * change the properties of memory regions.  This should be fixed by the
 * upcoming platform spec.
 */
#define ioremap_nocache(addr, size) ioremap((addr), (size))
#define ioremap_wc(addr, size) ioremap((addr), (size))
#define ioremap_wt(addr, size) ioremap((addr), (size))

extern void iounmap(volatile void __iomem *addr);

/* Generic IO read/write.  These perform native-endian accesses. */
#define __raw_writeb __raw_writeb
static inline void __raw_writeb(u8 val, volatile void __iomem *addr)
{
	asm volatile("sb %0, 0(%1)" : : "r" (val), "r" (addr));
}

#define __raw_writew __raw_writew
static inline void __raw_writew(u16 val, volatile void __iomem *addr)
{
	asm volatile("sh %0, 0(%1)" : : "r" (val), "r" (addr));
}

#define __raw_writel __raw_writel
static inline void __raw_writel(u32 val, volatile void __iomem *addr)
{
	asm volatile("sw %0, 0(%1)" : : "r" (val), "r" (addr));
}

#ifdef CONFIG_64BIT
#define __raw_writeq __raw_writeq
static inline void __raw_writeq(u64 val, volatile void __iomem *addr)
{
	asm volatile("sd %0, 0(%1)" : : "r" (val), "r" (addr));
}
#endif

#define __raw_readb __raw_readb
static inline u8 __raw_readb(const volatile void __iomem *addr)
{
	u8 val;

	asm volatile("lb %0, 0(%1)" : "=r" (val) : "r" (addr));
	return val;
}

#define __raw_readw __raw_readw
static inline u16 __raw_readw(const volatile void __iomem *addr)
{
	u16 val;

	asm volatile("lh %0, 0(%1)" : "=r" (val) : "r" (addr));
	return val;
}

#define __raw_readl __raw_readl
static inline u32 __raw_readl(const volatile void __iomem *addr)
{
	u32 val;

	asm volatile("lw %0, 0(%1)" : "=r" (val) : "r" (addr));
	return val;
}

#ifdef CONFIG_64BIT
#define __raw_readq __raw_readq
static inline u64 __raw_readq(const volatile void __iomem *addr)
{
	u64 val;

	asm volatile("ld %0, 0(%1)" : "=r" (val) : "r" (addr));
	return val;
}
#endif
=======
>>>>>>> 348b80b2

/*
 * MMIO access functions are separated out to break dependency cycles
 * when using {read,write}* fns in low-level headers
 */
#include <asm/mmio.h>

/*
 *  I/O port access constants.
 */
#ifdef CONFIG_MMU
#define IO_SPACE_LIMIT		(PCI_IO_SIZE - 1)
#define PCI_IOBASE		((void __iomem *)PCI_IO_START)
#endif /* CONFIG_MMU */

/*
 *  I/O port access constants.
 */
#define IO_SPACE_LIMIT		(PCI_IO_SIZE - 1)
#define PCI_IOBASE		((void __iomem *)PCI_IO_START)

/*
 * Emulation routines for the port-mapped IO space used by some PCI drivers.
 * These are defined as being "fully synchronous", but also "not guaranteed to
 * be fully ordered with respect to other memory and I/O operations".  We're
 * going to be on the safe side here and just make them:
 *  - Fully ordered WRT each other, by bracketing them with two fences.  The
 *    outer set contains both I/O so inX is ordered with outX, while the inner just
 *    needs the type of the access (I for inX and O for outX).
 *  - Ordered in the same manner as readX/writeX WRT memory by subsuming their
 *    fences.
 *  - Ordered WRT timer reads, so udelay and friends don't get elided by the
 *    implementation.
 * Note that there is no way to actually enforce that outX is a non-posted
 * operation on RISC-V, but hopefully the timer ordering constraint is
 * sufficient to ensure this works sanely on controllers that support I/O
 * writes.
 */
#define __io_pbr()	__asm__ __volatile__ ("fence io,i"  : : : "memory");
#define __io_par(v)	__asm__ __volatile__ ("fence i,ior" : : : "memory");
#define __io_pbw()	__asm__ __volatile__ ("fence iow,o" : : : "memory");
#define __io_paw()	__asm__ __volatile__ ("fence o,io"  : : : "memory");

#define inb(c)		({ u8  __v; __io_pbr(); __v = readb_cpu((void*)(PCI_IOBASE + (c))); __io_par(__v); __v; })
#define inw(c)		({ u16 __v; __io_pbr(); __v = readw_cpu((void*)(PCI_IOBASE + (c))); __io_par(__v); __v; })
#define inl(c)		({ u32 __v; __io_pbr(); __v = readl_cpu((void*)(PCI_IOBASE + (c))); __io_par(__v); __v; })

#define outb(v,c)	({ __io_pbw(); writeb_cpu((v),(void*)(PCI_IOBASE + (c))); __io_paw(); })
#define outw(v,c)	({ __io_pbw(); writew_cpu((v),(void*)(PCI_IOBASE + (c))); __io_paw(); })
#define outl(v,c)	({ __io_pbw(); writel_cpu((v),(void*)(PCI_IOBASE + (c))); __io_paw(); })

#ifdef CONFIG_64BIT
#define inq(c)		({ u64 __v; __io_pbr(); __v = readq_cpu((void*)(c)); __io_par(__v); __v; })
#define outq(v,c)	({ __io_pbw(); writeq_cpu((v),(void*)(c)); __io_paw(); })
#endif

/*
 * Accesses from a single hart to a single I/O address must be ordered.  This
 * allows us to use the raw read macros, but we still need to fence before and
 * after the block to ensure ordering WRT other macros.  These are defined to
 * perform host-endian accesses so we use __raw instead of __cpu.
 */
#define __io_reads_ins(port, ctype, len, bfence, afence)			\
	static inline void __ ## port ## len(const volatile void __iomem *addr,	\
					     void *buffer,			\
					     unsigned int count)		\
	{									\
		bfence;								\
		if (count) {							\
			ctype *buf = buffer;					\
										\
			do {							\
				ctype x = __raw_read ## len(addr);		\
				*buf++ = x;					\
			} while (--count);					\
		}								\
		afence;								\
	}

#define __io_writes_outs(port, ctype, len, bfence, afence)			\
	static inline void __ ## port ## len(volatile void __iomem *addr,	\
					     const void *buffer,		\
					     unsigned int count)		\
	{									\
		bfence;								\
		if (count) {							\
			const ctype *buf = buffer;				\
										\
			do {							\
				__raw_write ## len(*buf++, addr);		\
			} while (--count);					\
		}								\
		afence;								\
	}

__io_reads_ins(reads,  u8, b, __io_br(), __io_ar(addr))
__io_reads_ins(reads, u16, w, __io_br(), __io_ar(addr))
__io_reads_ins(reads, u32, l, __io_br(), __io_ar(addr))
#define readsb(addr, buffer, count) __readsb(addr, buffer, count)
#define readsw(addr, buffer, count) __readsw(addr, buffer, count)
#define readsl(addr, buffer, count) __readsl(addr, buffer, count)

__io_reads_ins(ins,  u8, b, __io_pbr(), __io_par(addr))
__io_reads_ins(ins, u16, w, __io_pbr(), __io_par(addr))
__io_reads_ins(ins, u32, l, __io_pbr(), __io_par(addr))
#define insb(addr, buffer, count) __insb((void __iomem *)(long)addr, buffer, count)
#define insw(addr, buffer, count) __insw((void __iomem *)(long)addr, buffer, count)
#define insl(addr, buffer, count) __insl((void __iomem *)(long)addr, buffer, count)

__io_writes_outs(writes,  u8, b, __io_bw(), __io_aw())
__io_writes_outs(writes, u16, w, __io_bw(), __io_aw())
__io_writes_outs(writes, u32, l, __io_bw(), __io_aw())
#define writesb(addr, buffer, count) __writesb(addr, buffer, count)
#define writesw(addr, buffer, count) __writesw(addr, buffer, count)
#define writesl(addr, buffer, count) __writesl(addr, buffer, count)

__io_writes_outs(outs,  u8, b, __io_pbw(), __io_paw())
__io_writes_outs(outs, u16, w, __io_pbw(), __io_paw())
__io_writes_outs(outs, u32, l, __io_pbw(), __io_paw())
#define outsb(addr, buffer, count) __outsb((void __iomem *)(long)addr, buffer, count)
#define outsw(addr, buffer, count) __outsw((void __iomem *)(long)addr, buffer, count)
#define outsl(addr, buffer, count) __outsl((void __iomem *)(long)addr, buffer, count)

#ifdef CONFIG_64BIT
__io_reads_ins(reads, u64, q, __io_br(), __io_ar(addr))
#define readsq(addr, buffer, count) __readsq(addr, buffer, count)

__io_reads_ins(ins, u64, q, __io_pbr(), __io_par(addr))
#define insq(addr, buffer, count) __insq((void __iomem *)addr, buffer, count)

__io_writes_outs(writes, u64, q, __io_bw(), __io_aw())
#define writesq(addr, buffer, count) __writesq(addr, buffer, count)

__io_writes_outs(outs, u64, q, __io_pbr(), __io_paw())
#define outsq(addr, buffer, count) __outsq((void __iomem *)addr, buffer, count)
#endif

#include <asm-generic/io.h>

#endif /* _ASM_RISCV_IO_H */<|MERGE_RESOLUTION|>--- conflicted
+++ resolved
@@ -14,87 +14,6 @@
 #include <linux/types.h>
 #include <asm/mmiowb.h>
 #include <asm/pgtable.h>
-<<<<<<< HEAD
-
-extern void __iomem *ioremap(phys_addr_t offset, unsigned long size);
-
-/*
- * The RISC-V ISA doesn't yet specify how to query or modify PMAs, so we can't
- * change the properties of memory regions.  This should be fixed by the
- * upcoming platform spec.
- */
-#define ioremap_nocache(addr, size) ioremap((addr), (size))
-#define ioremap_wc(addr, size) ioremap((addr), (size))
-#define ioremap_wt(addr, size) ioremap((addr), (size))
-
-extern void iounmap(volatile void __iomem *addr);
-
-/* Generic IO read/write.  These perform native-endian accesses. */
-#define __raw_writeb __raw_writeb
-static inline void __raw_writeb(u8 val, volatile void __iomem *addr)
-{
-	asm volatile("sb %0, 0(%1)" : : "r" (val), "r" (addr));
-}
-
-#define __raw_writew __raw_writew
-static inline void __raw_writew(u16 val, volatile void __iomem *addr)
-{
-	asm volatile("sh %0, 0(%1)" : : "r" (val), "r" (addr));
-}
-
-#define __raw_writel __raw_writel
-static inline void __raw_writel(u32 val, volatile void __iomem *addr)
-{
-	asm volatile("sw %0, 0(%1)" : : "r" (val), "r" (addr));
-}
-
-#ifdef CONFIG_64BIT
-#define __raw_writeq __raw_writeq
-static inline void __raw_writeq(u64 val, volatile void __iomem *addr)
-{
-	asm volatile("sd %0, 0(%1)" : : "r" (val), "r" (addr));
-}
-#endif
-
-#define __raw_readb __raw_readb
-static inline u8 __raw_readb(const volatile void __iomem *addr)
-{
-	u8 val;
-
-	asm volatile("lb %0, 0(%1)" : "=r" (val) : "r" (addr));
-	return val;
-}
-
-#define __raw_readw __raw_readw
-static inline u16 __raw_readw(const volatile void __iomem *addr)
-{
-	u16 val;
-
-	asm volatile("lh %0, 0(%1)" : "=r" (val) : "r" (addr));
-	return val;
-}
-
-#define __raw_readl __raw_readl
-static inline u32 __raw_readl(const volatile void __iomem *addr)
-{
-	u32 val;
-
-	asm volatile("lw %0, 0(%1)" : "=r" (val) : "r" (addr));
-	return val;
-}
-
-#ifdef CONFIG_64BIT
-#define __raw_readq __raw_readq
-static inline u64 __raw_readq(const volatile void __iomem *addr)
-{
-	u64 val;
-
-	asm volatile("ld %0, 0(%1)" : "=r" (val) : "r" (addr));
-	return val;
-}
-#endif
-=======
->>>>>>> 348b80b2
 
 /*
  * MMIO access functions are separated out to break dependency cycles
@@ -109,12 +28,6 @@
 #define IO_SPACE_LIMIT		(PCI_IO_SIZE - 1)
 #define PCI_IOBASE		((void __iomem *)PCI_IO_START)
 #endif /* CONFIG_MMU */
-
-/*
- *  I/O port access constants.
- */
-#define IO_SPACE_LIMIT		(PCI_IO_SIZE - 1)
-#define PCI_IOBASE		((void __iomem *)PCI_IO_START)
 
 /*
  * Emulation routines for the port-mapped IO space used by some PCI drivers.
