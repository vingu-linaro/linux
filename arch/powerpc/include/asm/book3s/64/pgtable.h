--- conflicted
+++ resolved
@@ -555,14 +555,11 @@
 	 * if we find _PAGE_PRESENT cleared.
 	 */
 	return !!(pte_raw(pte) & cpu_to_be64(_PAGE_PRESENT | _PAGE_INVALID));
-<<<<<<< HEAD
-=======
 }
 
 static inline bool pte_hw_valid(pte_t pte)
 {
 	return !!(pte_raw(pte) & cpu_to_be64(_PAGE_PRESENT));
->>>>>>> 0fd79184
 }
 
 #ifdef CONFIG_PPC_MEM_KEYS
