/*
 * Copyright (C) 2005 Nokia Corporation
 * Author: Paul Mundt <paul.mundt@nokia.com>
 *
 * Copyright (C) 2011 Texas Instruments Incorporated - http://www.ti.com/
 *
 * Modified from the original mach-omap/omap2/board-generic.c did by Paul
 * to support the OMAP2+ device tree boards with an unique board file.
 *
 * This program is free software; you can redistribute it and/or modify
 * it under the terms of the GNU General Public License version 2 as
 * published by the Free Software Foundation.
 */
#include <linux/io.h>
#include <linux/of_irq.h>
#include <linux/of_platform.h>
#include <linux/irqdomain.h>
#include <linux/i2c/twl.h>

#include <mach/hardware.h>
#include <asm/hardware/gic.h>
#include <asm/mach/arch.h>

#include <plat/board.h>
#include "common.h"
#include "common-board-devices.h"

#if !(defined(CONFIG_ARCH_OMAP2) || defined(CONFIG_ARCH_OMAP3))
#define omap_intc_of_init	NULL
#endif
#ifndef CONFIG_ARCH_OMAP4
#define gic_of_init		NULL
#endif

static struct of_device_id irq_match[] __initdata = {
	{ .compatible = "ti,omap2-intc", .data = omap_intc_of_init, },
	{ .compatible = "arm,cortex-a9-gic", .data = gic_of_init, },
	{ }
};

static void __init omap_init_irq(void)
{
	of_irq_init(irq_match);
}

static struct of_device_id omap_dt_match_table[] __initdata = {
	{ .compatible = "simple-bus", },
	{ .compatible = "ti,omap-infra", },
	{ }
};

static void __init omap_generic_init(void)
{
	omap_sdrc_init(NULL, NULL);

	of_platform_populate(NULL, omap_dt_match_table, NULL, NULL);
}

<<<<<<< HEAD
#ifdef CONFIG_ARCH_OMAP4
static void __init omap4_init(void)
{
	omap4_i2c_init();
	omap_generic_init();
}
#endif

#ifdef CONFIG_ARCH_OMAP3
static void __init omap3_init(void)
{
	omap3_i2c_init();
	omap_generic_init();
}
#endif

=======
>>>>>>> 328ae2cb
#ifdef CONFIG_SOC_OMAP2420
static const char *omap242x_boards_compat[] __initdata = {
	"ti,omap2420",
	NULL,
};

DT_MACHINE_START(OMAP242X_DT, "Generic OMAP2420 (Flattened Device Tree)")
	.reserve	= omap_reserve,
	.map_io		= omap242x_map_io,
	.init_early	= omap2420_init_early,
<<<<<<< HEAD
	.init_irq	= omap2_init_irq,
=======
	.init_irq	= omap_init_irq,
>>>>>>> 328ae2cb
	.handle_irq	= omap2_intc_handle_irq,
	.init_machine	= omap_generic_init,
	.timer		= &omap2_timer,
	.dt_compat	= omap242x_boards_compat,
	.restart	= omap_prcm_restart,
MACHINE_END
#endif

#ifdef CONFIG_SOC_OMAP2430
static const char *omap243x_boards_compat[] __initdata = {
	"ti,omap2430",
	NULL,
};

DT_MACHINE_START(OMAP243X_DT, "Generic OMAP2430 (Flattened Device Tree)")
	.reserve	= omap_reserve,
	.map_io		= omap243x_map_io,
	.init_early	= omap2430_init_early,
	.init_irq	= omap_init_irq,
	.handle_irq	= omap2_intc_handle_irq,
	.init_machine	= omap_generic_init,
	.timer		= &omap2_timer,
	.dt_compat	= omap243x_boards_compat,
	.restart	= omap_prcm_restart,
MACHINE_END
#endif

#ifdef CONFIG_ARCH_OMAP3
<<<<<<< HEAD
=======
static struct twl4030_platform_data beagle_twldata = {
	.irq_base	= TWL4030_IRQ_BASE,
	.irq_end	= TWL4030_IRQ_END,
};

static void __init omap3_i2c_init(void)
{
	omap3_pmic_init("twl4030", &beagle_twldata);
}

static void __init omap3_init(void)
{
	omap3_i2c_init();
	omap_generic_init();
}

>>>>>>> 328ae2cb
static const char *omap3_boards_compat[] __initdata = {
	"ti,omap3",
	NULL,
};

DT_MACHINE_START(OMAP3_DT, "Generic OMAP3 (Flattened Device Tree)")
	.reserve	= omap_reserve,
	.map_io		= omap3_map_io,
	.init_early	= omap3430_init_early,
<<<<<<< HEAD
	.init_irq	= omap3_init_irq,
=======
	.init_irq	= omap_init_irq,
>>>>>>> 328ae2cb
	.handle_irq	= omap3_intc_handle_irq,
	.init_machine	= omap3_init,
	.timer		= &omap3_timer,
	.dt_compat	= omap3_boards_compat,
	.restart	= omap_prcm_restart,
MACHINE_END
#endif

#ifdef CONFIG_ARCH_OMAP4
<<<<<<< HEAD
=======
static struct twl4030_platform_data sdp4430_twldata = {
	.irq_base	= TWL6030_IRQ_BASE,
	.irq_end	= TWL6030_IRQ_END,
};

static void __init omap4_i2c_init(void)
{
	omap4_pmic_init("twl6030", &sdp4430_twldata);
}

static void __init omap4_init(void)
{
	omap4_i2c_init();
	omap_generic_init();
}

>>>>>>> 328ae2cb
static const char *omap4_boards_compat[] __initdata = {
	"ti,omap4",
	NULL,
};

DT_MACHINE_START(OMAP4_DT, "Generic OMAP4 (Flattened Device Tree)")
	.reserve	= omap_reserve,
	.map_io		= omap4_map_io,
	.init_early	= omap4430_init_early,
<<<<<<< HEAD
	.init_irq	= gic_init_irq,
=======
	.init_irq	= omap_init_irq,
>>>>>>> 328ae2cb
	.handle_irq	= gic_handle_irq,
	.init_machine	= omap4_init,
	.timer		= &omap4_timer,
	.dt_compat	= omap4_boards_compat,
	.restart	= omap_prcm_restart,
MACHINE_END
#endif<|MERGE_RESOLUTION|>--- conflicted
+++ resolved
@@ -56,25 +56,6 @@
 	of_platform_populate(NULL, omap_dt_match_table, NULL, NULL);
 }
 
-<<<<<<< HEAD
-#ifdef CONFIG_ARCH_OMAP4
-static void __init omap4_init(void)
-{
-	omap4_i2c_init();
-	omap_generic_init();
-}
-#endif
-
-#ifdef CONFIG_ARCH_OMAP3
-static void __init omap3_init(void)
-{
-	omap3_i2c_init();
-	omap_generic_init();
-}
-#endif
-
-=======
->>>>>>> 328ae2cb
 #ifdef CONFIG_SOC_OMAP2420
 static const char *omap242x_boards_compat[] __initdata = {
 	"ti,omap2420",
@@ -85,11 +66,7 @@
 	.reserve	= omap_reserve,
 	.map_io		= omap242x_map_io,
 	.init_early	= omap2420_init_early,
-<<<<<<< HEAD
-	.init_irq	= omap2_init_irq,
-=======
 	.init_irq	= omap_init_irq,
->>>>>>> 328ae2cb
 	.handle_irq	= omap2_intc_handle_irq,
 	.init_machine	= omap_generic_init,
 	.timer		= &omap2_timer,
@@ -118,8 +95,6 @@
 #endif
 
 #ifdef CONFIG_ARCH_OMAP3
-<<<<<<< HEAD
-=======
 static struct twl4030_platform_data beagle_twldata = {
 	.irq_base	= TWL4030_IRQ_BASE,
 	.irq_end	= TWL4030_IRQ_END,
@@ -136,7 +111,6 @@
 	omap_generic_init();
 }
 
->>>>>>> 328ae2cb
 static const char *omap3_boards_compat[] __initdata = {
 	"ti,omap3",
 	NULL,
@@ -146,11 +120,7 @@
 	.reserve	= omap_reserve,
 	.map_io		= omap3_map_io,
 	.init_early	= omap3430_init_early,
-<<<<<<< HEAD
-	.init_irq	= omap3_init_irq,
-=======
 	.init_irq	= omap_init_irq,
->>>>>>> 328ae2cb
 	.handle_irq	= omap3_intc_handle_irq,
 	.init_machine	= omap3_init,
 	.timer		= &omap3_timer,
@@ -160,8 +130,6 @@
 #endif
 
 #ifdef CONFIG_ARCH_OMAP4
-<<<<<<< HEAD
-=======
 static struct twl4030_platform_data sdp4430_twldata = {
 	.irq_base	= TWL6030_IRQ_BASE,
 	.irq_end	= TWL6030_IRQ_END,
@@ -178,7 +146,6 @@
 	omap_generic_init();
 }
 
->>>>>>> 328ae2cb
 static const char *omap4_boards_compat[] __initdata = {
 	"ti,omap4",
 	NULL,
@@ -188,11 +155,7 @@
 	.reserve	= omap_reserve,
 	.map_io		= omap4_map_io,
 	.init_early	= omap4430_init_early,
-<<<<<<< HEAD
-	.init_irq	= gic_init_irq,
-=======
 	.init_irq	= omap_init_irq,
->>>>>>> 328ae2cb
 	.handle_irq	= gic_handle_irq,
 	.init_machine	= omap4_init,
 	.timer		= &omap4_timer,
