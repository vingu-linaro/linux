// SPDX-License-Identifier: (GPL-2.0+ OR MIT)
/*
 * Copyright (c) 2017 Amlogic, Inc. All rights reserved.
 */

/dts-v1/;

#include "meson-axg.dtsi"
#include <dt-bindings/input/input.h>

/ {
	compatible = "amlogic,s400", "amlogic,a113d", "amlogic,meson-axg";
	model = "Amlogic Meson AXG S400 Development Board";

	adc_keys {
		compatible = "adc-keys";
		io-channels = <&saradc 0>;
		io-channel-names = "buttons";
		keyup-threshold-microvolt = <1800000>;

		button-next {
			label = "Next";
			linux,code = <KEY_NEXT>;
			press-threshold-microvolt = <1116000>; /* 62% */
		};

		button-prev {
			label = "Previous";
			linux,code = <KEY_PREVIOUS>;
			press-threshold-microvolt = <900000>; /* 50% */
		};

		button-wifi {
			label = "Wifi";
			linux,code = <KEY_WLAN>;
			press-threshold-microvolt = <684000>; /* 38% */
		};

		button-up {
			label = "Volume Up";
			linux,code = <KEY_VOLUMEUP>;
			press-threshold-microvolt = <468000>; /* 26% */
		};

		button-down {
			label = "Volume Down";
			linux,code = <KEY_VOLUMEDOWN>;
			press-threshold-microvolt = <252000>; /* 14% */
		};

		button-voice {
			label = "Voice";
			linux,code = <KEY_VOICECOMMAND>;
			press-threshold-microvolt = <0>; /* 0% */
		};
	};

	aliases {
		serial0 = &uart_AO;
		serial1 = &uart_A;
	};

<<<<<<< HEAD
	main_12v: regulator-main_12v {
		compatible = "regulator-fixed";
		regulator-name = "12V";
		regulator-min-microvolt = <12000000>;
		regulator-max-microvolt = <12000000>;
		regulator-always-on;
	};

	vddio_boot: regulator-vddio_boot {
		compatible = "regulator-fixed";
		regulator-name = "VDDIO_BOOT";
		regulator-min-microvolt = <1800000>;
		regulator-max-microvolt = <1800000>;
		vin-supply = <&vddao_3v3>;
		regulator-always-on;
=======
	linein: audio-codec@0 {
		#sound-dai-cells = <0>;
		compatible = "everest,es7241";
		VDDA-supply = <&vcc_3v3>;
		VDDP-supply = <&vcc_3v3>;
		VDDD-supply = <&vcc_3v3>;
		status = "okay";
		sound-name-prefix = "Linein";
	};

	lineout: audio-codec@1 {
		#sound-dai-cells = <0>;
		compatible = "everest,es7154";
		VDD-supply = <&vcc_3v3>;
		PVDD-supply = <&vcc_5v>;
		status = "okay";
		sound-name-prefix = "Lineout";
	};

	spdif_dit: audio-codec@2 {
		#sound-dai-cells = <0>;
		compatible = "linux,spdif-dit";
		status = "okay";
		sound-name-prefix = "DIT";
	};

	dmics: audio-codec@3 {
		#sound-dai-cells = <0>;
		compatible = "dmic-codec";
		num-channels = <7>;
		wakeup-delay-ms = <50>;
		status = "okay";
		sound-name-prefix = "MIC";
	};

	emmc_pwrseq: emmc-pwrseq {
		compatible = "mmc-pwrseq-emmc";
		reset-gpios = <&gpio BOOT_9 GPIO_ACTIVE_LOW>;
	};

	chosen {
		stdout-path = "serial0:115200n8";
	};

	memory@0 {
		device_type = "memory";
		reg = <0x0 0x0 0x0 0x40000000>;
	};

	main_12v: regulator-main_12v {
		compatible = "regulator-fixed";
		regulator-name = "12V";
		regulator-min-microvolt = <12000000>;
		regulator-max-microvolt = <12000000>;
		regulator-always-on;
	};

	vcc_3v3: regulator-vcc_3v3 {
		compatible = "regulator-fixed";
		regulator-name = "VCC_3V3";
		regulator-min-microvolt = <3300000>;
		regulator-max-microvolt = <3300000>;
		vin-supply = <&vddao_3v3>;
		regulator-always-on;
	};

	vcc_5v: regulator-vcc_5v {
		compatible = "regulator-fixed";
		regulator-name = "VCC5V";
		regulator-min-microvolt = <5000000>;
		regulator-max-microvolt = <5000000>;
		vin-supply = <&main_12v>;

		gpio = <&gpio_ao GPIOAO_13 GPIO_ACTIVE_HIGH>;
		enable-active-high;
>>>>>>> 0fd79184
	};

	vddao_3v3: regulator-vddao_3v3 {
		compatible = "regulator-fixed";
		regulator-name = "VDDAO_3V3";
		regulator-min-microvolt = <3300000>;
		regulator-max-microvolt = <3300000>;
		vin-supply = <&main_12v>;
		regulator-always-on;
	};

	vddio_ao18: regulator-vddio_ao18 {
		compatible = "regulator-fixed";
		regulator-name = "VDDIO_AO18";
		regulator-min-microvolt = <1800000>;
		regulator-max-microvolt = <1800000>;
		vin-supply = <&vddao_3v3>;
		regulator-always-on;
	};

	vddio_boot: regulator-vddio_boot {
		compatible = "regulator-fixed";
<<<<<<< HEAD
		regulator-name = "VCC_3V3";
		regulator-min-microvolt = <3300000>;
		regulator-max-microvolt = <3300000>;
		vin-supply = <&vddao_3v3>;
		regulator-always-on;
	};

	vcc_5v: regulator-vcc_5v {
		compatible = "regulator-fixed";
		regulator-name = "VCC5V";
		regulator-min-microvolt = <5000000>;
		regulator-max-microvolt = <5000000>;
		vin-supply = <&main_12v>;

		gpio = <&gpio_ao GPIOAO_13 GPIO_ACTIVE_HIGH>;
		enable-active-high;
	};

	usb_pwr: regulator-usb_pwr {
		compatible = "regulator-fixed";
		regulator-name = "USB_PWR";
		regulator-min-microvolt = <5000000>;
		regulator-max-microvolt = <5000000>;
		vin-supply = <&vcc_5v>;

		gpio = <&gpio_ao GPIOAO_5 GPIO_ACTIVE_HIGH>;
		enable-active-high;
=======
		regulator-name = "VDDIO_BOOT";
		regulator-min-microvolt = <1800000>;
		regulator-max-microvolt = <1800000>;
		vin-supply = <&vddao_3v3>;
		regulator-always-on;
>>>>>>> 0fd79184
	};

	usb_pwr: regulator-usb_pwr {
		compatible = "regulator-fixed";
		regulator-name = "USB_PWR";
		regulator-min-microvolt = <5000000>;
		regulator-max-microvolt = <5000000>;
		vin-supply = <&vcc_5v>;

		gpio = <&gpio_ao GPIOAO_5 GPIO_ACTIVE_HIGH>;
		enable-active-high;
	};

	sdio_pwrseq: sdio-pwrseq {
		compatible = "mmc-pwrseq-simple";
		reset-gpios = <&gpio GPIOX_7 GPIO_ACTIVE_LOW>;
		clocks = <&wifi32k>;
		clock-names = "ext_clock";
	};

	speaker-leds {
		compatible = "gpio-leds";

		aled1 {
			label = "speaker:aled1";
			gpios = <&gpio_speaker 7 0>;
		};

		aled2 {
			label = "speaker:aled2";
			gpios = <&gpio_speaker 6 0>;
		};

		aled3 {
			label = "speaker:aled3";
			gpios = <&gpio_speaker 5 0>;
		};

		aled4 {
			label = "speaker:aled4";
			gpios = <&gpio_speaker 4 0>;
		};

		aled5 {
			label = "speaker:aled5";
			gpios = <&gpio_speaker 3 0>;
		};

		aled6 {
			label = "speaker:aled6";
			gpios = <&gpio_speaker 2 0>;
		};
	};

	sound {
		compatible = "amlogic,axg-sound-card";
		model = "AXG-S400";
		audio-aux-devs = <&tdmin_a>, <&tdmin_b>,  <&tdmin_c>,
				 <&tdmin_lb>, <&tdmout_c>;
		audio-widgets = "Line", "Lineout",
				"Line", "Linein",
				"Speaker", "Speaker1 Left",
				"Speaker", "Speaker1 Right";
		audio-routing = "TDMOUT_C IN 0", "FRDDR_A OUT 2",
				"SPDIFOUT IN 0", "FRDDR_A OUT 3",
				"TDMOUT_C IN 1", "FRDDR_B OUT 2",
				"SPDIFOUT IN 1", "FRDDR_B OUT 3",
				"TDMOUT_C IN 2", "FRDDR_C OUT 2",
				"SPDIFOUT IN 2", "FRDDR_C OUT 3",
				"TDM_C Playback", "TDMOUT_C OUT",
				"TDMIN_A IN 2", "TDM_C Capture",
				"TDMIN_A IN 5", "TDM_C Loopback",
				"TDMIN_B IN 2", "TDM_C Capture",
				"TDMIN_B IN 5", "TDM_C Loopback",
				"TDMIN_C IN 2", "TDM_C Capture",
				"TDMIN_C IN 5", "TDM_C Loopback",
				"TDMIN_LB IN 2", "TDM_C Loopback",
				"TDMIN_LB IN 5", "TDM_C Capture",
				"TODDR_A IN 0", "TDMIN_A OUT",
				"TODDR_B IN 0", "TDMIN_A OUT",
				"TODDR_C IN 0", "TDMIN_A OUT",
				"TODDR_A IN 1", "TDMIN_B OUT",
				"TODDR_B IN 1", "TDMIN_B OUT",
				"TODDR_C IN 1", "TDMIN_B OUT",
				"TODDR_A IN 2", "TDMIN_C OUT",
				"TODDR_B IN 2", "TDMIN_C OUT",
				"TODDR_C IN 2", "TDMIN_C OUT",
				"TODDR_A IN 4", "PDM Capture",
				"TODDR_B IN 4", "PDM Capture",
				"TODDR_C IN 4", "PDM Capture",
				"TODDR_A IN 6", "TDMIN_LB OUT",
				"TODDR_B IN 6", "TDMIN_LB OUT",
				"TODDR_C IN 6", "TDMIN_LB OUT",
				"Lineout", "Lineout AOUTL",
				"Lineout", "Lineout AOUTR",
				"Speaker1 Left", "SPK1 OUT_A",
				"Speaker1 Left", "SPK1 OUT_B",
				"Speaker1 Right", "SPK1 OUT_C",
				"Speaker1 Right", "SPK1 OUT_D",
				"Linein AINL", "Linein",
				"Linein AINR", "Linein";
		assigned-clocks = <&clkc CLKID_HIFI_PLL>,
				  <&clkc CLKID_MPLL0>,
				  <&clkc CLKID_MPLL1>;
		assigned-clock-parents = <0>, <0>, <0>;
		assigned-clock-rates = <589824000>,
				       <270950400>,
				       <393216000>;
		status = "okay";

		dai-link@0 {
			sound-dai = <&frddr_a>;
		};

		dai-link@1 {
			sound-dai = <&frddr_b>;
		};

		dai-link@2 {
			sound-dai = <&frddr_c>;
		};

		dai-link@3 {
			sound-dai = <&toddr_a>;
		};

		dai-link@4 {
			sound-dai = <&toddr_b>;
		};

		dai-link@5 {
			sound-dai = <&toddr_c>;
		};

		dai-link@6 {
			sound-dai = <&tdmif_c>;
			dai-format = "i2s";
			dai-tdm-slot-tx-mask-2 = <1 1>;
			dai-tdm-slot-rx-mask-1 = <1 1>;
			mclk-fs = <256>;

			codec@0 {
				sound-dai = <&lineout>;
			};

			codec@1 {
				sound-dai = <&speaker_amp1>;
			};

			codec@2 {
				sound-dai = <&linein>;
			};

		};

		dai-link@7 {
			sound-dai = <&spdifout>;

			codec {
				sound-dai = <&spdif_dit>;
			};
		};

		dai-link@8 {
			sound-dai = <&pdm>;

			codec {
				sound-dai = <&dmics>;
			};
		};
	};

	wifi32k: wifi32k {
		compatible = "pwm-clock";
		#clock-cells = <0>;
		clock-frequency = <32768>;
		pwms = <&pwm_ab 0 30518 0>; /* PWM_A at 32.768KHz */
	};

	speaker-leds {
		compatible = "gpio-leds";

		aled1 {
			label = "speaker:aled1";
			gpios = <&gpio_speaker 7 0>;
		};

		aled2 {
			label = "speaker:aled2";
			gpios = <&gpio_speaker 6 0>;
		};

		aled3 {
			label = "speaker:aled3";
			gpios = <&gpio_speaker 5 0>;
		};

		aled4 {
			label = "speaker:aled4";
			gpios = <&gpio_speaker 4 0>;
		};

		aled5 {
			label = "speaker:aled5";
			gpios = <&gpio_speaker 3 0>;
		};

		aled6 {
			label = "speaker:aled6";
			gpios = <&gpio_speaker 2 0>;
		};
	};

	linein: audio-codec@0 {
		#sound-dai-cells = <0>;
		compatible = "everest,es7241";
		VDDA-supply = <&vcc_3v3>;
		VDDP-supply = <&vcc_3v3>;
		VDDD-supply = <&vcc_3v3>;
		status = "okay";
		sound-name-prefix = "Linein";
	};

	lineout: audio-codec@1 {
		#sound-dai-cells = <0>;
		compatible = "everest,es7154";
		VDD-supply = <&vcc_3v3>;
		PVDD-supply = <&vcc_5v>;
		status = "okay";
		sound-name-prefix = "Lineout";
	};

	spdif_dit: audio-codec@2 {
		#sound-dai-cells = <0>;
		compatible = "linux,spdif-dit";
		status = "okay";
		sound-name-prefix = "DIT";
	};
};

&ethmac {
	status = "okay";
	pinctrl-0 = <&eth_rgmii_y_pins>;
	pinctrl-names = "default";
	phy-handle = <&eth_phy0>;
	phy-mode = "rgmii";

	mdio {
		compatible = "snps,dwmac-mdio";
		#address-cells = <1>;
		#size-cells = <0>;

		eth_phy0: ethernet-phy@0 {
			/* Realtek RTL8211F (0x001cc916) */
			reg = <0>;
			eee-broken-1000t;
		};
	};
};

&frddr_a {
	status = "okay";
};

&frddr_b {
	status = "okay";
};

&frddr_c {
	status = "okay";
};

&ir {
	status = "okay";
	pinctrl-0 = <&remote_input_ao_pins>;
	pinctrl-names = "default";
};

&i2c1 {
	status = "okay";
	pinctrl-0 = <&i2c1_z_pins>;
	pinctrl-names = "default";

	speaker_amp1: audio-codec@1b {
		compatible = "ti,tas5707";
		reg = <0x1b>;
		reset-gpios = <&gpio_ao GPIOAO_4 GPIO_ACTIVE_LOW>;
		#sound-dai-cells = <0>;
		AVDD-supply = <&vcc_3v3>;
		DVDD-supply = <&vcc_3v3>;
		PVDD_A-supply = <&main_12v>;
		PVDD_B-supply = <&main_12v>;
		PVDD_C-supply = <&main_12v>;
		PVDD_D-supply = <&main_12v>;
<<<<<<< HEAD
=======
		sound-name-prefix = "SPK1";
>>>>>>> 0fd79184
	};
};

&i2c_AO {
	status = "okay";
	pinctrl-0 = <&i2c_ao_sck_10_pins>, <&i2c_ao_sda_11_pins>;
	pinctrl-names = "default";

	gpio_speaker: gpio-controller@1f {
		compatible = "nxp,pca9557";
		reg = <0x1f>;
		gpio-controller;
		#gpio-cells = <2>;
		vcc-supply = <&vddao_3v3>;
	};
<<<<<<< HEAD
=======
};

&pdm {
	pinctrl-0 = <&pdm_dclk_a14_pins>, <&pdm_din0_pins>,
		    <&pdm_din1_pins>, <&pdm_din2_pins>, <&pdm_din3_pins>;
	pinctrl-names = "default";
	status = "okay";
>>>>>>> 0fd79184
};

&pwm_ab {
	status = "okay";
	pinctrl-0 = <&pwm_a_x20_pins>;
	pinctrl-names = "default";
};

&saradc {
	status = "okay";
	vref-supply = <&vddio_ao18>;
};

/* wifi module */
&sd_emmc_b {
	status = "okay";
	#address-cells = <1>;
	#size-cells = <0>;

	pinctrl-0 = <&sdio_pins>;
	pinctrl-1 = <&sdio_clk_gate_pins>;
	pinctrl-names = "default", "clk-gate";

	bus-width = <4>;
	cap-sd-highspeed;
	max-frequency = <100000000>;
	non-removable;
	disable-wp;

	mmc-pwrseq = <&sdio_pwrseq>;

	vmmc-supply = <&vddao_3v3>;
	vqmmc-supply = <&vddio_boot>;

	brcmf: wifi@1 {
		reg = <1>;
		compatible = "brcm,bcm4329-fmac";
	};
};

<<<<<<< HEAD
&saradc {
	status = "okay";
	vref-supply = <&vddio_ao18>;
=======
/* emmc storage */
&sd_emmc_c {
	status = "disabled";
	pinctrl-0 = <&emmc_pins>;
	pinctrl-1 = <&emmc_clk_gate_pins>;
	pinctrl-names = "default", "clk-gate";

	bus-width = <8>;
	cap-sd-highspeed;
	cap-mmc-highspeed;
	max-frequency = <180000000>;
	non-removable;
	disable-wp;
	mmc-ddr-1_8v;
	mmc-hs200-1_8v;

	mmc-pwrseq = <&emmc_pwrseq>;

	vmmc-supply = <&vcc_3v3>;
	vqmmc-supply = <&vddio_boot>;
};

&spdifout {
	pinctrl-0 = <&spdif_out_a20_pins>;
	pinctrl-names = "default";
	status = "okay";
};

&tdmif_a {
	pinctrl-0 = <&tdma_sclk_pins>, <&tdma_fs_pins>,
		    <&tdma_din0_pins>, <&tdma_dout0_x15_pins>;
	pinctrl-names = "default";
	status = "okay";
};

&tdmif_b {
	pinctrl-0 = <&tdmb_sclk_pins>, <&tdmb_fs_pins>,
		    <&tdmb_din3_pins>, <&mclk_b_pins>;
	pinctrl-names = "default";
	status = "okay";
};

&tdmif_c {
	pinctrl-0 = <&tdmc_sclk_pins>, <&tdmc_fs_pins>,
		    <&tdmc_din1_pins>, <&tdmc_dout2_pins>,
		    <&mclk_c_pins>;
	pinctrl-names = "default";
	status = "okay";
};

&tdmin_a {
	status = "okay";
};

&tdmin_b {
	status = "okay";
};

&tdmin_c {
	status = "okay";
};

&tdmin_lb {
	status = "okay";
};

&tdmout_c {
	status = "okay";
};

&toddr_a {
	status = "okay";
};

&toddr_b {
	status = "okay";
};

&toddr_c {
	status = "okay";
};

&uart_A {
	status = "okay";
	pinctrl-0 = <&uart_a_pins>;
	pinctrl-names = "default";
};

&uart_AO {
	status = "okay";
	pinctrl-0 = <&uart_ao_a_pins>;
	pinctrl-names = "default";
>>>>>>> 0fd79184
};<|MERGE_RESOLUTION|>--- conflicted
+++ resolved
@@ -60,23 +60,6 @@
 		serial1 = &uart_A;
 	};
 
-<<<<<<< HEAD
-	main_12v: regulator-main_12v {
-		compatible = "regulator-fixed";
-		regulator-name = "12V";
-		regulator-min-microvolt = <12000000>;
-		regulator-max-microvolt = <12000000>;
-		regulator-always-on;
-	};
-
-	vddio_boot: regulator-vddio_boot {
-		compatible = "regulator-fixed";
-		regulator-name = "VDDIO_BOOT";
-		regulator-min-microvolt = <1800000>;
-		regulator-max-microvolt = <1800000>;
-		vin-supply = <&vddao_3v3>;
-		regulator-always-on;
-=======
 	linein: audio-codec@0 {
 		#sound-dai-cells = <0>;
 		compatible = "everest,es7241";
@@ -152,7 +135,6 @@
 
 		gpio = <&gpio_ao GPIOAO_13 GPIO_ACTIVE_HIGH>;
 		enable-active-high;
->>>>>>> 0fd79184
 	};
 
 	vddao_3v3: regulator-vddao_3v3 {
@@ -175,41 +157,11 @@
 
 	vddio_boot: regulator-vddio_boot {
 		compatible = "regulator-fixed";
-<<<<<<< HEAD
-		regulator-name = "VCC_3V3";
-		regulator-min-microvolt = <3300000>;
-		regulator-max-microvolt = <3300000>;
-		vin-supply = <&vddao_3v3>;
-		regulator-always-on;
-	};
-
-	vcc_5v: regulator-vcc_5v {
-		compatible = "regulator-fixed";
-		regulator-name = "VCC5V";
-		regulator-min-microvolt = <5000000>;
-		regulator-max-microvolt = <5000000>;
-		vin-supply = <&main_12v>;
-
-		gpio = <&gpio_ao GPIOAO_13 GPIO_ACTIVE_HIGH>;
-		enable-active-high;
-	};
-
-	usb_pwr: regulator-usb_pwr {
-		compatible = "regulator-fixed";
-		regulator-name = "USB_PWR";
-		regulator-min-microvolt = <5000000>;
-		regulator-max-microvolt = <5000000>;
-		vin-supply = <&vcc_5v>;
-
-		gpio = <&gpio_ao GPIOAO_5 GPIO_ACTIVE_HIGH>;
-		enable-active-high;
-=======
 		regulator-name = "VDDIO_BOOT";
 		regulator-min-microvolt = <1800000>;
 		regulator-max-microvolt = <1800000>;
 		vin-supply = <&vddao_3v3>;
 		regulator-always-on;
->>>>>>> 0fd79184
 	};
 
 	usb_pwr: regulator-usb_pwr {
@@ -388,66 +340,6 @@
 		clock-frequency = <32768>;
 		pwms = <&pwm_ab 0 30518 0>; /* PWM_A at 32.768KHz */
 	};
-
-	speaker-leds {
-		compatible = "gpio-leds";
-
-		aled1 {
-			label = "speaker:aled1";
-			gpios = <&gpio_speaker 7 0>;
-		};
-
-		aled2 {
-			label = "speaker:aled2";
-			gpios = <&gpio_speaker 6 0>;
-		};
-
-		aled3 {
-			label = "speaker:aled3";
-			gpios = <&gpio_speaker 5 0>;
-		};
-
-		aled4 {
-			label = "speaker:aled4";
-			gpios = <&gpio_speaker 4 0>;
-		};
-
-		aled5 {
-			label = "speaker:aled5";
-			gpios = <&gpio_speaker 3 0>;
-		};
-
-		aled6 {
-			label = "speaker:aled6";
-			gpios = <&gpio_speaker 2 0>;
-		};
-	};
-
-	linein: audio-codec@0 {
-		#sound-dai-cells = <0>;
-		compatible = "everest,es7241";
-		VDDA-supply = <&vcc_3v3>;
-		VDDP-supply = <&vcc_3v3>;
-		VDDD-supply = <&vcc_3v3>;
-		status = "okay";
-		sound-name-prefix = "Linein";
-	};
-
-	lineout: audio-codec@1 {
-		#sound-dai-cells = <0>;
-		compatible = "everest,es7154";
-		VDD-supply = <&vcc_3v3>;
-		PVDD-supply = <&vcc_5v>;
-		status = "okay";
-		sound-name-prefix = "Lineout";
-	};
-
-	spdif_dit: audio-codec@2 {
-		#sound-dai-cells = <0>;
-		compatible = "linux,spdif-dit";
-		status = "okay";
-		sound-name-prefix = "DIT";
-	};
 };
 
 &ethmac {
@@ -504,10 +396,7 @@
 		PVDD_B-supply = <&main_12v>;
 		PVDD_C-supply = <&main_12v>;
 		PVDD_D-supply = <&main_12v>;
-<<<<<<< HEAD
-=======
 		sound-name-prefix = "SPK1";
->>>>>>> 0fd79184
 	};
 };
 
@@ -523,8 +412,6 @@
 		#gpio-cells = <2>;
 		vcc-supply = <&vddao_3v3>;
 	};
-<<<<<<< HEAD
-=======
 };
 
 &pdm {
@@ -532,7 +419,6 @@
 		    <&pdm_din1_pins>, <&pdm_din2_pins>, <&pdm_din3_pins>;
 	pinctrl-names = "default";
 	status = "okay";
->>>>>>> 0fd79184
 };
 
 &pwm_ab {
@@ -573,11 +459,6 @@
 	};
 };
 
-<<<<<<< HEAD
-&saradc {
-	status = "okay";
-	vref-supply = <&vddio_ao18>;
-=======
 /* emmc storage */
 &sd_emmc_c {
 	status = "disabled";
@@ -670,5 +551,4 @@
 	status = "okay";
 	pinctrl-0 = <&uart_ao_a_pins>;
 	pinctrl-names = "default";
->>>>>>> 0fd79184
 };