--- conflicted
+++ resolved
@@ -1352,11 +1352,7 @@
 	if (err)
 		goto errout_idr;
 
-<<<<<<< HEAD
-	if (!fold && fl_lookup(fnew->mask, &fnew->mkey)) {
-=======
 	if (!fold && __fl_lookup(fnew->mask, &fnew->mkey)) {
->>>>>>> cf26057a
 		err = -EEXIST;
 		goto errout_mask;
 	}
