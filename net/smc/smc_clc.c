// SPDX-License-Identifier: GPL-2.0
/*
 *  Shared Memory Communications over RDMA (SMC-R) and RoCE
 *
 *  CLC (connection layer control) handshake over initial TCP socket to
 *  prepare for RDMA traffic
 *
 *  Copyright IBM Corp. 2016, 2018
 *
 *  Author(s):  Ursula Braun <ubraun@linux.vnet.ibm.com>
 */

#include <linux/in.h>
#include <linux/inetdevice.h>
#include <linux/if_ether.h>
#include <linux/sched/signal.h>

#include <net/addrconf.h>
#include <net/sock.h>
#include <net/tcp.h>

#include "smc.h"
#include "smc_core.h"
#include "smc_clc.h"
#include "smc_ib.h"
#include "smc_ism.h"

#define SMCR_CLC_ACCEPT_CONFIRM_LEN 68
#define SMCD_CLC_ACCEPT_CONFIRM_LEN 48

/* eye catcher "SMCR" EBCDIC for CLC messages */
static const char SMC_EYECATCHER[4] = {'\xe2', '\xd4', '\xc3', '\xd9'};
/* eye catcher "SMCD" EBCDIC for CLC messages */
static const char SMCD_EYECATCHER[4] = {'\xe2', '\xd4', '\xc3', '\xc4'};

/* check if received message has a correct header length and contains valid
 * heading and trailing eyecatchers
 */
static bool smc_clc_msg_hdr_valid(struct smc_clc_msg_hdr *clcm)
{
	struct smc_clc_msg_proposal_prefix *pclc_prfx;
	struct smc_clc_msg_accept_confirm *clc;
	struct smc_clc_msg_proposal *pclc;
	struct smc_clc_msg_decline *dclc;
	struct smc_clc_msg_trail *trl;

	if (memcmp(clcm->eyecatcher, SMC_EYECATCHER, sizeof(SMC_EYECATCHER)) &&
	    memcmp(clcm->eyecatcher, SMCD_EYECATCHER, sizeof(SMCD_EYECATCHER)))
		return false;
	switch (clcm->type) {
	case SMC_CLC_PROPOSAL:
		if (clcm->path != SMC_TYPE_R && clcm->path != SMC_TYPE_D &&
		    clcm->path != SMC_TYPE_B)
			return false;
		pclc = (struct smc_clc_msg_proposal *)clcm;
		pclc_prfx = smc_clc_proposal_get_prefix(pclc);
		if (ntohs(pclc->hdr.length) !=
			sizeof(*pclc) + ntohs(pclc->iparea_offset) +
			sizeof(*pclc_prfx) +
			pclc_prfx->ipv6_prefixes_cnt *
				sizeof(struct smc_clc_ipv6_prefix) +
			sizeof(*trl))
			return false;
		trl = (struct smc_clc_msg_trail *)
			((u8 *)pclc + ntohs(pclc->hdr.length) - sizeof(*trl));
		break;
	case SMC_CLC_ACCEPT:
	case SMC_CLC_CONFIRM:
		if (clcm->path != SMC_TYPE_R && clcm->path != SMC_TYPE_D)
			return false;
		clc = (struct smc_clc_msg_accept_confirm *)clcm;
		if ((clcm->path == SMC_TYPE_R &&
		     ntohs(clc->hdr.length) != SMCR_CLC_ACCEPT_CONFIRM_LEN) ||
		    (clcm->path == SMC_TYPE_D &&
		     ntohs(clc->hdr.length) != SMCD_CLC_ACCEPT_CONFIRM_LEN))
			return false;
		trl = (struct smc_clc_msg_trail *)
			((u8 *)clc + ntohs(clc->hdr.length) - sizeof(*trl));
		break;
	case SMC_CLC_DECLINE:
		dclc = (struct smc_clc_msg_decline *)clcm;
		if (ntohs(dclc->hdr.length) != sizeof(*dclc))
			return false;
		trl = &dclc->trl;
		break;
	default:
		return false;
	}
	if (memcmp(trl->eyecatcher, SMC_EYECATCHER, sizeof(SMC_EYECATCHER)) &&
	    memcmp(trl->eyecatcher, SMCD_EYECATCHER, sizeof(SMCD_EYECATCHER)))
		return false;
	return true;
}

/* find ipv4 addr on device and get the prefix len, fill CLC proposal msg */
static int smc_clc_prfx_set4_rcu(struct dst_entry *dst, __be32 ipv4,
				 struct smc_clc_msg_proposal_prefix *prop)
{
	struct in_device *in_dev = __in_dev_get_rcu(dst->dev);

	if (!in_dev)
		return -ENODEV;
	for_ifa(in_dev) {
		if (!inet_ifa_match(ipv4, ifa))
			continue;
		prop->prefix_len = inet_mask_len(ifa->ifa_mask);
		prop->outgoing_subnet = ifa->ifa_address & ifa->ifa_mask;
		/* prop->ipv6_prefixes_cnt = 0; already done by memset before */
		return 0;
	} endfor_ifa(in_dev);
	return -ENOENT;
}

/* fill CLC proposal msg with ipv6 prefixes from device */
static int smc_clc_prfx_set6_rcu(struct dst_entry *dst,
				 struct smc_clc_msg_proposal_prefix *prop,
				 struct smc_clc_ipv6_prefix *ipv6_prfx)
{
#if IS_ENABLED(CONFIG_IPV6)
	struct inet6_dev *in6_dev = __in6_dev_get(dst->dev);
	struct inet6_ifaddr *ifa;
	int cnt = 0;

	if (!in6_dev)
		return -ENODEV;
	/* use a maximum of 8 IPv6 prefixes from device */
	list_for_each_entry(ifa, &in6_dev->addr_list, if_list) {
		if (ipv6_addr_type(&ifa->addr) & IPV6_ADDR_LINKLOCAL)
			continue;
		ipv6_addr_prefix(&ipv6_prfx[cnt].prefix,
				 &ifa->addr, ifa->prefix_len);
		ipv6_prfx[cnt].prefix_len = ifa->prefix_len;
		cnt++;
		if (cnt == SMC_CLC_MAX_V6_PREFIX)
			break;
	}
	prop->ipv6_prefixes_cnt = cnt;
	if (cnt)
		return 0;
#endif
	return -ENOENT;
}

/* retrieve and set prefixes in CLC proposal msg */
static int smc_clc_prfx_set(struct socket *clcsock,
			    struct smc_clc_msg_proposal_prefix *prop,
			    struct smc_clc_ipv6_prefix *ipv6_prfx)
{
	struct dst_entry *dst = sk_dst_get(clcsock->sk);
	struct sockaddr_storage addrs;
	struct sockaddr_in6 *addr6;
	struct sockaddr_in *addr;
	int rc = -ENOENT;

	memset(prop, 0, sizeof(*prop));
	if (!dst) {
		rc = -ENOTCONN;
		goto out;
	}
	if (!dst->dev) {
		rc = -ENODEV;
		goto out_rel;
	}
	/* get address to which the internal TCP socket is bound */
	kernel_getsockname(clcsock, (struct sockaddr *)&addrs);
	/* analyze IP specific data of net_device belonging to TCP socket */
	addr6 = (struct sockaddr_in6 *)&addrs;
	rcu_read_lock();
	if (addrs.ss_family == PF_INET) {
		/* IPv4 */
		addr = (struct sockaddr_in *)&addrs;
		rc = smc_clc_prfx_set4_rcu(dst, addr->sin_addr.s_addr, prop);
	} else if (ipv6_addr_v4mapped(&addr6->sin6_addr)) {
		/* mapped IPv4 address - peer is IPv4 only */
		rc = smc_clc_prfx_set4_rcu(dst, addr6->sin6_addr.s6_addr32[3],
					   prop);
	} else {
		/* IPv6 */
		rc = smc_clc_prfx_set6_rcu(dst, prop, ipv6_prfx);
	}
	rcu_read_unlock();
out_rel:
	dst_release(dst);
out:
	return rc;
}

/* match ipv4 addrs of dev against addr in CLC proposal */
static int smc_clc_prfx_match4_rcu(struct net_device *dev,
				   struct smc_clc_msg_proposal_prefix *prop)
{
	struct in_device *in_dev = __in_dev_get_rcu(dev);

	if (!in_dev)
		return -ENODEV;
	for_ifa(in_dev) {
		if (prop->prefix_len == inet_mask_len(ifa->ifa_mask) &&
		    inet_ifa_match(prop->outgoing_subnet, ifa))
			return 0;
	} endfor_ifa(in_dev);

	return -ENOENT;
}

/* match ipv6 addrs of dev against addrs in CLC proposal */
static int smc_clc_prfx_match6_rcu(struct net_device *dev,
				   struct smc_clc_msg_proposal_prefix *prop)
{
#if IS_ENABLED(CONFIG_IPV6)
	struct inet6_dev *in6_dev = __in6_dev_get(dev);
	struct smc_clc_ipv6_prefix *ipv6_prfx;
	struct inet6_ifaddr *ifa;
	int i, max;

	if (!in6_dev)
		return -ENODEV;
	/* ipv6 prefix list starts behind smc_clc_msg_proposal_prefix */
	ipv6_prfx = (struct smc_clc_ipv6_prefix *)((u8 *)prop + sizeof(*prop));
	max = min_t(u8, prop->ipv6_prefixes_cnt, SMC_CLC_MAX_V6_PREFIX);
	list_for_each_entry(ifa, &in6_dev->addr_list, if_list) {
		if (ipv6_addr_type(&ifa->addr) & IPV6_ADDR_LINKLOCAL)
			continue;
		for (i = 0; i < max; i++) {
			if (ifa->prefix_len == ipv6_prfx[i].prefix_len &&
			    ipv6_prefix_equal(&ifa->addr, &ipv6_prfx[i].prefix,
					      ifa->prefix_len))
				return 0;
		}
	}
#endif
	return -ENOENT;
}

/* check if proposed prefixes match one of our device prefixes */
int smc_clc_prfx_match(struct socket *clcsock,
		       struct smc_clc_msg_proposal_prefix *prop)
{
	struct dst_entry *dst = sk_dst_get(clcsock->sk);
	int rc;

	if (!dst) {
		rc = -ENOTCONN;
		goto out;
	}
	if (!dst->dev) {
		rc = -ENODEV;
		goto out_rel;
	}
	rcu_read_lock();
	if (!prop->ipv6_prefixes_cnt)
		rc = smc_clc_prfx_match4_rcu(dst->dev, prop);
	else
		rc = smc_clc_prfx_match6_rcu(dst->dev, prop);
	rcu_read_unlock();
out_rel:
	dst_release(dst);
out:
	return rc;
}

/* Wait for data on the tcp-socket, analyze received data
 * Returns:
 * 0 if success and it was not a decline that we received.
 * SMC_CLC_DECL_REPLY if decline received for fallback w/o another decl send.
 * clcsock error, -EINTR, -ECONNRESET, -EPROTO otherwise.
 */
int smc_clc_wait_msg(struct smc_sock *smc, void *buf, int buflen,
		     u8 expected_type, unsigned long timeout)
{
	long rcvtimeo = smc->clcsock->sk->sk_rcvtimeo;
	struct sock *clc_sk = smc->clcsock->sk;
	struct smc_clc_msg_hdr *clcm = buf;
	struct msghdr msg = {NULL, 0};
	int reason_code = 0;
	struct kvec vec = {buf, buflen};
	int len, datlen;
	int krflags;

	/* peek the first few bytes to determine length of data to receive
	 * so we don't consume any subsequent CLC message or payload data
	 * in the TCP byte stream
	 */
	/*
	 * Caller must make sure that buflen is no less than
	 * sizeof(struct smc_clc_msg_hdr)
	 */
	krflags = MSG_PEEK | MSG_WAITALL;
<<<<<<< HEAD
	smc->clcsock->sk->sk_rcvtimeo = CLC_WAIT_TIME;
=======
	clc_sk->sk_rcvtimeo = timeout;
>>>>>>> cf26057a
	iov_iter_kvec(&msg.msg_iter, READ, &vec, 1,
			sizeof(struct smc_clc_msg_hdr));
	len = sock_recvmsg(smc->clcsock, &msg, krflags);
	if (signal_pending(current)) {
		reason_code = -EINTR;
		clc_sk->sk_err = EINTR;
		smc->sk.sk_err = EINTR;
		goto out;
	}
	if (clc_sk->sk_err) {
		reason_code = -clc_sk->sk_err;
		if (clc_sk->sk_err == EAGAIN &&
		    expected_type == SMC_CLC_DECLINE)
			clc_sk->sk_err = 0; /* reset for fallback usage */
		else
			smc->sk.sk_err = clc_sk->sk_err;
		goto out;
	}
	if (!len) { /* peer has performed orderly shutdown */
		smc->sk.sk_err = ECONNRESET;
		reason_code = -ECONNRESET;
		goto out;
	}
	if (len < 0) {
		if (len != -EAGAIN || expected_type != SMC_CLC_DECLINE)
			smc->sk.sk_err = -len;
		reason_code = len;
		goto out;
	}
	datlen = ntohs(clcm->length);
	if ((len < sizeof(struct smc_clc_msg_hdr)) ||
	    (datlen > buflen) ||
	    (clcm->version != SMC_CLC_V1) ||
	    (clcm->path != SMC_TYPE_R && clcm->path != SMC_TYPE_D &&
	     clcm->path != SMC_TYPE_B) ||
	    ((clcm->type != SMC_CLC_DECLINE) &&
	     (clcm->type != expected_type))) {
		smc->sk.sk_err = EPROTO;
		reason_code = -EPROTO;
		goto out;
	}

	/* receive the complete CLC message */
	memset(&msg, 0, sizeof(struct msghdr));
	iov_iter_kvec(&msg.msg_iter, READ, &vec, 1, datlen);
	krflags = MSG_WAITALL;
	len = sock_recvmsg(smc->clcsock, &msg, krflags);
	if (len < datlen || !smc_clc_msg_hdr_valid(clcm)) {
		smc->sk.sk_err = EPROTO;
		reason_code = -EPROTO;
		goto out;
	}
	if (clcm->type == SMC_CLC_DECLINE) {
		struct smc_clc_msg_decline *dclc;

		dclc = (struct smc_clc_msg_decline *)clcm;
		reason_code = SMC_CLC_DECL_PEERDECL;
		smc->peer_diagnosis = ntohl(dclc->peer_diagnosis);
		if (((struct smc_clc_msg_decline *)buf)->hdr.flag) {
			smc->conn.lgr->sync_err = 1;
			smc_lgr_terminate(smc->conn.lgr);
		}
	}

out:
	clc_sk->sk_rcvtimeo = rcvtimeo;
	return reason_code;
}

/* send CLC DECLINE message across internal TCP socket */
int smc_clc_send_decline(struct smc_sock *smc, u32 peer_diag_info)
{
	struct smc_clc_msg_decline dclc;
	struct msghdr msg;
	struct kvec vec;
	int len;

	memset(&dclc, 0, sizeof(dclc));
	memcpy(dclc.hdr.eyecatcher, SMC_EYECATCHER, sizeof(SMC_EYECATCHER));
	dclc.hdr.type = SMC_CLC_DECLINE;
	dclc.hdr.length = htons(sizeof(struct smc_clc_msg_decline));
	dclc.hdr.version = SMC_CLC_V1;
	dclc.hdr.flag = (peer_diag_info == SMC_CLC_DECL_SYNCERR) ? 1 : 0;
	memcpy(dclc.id_for_peer, local_systemid, sizeof(local_systemid));
	dclc.peer_diagnosis = htonl(peer_diag_info);
	memcpy(dclc.trl.eyecatcher, SMC_EYECATCHER, sizeof(SMC_EYECATCHER));

	memset(&msg, 0, sizeof(msg));
	vec.iov_base = &dclc;
	vec.iov_len = sizeof(struct smc_clc_msg_decline);
	len = kernel_sendmsg(smc->clcsock, &msg, &vec, 1,
			     sizeof(struct smc_clc_msg_decline));
	if (len < sizeof(struct smc_clc_msg_decline))
		len = -EPROTO;
	return len > 0 ? 0 : len;
}

/* send CLC PROPOSAL message across internal TCP socket */
int smc_clc_send_proposal(struct smc_sock *smc, int smc_type,
			  struct smc_ib_device *ibdev, u8 ibport, u8 gid[],
			  struct smcd_dev *ismdev)
{
	struct smc_clc_ipv6_prefix ipv6_prfx[SMC_CLC_MAX_V6_PREFIX];
	struct smc_clc_msg_proposal_prefix pclc_prfx;
	struct smc_clc_msg_smcd pclc_smcd;
	struct smc_clc_msg_proposal pclc;
	struct smc_clc_msg_trail trl;
	int len, i, plen, rc;
	int reason_code = 0;
	struct kvec vec[5];
	struct msghdr msg;

	/* retrieve ip prefixes for CLC proposal msg */
	rc = smc_clc_prfx_set(smc->clcsock, &pclc_prfx, ipv6_prfx);
	if (rc)
		return SMC_CLC_DECL_CNFERR; /* configuration error */

	/* send SMC Proposal CLC message */
	plen = sizeof(pclc) + sizeof(pclc_prfx) +
	       (pclc_prfx.ipv6_prefixes_cnt * sizeof(ipv6_prfx[0])) +
	       sizeof(trl);
	memset(&pclc, 0, sizeof(pclc));
	memcpy(pclc.hdr.eyecatcher, SMC_EYECATCHER, sizeof(SMC_EYECATCHER));
	pclc.hdr.type = SMC_CLC_PROPOSAL;
	pclc.hdr.version = SMC_CLC_V1;		/* SMC version */
	pclc.hdr.path = smc_type;
	if (smc_type == SMC_TYPE_R || smc_type == SMC_TYPE_B) {
		/* add SMC-R specifics */
		memcpy(pclc.lcl.id_for_peer, local_systemid,
		       sizeof(local_systemid));
		memcpy(&pclc.lcl.gid, gid, SMC_GID_SIZE);
		memcpy(&pclc.lcl.mac, &ibdev->mac[ibport - 1], ETH_ALEN);
		pclc.iparea_offset = htons(0);
	}
	if (smc_type == SMC_TYPE_D || smc_type == SMC_TYPE_B) {
		/* add SMC-D specifics */
		memset(&pclc_smcd, 0, sizeof(pclc_smcd));
		plen += sizeof(pclc_smcd);
		pclc.iparea_offset = htons(SMC_CLC_PROPOSAL_MAX_OFFSET);
		pclc_smcd.gid = ismdev->local_gid;
	}
	pclc.hdr.length = htons(plen);

	memcpy(trl.eyecatcher, SMC_EYECATCHER, sizeof(SMC_EYECATCHER));
	memset(&msg, 0, sizeof(msg));
	i = 0;
	vec[i].iov_base = &pclc;
	vec[i++].iov_len = sizeof(pclc);
	if (smc_type == SMC_TYPE_D || smc_type == SMC_TYPE_B) {
		vec[i].iov_base = &pclc_smcd;
		vec[i++].iov_len = sizeof(pclc_smcd);
	}
	vec[i].iov_base = &pclc_prfx;
	vec[i++].iov_len = sizeof(pclc_prfx);
	if (pclc_prfx.ipv6_prefixes_cnt > 0) {
		vec[i].iov_base = &ipv6_prfx[0];
		vec[i++].iov_len = pclc_prfx.ipv6_prefixes_cnt *
				   sizeof(ipv6_prfx[0]);
	}
	vec[i].iov_base = &trl;
	vec[i++].iov_len = sizeof(trl);
	/* due to the few bytes needed for clc-handshake this cannot block */
	len = kernel_sendmsg(smc->clcsock, &msg, vec, i, plen);
	if (len < 0) {
		smc->sk.sk_err = smc->clcsock->sk->sk_err;
		reason_code = -smc->sk.sk_err;
	} else if (len < (int)sizeof(pclc)) {
		reason_code = -ENETUNREACH;
		smc->sk.sk_err = -reason_code;
	}

	return reason_code;
}

/* send CLC CONFIRM message across internal TCP socket */
int smc_clc_send_confirm(struct smc_sock *smc)
{
	struct smc_connection *conn = &smc->conn;
	struct smc_clc_msg_accept_confirm cclc;
	struct smc_link *link;
	int reason_code = 0;
	struct msghdr msg;
	struct kvec vec;
	int len;

	/* send SMC Confirm CLC msg */
	memset(&cclc, 0, sizeof(cclc));
	cclc.hdr.type = SMC_CLC_CONFIRM;
	cclc.hdr.version = SMC_CLC_V1;		/* SMC version */
	if (smc->conn.lgr->is_smcd) {
		/* SMC-D specific settings */
		memcpy(cclc.hdr.eyecatcher, SMCD_EYECATCHER,
		       sizeof(SMCD_EYECATCHER));
		cclc.hdr.path = SMC_TYPE_D;
		cclc.hdr.length = htons(SMCD_CLC_ACCEPT_CONFIRM_LEN);
		cclc.gid = conn->lgr->smcd->local_gid;
		cclc.token = conn->rmb_desc->token;
		cclc.dmbe_size = conn->rmbe_size_short;
		cclc.dmbe_idx = 0;
		memcpy(&cclc.linkid, conn->lgr->id, SMC_LGR_ID_SIZE);
		memcpy(cclc.smcd_trl.eyecatcher, SMCD_EYECATCHER,
		       sizeof(SMCD_EYECATCHER));
	} else {
		/* SMC-R specific settings */
		link = &conn->lgr->lnk[SMC_SINGLE_LINK];
		memcpy(cclc.hdr.eyecatcher, SMC_EYECATCHER,
		       sizeof(SMC_EYECATCHER));
		cclc.hdr.path = SMC_TYPE_R;
		cclc.hdr.length = htons(SMCR_CLC_ACCEPT_CONFIRM_LEN);
		memcpy(cclc.lcl.id_for_peer, local_systemid,
		       sizeof(local_systemid));
		memcpy(&cclc.lcl.gid, link->gid, SMC_GID_SIZE);
		memcpy(&cclc.lcl.mac, &link->smcibdev->mac[link->ibport - 1],
		       ETH_ALEN);
		hton24(cclc.qpn, link->roce_qp->qp_num);
		cclc.rmb_rkey =
			htonl(conn->rmb_desc->mr_rx[SMC_SINGLE_LINK]->rkey);
		cclc.rmbe_idx = 1; /* for now: 1 RMB = 1 RMBE */
		cclc.rmbe_alert_token = htonl(conn->alert_token_local);
		cclc.qp_mtu = min(link->path_mtu, link->peer_mtu);
		cclc.rmbe_size = conn->rmbe_size_short;
		cclc.rmb_dma_addr = cpu_to_be64((u64)sg_dma_address
				(conn->rmb_desc->sgt[SMC_SINGLE_LINK].sgl));
		hton24(cclc.psn, link->psn_initial);
		memcpy(cclc.smcr_trl.eyecatcher, SMC_EYECATCHER,
		       sizeof(SMC_EYECATCHER));
	}

	memset(&msg, 0, sizeof(msg));
	vec.iov_base = &cclc;
	vec.iov_len = ntohs(cclc.hdr.length);
	len = kernel_sendmsg(smc->clcsock, &msg, &vec, 1,
			     ntohs(cclc.hdr.length));
	if (len < ntohs(cclc.hdr.length)) {
		if (len >= 0) {
			reason_code = -ENETUNREACH;
			smc->sk.sk_err = -reason_code;
		} else {
			smc->sk.sk_err = smc->clcsock->sk->sk_err;
			reason_code = -smc->sk.sk_err;
		}
	}
	return reason_code;
}

/* send CLC ACCEPT message across internal TCP socket */
int smc_clc_send_accept(struct smc_sock *new_smc, int srv_first_contact)
{
	struct smc_connection *conn = &new_smc->conn;
	struct smc_clc_msg_accept_confirm aclc;
	struct smc_link *link;
	struct msghdr msg;
	struct kvec vec;
	int len;

	memset(&aclc, 0, sizeof(aclc));
	aclc.hdr.type = SMC_CLC_ACCEPT;
	aclc.hdr.version = SMC_CLC_V1;		/* SMC version */
	if (srv_first_contact)
		aclc.hdr.flag = 1;

	if (new_smc->conn.lgr->is_smcd) {
		/* SMC-D specific settings */
		aclc.hdr.length = htons(SMCD_CLC_ACCEPT_CONFIRM_LEN);
		memcpy(aclc.hdr.eyecatcher, SMCD_EYECATCHER,
		       sizeof(SMCD_EYECATCHER));
		aclc.hdr.path = SMC_TYPE_D;
		aclc.gid = conn->lgr->smcd->local_gid;
		aclc.token = conn->rmb_desc->token;
		aclc.dmbe_size = conn->rmbe_size_short;
		aclc.dmbe_idx = 0;
		memcpy(&aclc.linkid, conn->lgr->id, SMC_LGR_ID_SIZE);
		memcpy(aclc.smcd_trl.eyecatcher, SMCD_EYECATCHER,
		       sizeof(SMCD_EYECATCHER));
	} else {
		/* SMC-R specific settings */
		aclc.hdr.length = htons(SMCR_CLC_ACCEPT_CONFIRM_LEN);
		memcpy(aclc.hdr.eyecatcher, SMC_EYECATCHER,
		       sizeof(SMC_EYECATCHER));
		aclc.hdr.path = SMC_TYPE_R;
		link = &conn->lgr->lnk[SMC_SINGLE_LINK];
		memcpy(aclc.lcl.id_for_peer, local_systemid,
		       sizeof(local_systemid));
		memcpy(&aclc.lcl.gid, link->gid, SMC_GID_SIZE);
		memcpy(&aclc.lcl.mac, link->smcibdev->mac[link->ibport - 1],
		       ETH_ALEN);
		hton24(aclc.qpn, link->roce_qp->qp_num);
		aclc.rmb_rkey =
			htonl(conn->rmb_desc->mr_rx[SMC_SINGLE_LINK]->rkey);
		aclc.rmbe_idx = 1;		/* as long as 1 RMB = 1 RMBE */
		aclc.rmbe_alert_token = htonl(conn->alert_token_local);
		aclc.qp_mtu = link->path_mtu;
		aclc.rmbe_size = conn->rmbe_size_short,
		aclc.rmb_dma_addr = cpu_to_be64((u64)sg_dma_address
				(conn->rmb_desc->sgt[SMC_SINGLE_LINK].sgl));
		hton24(aclc.psn, link->psn_initial);
		memcpy(aclc.smcr_trl.eyecatcher, SMC_EYECATCHER,
		       sizeof(SMC_EYECATCHER));
	}

	memset(&msg, 0, sizeof(msg));
	vec.iov_base = &aclc;
	vec.iov_len = ntohs(aclc.hdr.length);
	len = kernel_sendmsg(new_smc->clcsock, &msg, &vec, 1,
			     ntohs(aclc.hdr.length));
	if (len < ntohs(aclc.hdr.length))
		len = len >= 0 ? -EPROTO : -new_smc->clcsock->sk->sk_err;

	return len > 0 ? 0 : len;
}<|MERGE_RESOLUTION|>--- conflicted
+++ resolved
@@ -285,11 +285,7 @@
 	 * sizeof(struct smc_clc_msg_hdr)
 	 */
 	krflags = MSG_PEEK | MSG_WAITALL;
-<<<<<<< HEAD
-	smc->clcsock->sk->sk_rcvtimeo = CLC_WAIT_TIME;
-=======
 	clc_sk->sk_rcvtimeo = timeout;
->>>>>>> cf26057a
 	iov_iter_kvec(&msg.msg_iter, READ, &vec, 1,
 			sizeof(struct smc_clc_msg_hdr));
 	len = sock_recvmsg(smc->clcsock, &msg, krflags);
