/*
 * BSS client mode implementation
 * Copyright 2003, Jouni Malinen <jkmaline@cc.hut.fi>
 * Copyright 2004, Instant802 Networks, Inc.
 * Copyright 2005, Devicescape Software, Inc.
 * Copyright 2006-2007	Jiri Benc <jbenc@suse.cz>
 * Copyright 2007, Michael Wu <flamingice@sourmilk.net>
 *
 * This program is free software; you can redistribute it and/or modify
 * it under the terms of the GNU General Public License version 2 as
 * published by the Free Software Foundation.
 */

#include <linux/delay.h>
#include <linux/if_ether.h>
#include <linux/skbuff.h>
#include <linux/netdevice.h>
#include <linux/if_arp.h>
#include <linux/wireless.h>
#include <linux/random.h>
#include <linux/etherdevice.h>
#include <linux/rtnetlink.h>
#include <net/iw_handler.h>
#include <net/mac80211.h>
#include <asm/unaligned.h>

#include "ieee80211_i.h"
#include "rate.h"
#include "led.h"

#define IEEE80211_ASSOC_SCANS_MAX_TRIES 2
#define IEEE80211_AUTH_TIMEOUT (HZ / 5)
#define IEEE80211_AUTH_MAX_TRIES 3
#define IEEE80211_ASSOC_TIMEOUT (HZ / 5)
#define IEEE80211_ASSOC_MAX_TRIES 3
#define IEEE80211_MONITORING_INTERVAL (2 * HZ)
#define IEEE80211_PROBE_INTERVAL (60 * HZ)
#define IEEE80211_RETRY_AUTH_INTERVAL (1 * HZ)
#define IEEE80211_SCAN_INTERVAL (2 * HZ)
#define IEEE80211_SCAN_INTERVAL_SLOW (15 * HZ)
#define IEEE80211_IBSS_JOIN_TIMEOUT (7 * HZ)

#define IEEE80211_IBSS_MERGE_INTERVAL (30 * HZ)
#define IEEE80211_IBSS_INACTIVITY_LIMIT (60 * HZ)

#define IEEE80211_IBSS_MAX_STA_ENTRIES 128


/* utils */
static int ecw2cw(int ecw)
{
	return (1 << ecw) - 1;
}

static u8 *ieee80211_bss_get_ie(struct ieee80211_bss *bss, u8 ie)
{
	u8 *end, *pos;

	pos = bss->ies;
	if (pos == NULL)
		return NULL;
	end = pos + bss->ies_len;

	while (pos + 1 < end) {
		if (pos + 2 + pos[1] > end)
			break;
		if (pos[0] == ie)
			return pos;
		pos += 2 + pos[1];
	}

	return NULL;
}

static int ieee80211_compatible_rates(struct ieee80211_bss *bss,
				      struct ieee80211_supported_band *sband,
				      u64 *rates)
{
	int i, j, count;
	*rates = 0;
	count = 0;
	for (i = 0; i < bss->supp_rates_len; i++) {
		int rate = (bss->supp_rates[i] & 0x7F) * 5;

		for (j = 0; j < sband->n_bitrates; j++)
			if (sband->bitrates[j].bitrate == rate) {
				*rates |= BIT(j);
				count++;
				break;
			}
	}

	return count;
}

/* also used by mesh code */
u64 ieee80211_sta_get_rates(struct ieee80211_local *local,
			    struct ieee802_11_elems *elems,
			    enum ieee80211_band band)
{
	struct ieee80211_supported_band *sband;
	struct ieee80211_rate *bitrates;
	size_t num_rates;
	u64 supp_rates;
	int i, j;
	sband = local->hw.wiphy->bands[band];

	if (!sband) {
		WARN_ON(1);
		sband = local->hw.wiphy->bands[local->hw.conf.channel->band];
	}

	bitrates = sband->bitrates;
	num_rates = sband->n_bitrates;
	supp_rates = 0;
	for (i = 0; i < elems->supp_rates_len +
		     elems->ext_supp_rates_len; i++) {
		u8 rate = 0;
		int own_rate;
		if (i < elems->supp_rates_len)
			rate = elems->supp_rates[i];
		else if (elems->ext_supp_rates)
			rate = elems->ext_supp_rates
				[i - elems->supp_rates_len];
		own_rate = 5 * (rate & 0x7f);
		for (j = 0; j < num_rates; j++)
			if (bitrates[j].bitrate == own_rate)
				supp_rates |= BIT(j);
	}
	return supp_rates;
}

/* frame sending functions */

/* also used by scanning code */
void ieee80211_send_probe_req(struct ieee80211_sub_if_data *sdata, u8 *dst,
			      u8 *ssid, size_t ssid_len)
{
	struct ieee80211_local *local = sdata->local;
	struct ieee80211_supported_band *sband;
	struct sk_buff *skb;
	struct ieee80211_mgmt *mgmt;
	u8 *pos, *supp_rates, *esupp_rates = NULL;
	int i;

	skb = dev_alloc_skb(local->hw.extra_tx_headroom + sizeof(*mgmt) + 200);
	if (!skb) {
		printk(KERN_DEBUG "%s: failed to allocate buffer for probe "
		       "request\n", sdata->dev->name);
		return;
	}
	skb_reserve(skb, local->hw.extra_tx_headroom);

	mgmt = (struct ieee80211_mgmt *) skb_put(skb, 24);
	memset(mgmt, 0, 24);
	mgmt->frame_control = cpu_to_le16(IEEE80211_FTYPE_MGMT |
					  IEEE80211_STYPE_PROBE_REQ);
	memcpy(mgmt->sa, sdata->dev->dev_addr, ETH_ALEN);
	if (dst) {
		memcpy(mgmt->da, dst, ETH_ALEN);
		memcpy(mgmt->bssid, dst, ETH_ALEN);
	} else {
		memset(mgmt->da, 0xff, ETH_ALEN);
		memset(mgmt->bssid, 0xff, ETH_ALEN);
	}
	pos = skb_put(skb, 2 + ssid_len);
	*pos++ = WLAN_EID_SSID;
	*pos++ = ssid_len;
	memcpy(pos, ssid, ssid_len);

	supp_rates = skb_put(skb, 2);
	supp_rates[0] = WLAN_EID_SUPP_RATES;
	supp_rates[1] = 0;
	sband = local->hw.wiphy->bands[local->hw.conf.channel->band];

	for (i = 0; i < sband->n_bitrates; i++) {
		struct ieee80211_rate *rate = &sband->bitrates[i];
		if (esupp_rates) {
			pos = skb_put(skb, 1);
			esupp_rates[1]++;
		} else if (supp_rates[1] == 8) {
			esupp_rates = skb_put(skb, 3);
			esupp_rates[0] = WLAN_EID_EXT_SUPP_RATES;
			esupp_rates[1] = 1;
			pos = &esupp_rates[2];
		} else {
			pos = skb_put(skb, 1);
			supp_rates[1]++;
		}
		*pos = rate->bitrate / 5;
	}

	ieee80211_tx_skb(sdata, skb, 0);
}

static void ieee80211_send_auth(struct ieee80211_sub_if_data *sdata,
				struct ieee80211_if_sta *ifsta,
				int transaction, u8 *extra, size_t extra_len,
				int encrypt)
{
	struct ieee80211_local *local = sdata->local;
	struct sk_buff *skb;
	struct ieee80211_mgmt *mgmt;

	skb = dev_alloc_skb(local->hw.extra_tx_headroom +
			    sizeof(*mgmt) + 6 + extra_len);
	if (!skb) {
		printk(KERN_DEBUG "%s: failed to allocate buffer for auth "
		       "frame\n", sdata->dev->name);
		return;
	}
	skb_reserve(skb, local->hw.extra_tx_headroom);

	mgmt = (struct ieee80211_mgmt *) skb_put(skb, 24 + 6);
	memset(mgmt, 0, 24 + 6);
	mgmt->frame_control = cpu_to_le16(IEEE80211_FTYPE_MGMT |
					  IEEE80211_STYPE_AUTH);
	if (encrypt)
		mgmt->frame_control |= cpu_to_le16(IEEE80211_FCTL_PROTECTED);
	memcpy(mgmt->da, ifsta->bssid, ETH_ALEN);
	memcpy(mgmt->sa, sdata->dev->dev_addr, ETH_ALEN);
	memcpy(mgmt->bssid, ifsta->bssid, ETH_ALEN);
	mgmt->u.auth.auth_alg = cpu_to_le16(ifsta->auth_alg);
	mgmt->u.auth.auth_transaction = cpu_to_le16(transaction);
	ifsta->auth_transaction = transaction + 1;
	mgmt->u.auth.status_code = cpu_to_le16(0);
	if (extra)
		memcpy(skb_put(skb, extra_len), extra, extra_len);

	ieee80211_tx_skb(sdata, skb, encrypt);
}

static void ieee80211_send_assoc(struct ieee80211_sub_if_data *sdata,
				 struct ieee80211_if_sta *ifsta)
{
	struct ieee80211_local *local = sdata->local;
	struct sk_buff *skb;
	struct ieee80211_mgmt *mgmt;
	u8 *pos, *ies, *ht_add_ie;
	int i, len, count, rates_len, supp_rates_len;
	u16 capab;
	struct ieee80211_bss *bss;
	int wmm = 0;
	struct ieee80211_supported_band *sband;
	u64 rates = 0;

	skb = dev_alloc_skb(local->hw.extra_tx_headroom +
			    sizeof(*mgmt) + 200 + ifsta->extra_ie_len +
			    ifsta->ssid_len);
	if (!skb) {
		printk(KERN_DEBUG "%s: failed to allocate buffer for assoc "
		       "frame\n", sdata->dev->name);
		return;
	}
	skb_reserve(skb, local->hw.extra_tx_headroom);

	sband = local->hw.wiphy->bands[local->hw.conf.channel->band];

	capab = ifsta->capab;

	if (local->hw.conf.channel->band == IEEE80211_BAND_2GHZ) {
		if (!(local->hw.flags & IEEE80211_HW_2GHZ_SHORT_SLOT_INCAPABLE))
			capab |= WLAN_CAPABILITY_SHORT_SLOT_TIME;
		if (!(local->hw.flags & IEEE80211_HW_2GHZ_SHORT_PREAMBLE_INCAPABLE))
			capab |= WLAN_CAPABILITY_SHORT_PREAMBLE;
	}

	bss = ieee80211_rx_bss_get(local, ifsta->bssid,
				   local->hw.conf.channel->center_freq,
				   ifsta->ssid, ifsta->ssid_len);
	if (bss) {
		if (bss->capability & WLAN_CAPABILITY_PRIVACY)
			capab |= WLAN_CAPABILITY_PRIVACY;
		if (bss->wmm_used)
			wmm = 1;

		/* get all rates supported by the device and the AP as
		 * some APs don't like getting a superset of their rates
		 * in the association request (e.g. D-Link DAP 1353 in
		 * b-only mode) */
		rates_len = ieee80211_compatible_rates(bss, sband, &rates);

		if ((bss->capability & WLAN_CAPABILITY_SPECTRUM_MGMT) &&
		    (local->hw.flags & IEEE80211_HW_SPECTRUM_MGMT))
			capab |= WLAN_CAPABILITY_SPECTRUM_MGMT;

		ieee80211_rx_bss_put(local, bss);
	} else {
		rates = ~0;
		rates_len = sband->n_bitrates;
	}

	mgmt = (struct ieee80211_mgmt *) skb_put(skb, 24);
	memset(mgmt, 0, 24);
	memcpy(mgmt->da, ifsta->bssid, ETH_ALEN);
	memcpy(mgmt->sa, sdata->dev->dev_addr, ETH_ALEN);
	memcpy(mgmt->bssid, ifsta->bssid, ETH_ALEN);

	if (ifsta->flags & IEEE80211_STA_PREV_BSSID_SET) {
		skb_put(skb, 10);
		mgmt->frame_control = cpu_to_le16(IEEE80211_FTYPE_MGMT |
						  IEEE80211_STYPE_REASSOC_REQ);
		mgmt->u.reassoc_req.capab_info = cpu_to_le16(capab);
		mgmt->u.reassoc_req.listen_interval =
				cpu_to_le16(local->hw.conf.listen_interval);
		memcpy(mgmt->u.reassoc_req.current_ap, ifsta->prev_bssid,
		       ETH_ALEN);
	} else {
		skb_put(skb, 4);
		mgmt->frame_control = cpu_to_le16(IEEE80211_FTYPE_MGMT |
						  IEEE80211_STYPE_ASSOC_REQ);
		mgmt->u.assoc_req.capab_info = cpu_to_le16(capab);
		mgmt->u.reassoc_req.listen_interval =
				cpu_to_le16(local->hw.conf.listen_interval);
	}

	/* SSID */
	ies = pos = skb_put(skb, 2 + ifsta->ssid_len);
	*pos++ = WLAN_EID_SSID;
	*pos++ = ifsta->ssid_len;
	memcpy(pos, ifsta->ssid, ifsta->ssid_len);

	/* add all rates which were marked to be used above */
	supp_rates_len = rates_len;
	if (supp_rates_len > 8)
		supp_rates_len = 8;

	len = sband->n_bitrates;
	pos = skb_put(skb, supp_rates_len + 2);
	*pos++ = WLAN_EID_SUPP_RATES;
	*pos++ = supp_rates_len;

	count = 0;
	for (i = 0; i < sband->n_bitrates; i++) {
		if (BIT(i) & rates) {
			int rate = sband->bitrates[i].bitrate;
			*pos++ = (u8) (rate / 5);
			if (++count == 8)
				break;
		}
	}

	if (rates_len > count) {
		pos = skb_put(skb, rates_len - count + 2);
		*pos++ = WLAN_EID_EXT_SUPP_RATES;
		*pos++ = rates_len - count;

		for (i++; i < sband->n_bitrates; i++) {
			if (BIT(i) & rates) {
				int rate = sband->bitrates[i].bitrate;
				*pos++ = (u8) (rate / 5);
			}
		}
	}

	if (capab & WLAN_CAPABILITY_SPECTRUM_MGMT) {
		/* 1. power capabilities */
		pos = skb_put(skb, 4);
		*pos++ = WLAN_EID_PWR_CAPABILITY;
		*pos++ = 2;
		*pos++ = 0; /* min tx power */
		*pos++ = local->hw.conf.channel->max_power; /* max tx power */

		/* 2. supported channels */
		/* TODO: get this in reg domain format */
		pos = skb_put(skb, 2 * sband->n_channels + 2);
		*pos++ = WLAN_EID_SUPPORTED_CHANNELS;
		*pos++ = 2 * sband->n_channels;
		for (i = 0; i < sband->n_channels; i++) {
			*pos++ = ieee80211_frequency_to_channel(
					sband->channels[i].center_freq);
			*pos++ = 1; /* one channel in the subband*/
		}
	}

	if (ifsta->extra_ie) {
		pos = skb_put(skb, ifsta->extra_ie_len);
		memcpy(pos, ifsta->extra_ie, ifsta->extra_ie_len);
	}

	if (wmm && (ifsta->flags & IEEE80211_STA_WMM_ENABLED)) {
		pos = skb_put(skb, 9);
		*pos++ = WLAN_EID_VENDOR_SPECIFIC;
		*pos++ = 7; /* len */
		*pos++ = 0x00; /* Microsoft OUI 00:50:F2 */
		*pos++ = 0x50;
		*pos++ = 0xf2;
		*pos++ = 2; /* WME */
		*pos++ = 0; /* WME info */
		*pos++ = 1; /* WME ver */
		*pos++ = 0;
	}

	/* wmm support is a must to HT */
	if (wmm && (ifsta->flags & IEEE80211_STA_WMM_ENABLED) &&
	    sband->ht_info.ht_supported &&
	    (ht_add_ie = ieee80211_bss_get_ie(bss, WLAN_EID_HT_EXTRA_INFO))) {
		struct ieee80211_ht_addt_info *ht_add_info =
			(struct ieee80211_ht_addt_info *)ht_add_ie;
		u16 cap = sband->ht_info.cap;
		__le16 tmp;
		u32 flags = local->hw.conf.channel->flags;

		switch (ht_add_info->ht_param & IEEE80211_HT_IE_CHA_SEC_OFFSET) {
		case IEEE80211_HT_IE_CHA_SEC_ABOVE:
			if (flags & IEEE80211_CHAN_NO_FAT_ABOVE) {
				cap &= ~IEEE80211_HT_CAP_SUP_WIDTH;
				cap &= ~IEEE80211_HT_CAP_SGI_40;
			}
			break;
		case IEEE80211_HT_IE_CHA_SEC_BELOW:
			if (flags & IEEE80211_CHAN_NO_FAT_BELOW) {
				cap &= ~IEEE80211_HT_CAP_SUP_WIDTH;
				cap &= ~IEEE80211_HT_CAP_SGI_40;
			}
			break;
		}

		tmp = cpu_to_le16(cap);
		pos = skb_put(skb, sizeof(struct ieee80211_ht_cap)+2);
		*pos++ = WLAN_EID_HT_CAPABILITY;
		*pos++ = sizeof(struct ieee80211_ht_cap);
		memset(pos, 0, sizeof(struct ieee80211_ht_cap));
		memcpy(pos, &tmp, sizeof(u16));
		pos += sizeof(u16);
		/* TODO: needs a define here for << 2 */
		*pos++ = sband->ht_info.ampdu_factor |
			 (sband->ht_info.ampdu_density << 2);
		memcpy(pos, sband->ht_info.supp_mcs_set, 16);
	}

	kfree(ifsta->assocreq_ies);
	ifsta->assocreq_ies_len = (skb->data + skb->len) - ies;
	ifsta->assocreq_ies = kmalloc(ifsta->assocreq_ies_len, GFP_KERNEL);
	if (ifsta->assocreq_ies)
		memcpy(ifsta->assocreq_ies, ies, ifsta->assocreq_ies_len);

	ieee80211_tx_skb(sdata, skb, 0);
}


static void ieee80211_send_deauth_disassoc(struct ieee80211_sub_if_data *sdata,
					   u16 stype, u16 reason)
{
	struct ieee80211_local *local = sdata->local;
	struct ieee80211_if_sta *ifsta = &sdata->u.sta;
	struct sk_buff *skb;
	struct ieee80211_mgmt *mgmt;

	skb = dev_alloc_skb(local->hw.extra_tx_headroom + sizeof(*mgmt));
	if (!skb) {
		printk(KERN_DEBUG "%s: failed to allocate buffer for "
		       "deauth/disassoc frame\n", sdata->dev->name);
		return;
	}
	skb_reserve(skb, local->hw.extra_tx_headroom);

	mgmt = (struct ieee80211_mgmt *) skb_put(skb, 24);
	memset(mgmt, 0, 24);
	memcpy(mgmt->da, ifsta->bssid, ETH_ALEN);
	memcpy(mgmt->sa, sdata->dev->dev_addr, ETH_ALEN);
	memcpy(mgmt->bssid, ifsta->bssid, ETH_ALEN);
	mgmt->frame_control = cpu_to_le16(IEEE80211_FTYPE_MGMT | stype);
	skb_put(skb, 2);
	/* u.deauth.reason_code == u.disassoc.reason_code */
	mgmt->u.deauth.reason_code = cpu_to_le16(reason);

	ieee80211_tx_skb(sdata, skb, 0);
}

/* MLME */
static void ieee80211_sta_def_wmm_params(struct ieee80211_sub_if_data *sdata,
					 struct ieee80211_bss *bss)
{
	struct ieee80211_local *local = sdata->local;
	int i, have_higher_than_11mbit = 0;

	/* cf. IEEE 802.11 9.2.12 */
	for (i = 0; i < bss->supp_rates_len; i++)
		if ((bss->supp_rates[i] & 0x7f) * 5 > 110)
			have_higher_than_11mbit = 1;

	if (local->hw.conf.channel->band == IEEE80211_BAND_2GHZ &&
	    have_higher_than_11mbit)
		sdata->flags |= IEEE80211_SDATA_OPERATING_GMODE;
	else
		sdata->flags &= ~IEEE80211_SDATA_OPERATING_GMODE;

	ieee80211_set_wmm_default(sdata);
}

static void ieee80211_sta_wmm_params(struct ieee80211_local *local,
				     struct ieee80211_if_sta *ifsta,
				     u8 *wmm_param, size_t wmm_param_len)
{
	struct ieee80211_tx_queue_params params;
	size_t left;
	int count;
	u8 *pos;

	if (!(ifsta->flags & IEEE80211_STA_WMM_ENABLED))
		return;

	if (!wmm_param)
		return;

	if (wmm_param_len < 8 || wmm_param[5] /* version */ != 1)
		return;
	count = wmm_param[6] & 0x0f;
	if (count == ifsta->wmm_last_param_set)
		return;
	ifsta->wmm_last_param_set = count;

	pos = wmm_param + 8;
	left = wmm_param_len - 8;

	memset(&params, 0, sizeof(params));

	if (!local->ops->conf_tx)
		return;

	local->wmm_acm = 0;
	for (; left >= 4; left -= 4, pos += 4) {
		int aci = (pos[0] >> 5) & 0x03;
		int acm = (pos[0] >> 4) & 0x01;
		int queue;

		switch (aci) {
		case 1:
			queue = 3;
			if (acm)
				local->wmm_acm |= BIT(0) | BIT(3);
			break;
		case 2:
			queue = 1;
			if (acm)
				local->wmm_acm |= BIT(4) | BIT(5);
			break;
		case 3:
			queue = 0;
			if (acm)
				local->wmm_acm |= BIT(6) | BIT(7);
			break;
		case 0:
		default:
			queue = 2;
			if (acm)
				local->wmm_acm |= BIT(1) | BIT(2);
			break;
		}

		params.aifs = pos[0] & 0x0f;
		params.cw_max = ecw2cw((pos[1] & 0xf0) >> 4);
		params.cw_min = ecw2cw(pos[1] & 0x0f);
		params.txop = get_unaligned_le16(pos + 2);
#ifdef CONFIG_MAC80211_VERBOSE_DEBUG
		printk(KERN_DEBUG "%s: WMM queue=%d aci=%d acm=%d aifs=%d "
		       "cWmin=%d cWmax=%d txop=%d\n",
		       local->mdev->name, queue, aci, acm, params.aifs, params.cw_min,
		       params.cw_max, params.txop);
#endif
		/* TODO: handle ACM (block TX, fallback to next lowest allowed
		 * AC for now) */
		if (local->ops->conf_tx(local_to_hw(local), queue, &params)) {
			printk(KERN_DEBUG "%s: failed to set TX queue "
			       "parameters for queue %d\n", local->mdev->name, queue);
		}
	}
}

static u32 ieee80211_handle_protect_preamb(struct ieee80211_sub_if_data *sdata,
					   bool use_protection,
					   bool use_short_preamble)
{
	struct ieee80211_bss_conf *bss_conf = &sdata->bss_conf;
#ifdef CONFIG_MAC80211_VERBOSE_DEBUG
	struct ieee80211_if_sta *ifsta = &sdata->u.sta;
	DECLARE_MAC_BUF(mac);
#endif
	u32 changed = 0;

	if (use_protection != bss_conf->use_cts_prot) {
#ifdef CONFIG_MAC80211_VERBOSE_DEBUG
		if (net_ratelimit()) {
			printk(KERN_DEBUG "%s: CTS protection %s (BSSID="
			       "%s)\n",
			       sdata->dev->name,
			       use_protection ? "enabled" : "disabled",
			       print_mac(mac, ifsta->bssid));
		}
#endif
		bss_conf->use_cts_prot = use_protection;
		changed |= BSS_CHANGED_ERP_CTS_PROT;
	}

	if (use_short_preamble != bss_conf->use_short_preamble) {
#ifdef CONFIG_MAC80211_VERBOSE_DEBUG
		if (net_ratelimit()) {
			printk(KERN_DEBUG "%s: switched to %s barker preamble"
			       " (BSSID=%s)\n",
			       sdata->dev->name,
			       use_short_preamble ? "short" : "long",
			       print_mac(mac, ifsta->bssid));
		}
#endif
		bss_conf->use_short_preamble = use_short_preamble;
		changed |= BSS_CHANGED_ERP_PREAMBLE;
	}

	return changed;
}

static u32 ieee80211_handle_erp_ie(struct ieee80211_sub_if_data *sdata,
				   u8 erp_value)
{
	bool use_protection = (erp_value & WLAN_ERP_USE_PROTECTION) != 0;
	bool use_short_preamble = (erp_value & WLAN_ERP_BARKER_PREAMBLE) == 0;

	return ieee80211_handle_protect_preamb(sdata,
			use_protection, use_short_preamble);
}

static u32 ieee80211_handle_bss_capability(struct ieee80211_sub_if_data *sdata,
					   struct ieee80211_bss *bss)
{
	u32 changed = 0;

	if (bss->has_erp_value)
		changed |= ieee80211_handle_erp_ie(sdata, bss->erp_value);
	else {
		u16 capab = bss->capability;
		changed |= ieee80211_handle_protect_preamb(sdata, false,
				(capab & WLAN_CAPABILITY_SHORT_PREAMBLE) != 0);
	}

	return changed;
}

static void ieee80211_sta_send_apinfo(struct ieee80211_sub_if_data *sdata,
					struct ieee80211_if_sta *ifsta)
{
	union iwreq_data wrqu;
	memset(&wrqu, 0, sizeof(wrqu));
	if (ifsta->flags & IEEE80211_STA_ASSOCIATED)
		memcpy(wrqu.ap_addr.sa_data, sdata->u.sta.bssid, ETH_ALEN);
	wrqu.ap_addr.sa_family = ARPHRD_ETHER;
	wireless_send_event(sdata->dev, SIOCGIWAP, &wrqu, NULL);
}

static void ieee80211_sta_send_associnfo(struct ieee80211_sub_if_data *sdata,
					 struct ieee80211_if_sta *ifsta)
{
	char *buf;
	size_t len;
	int i;
	union iwreq_data wrqu;

	if (!ifsta->assocreq_ies && !ifsta->assocresp_ies)
		return;

	buf = kmalloc(50 + 2 * (ifsta->assocreq_ies_len +
				ifsta->assocresp_ies_len), GFP_KERNEL);
	if (!buf)
		return;

	len = sprintf(buf, "ASSOCINFO(");
	if (ifsta->assocreq_ies) {
		len += sprintf(buf + len, "ReqIEs=");
		for (i = 0; i < ifsta->assocreq_ies_len; i++) {
			len += sprintf(buf + len, "%02x",
				       ifsta->assocreq_ies[i]);
		}
	}
	if (ifsta->assocresp_ies) {
		if (ifsta->assocreq_ies)
			len += sprintf(buf + len, " ");
		len += sprintf(buf + len, "RespIEs=");
		for (i = 0; i < ifsta->assocresp_ies_len; i++) {
			len += sprintf(buf + len, "%02x",
				       ifsta->assocresp_ies[i]);
		}
	}
	len += sprintf(buf + len, ")");

	if (len > IW_CUSTOM_MAX) {
		len = sprintf(buf, "ASSOCRESPIE=");
		for (i = 0; i < ifsta->assocresp_ies_len; i++) {
			len += sprintf(buf + len, "%02x",
				       ifsta->assocresp_ies[i]);
		}
	}

	if (len <= IW_CUSTOM_MAX) {
		memset(&wrqu, 0, sizeof(wrqu));
		wrqu.data.length = len;
		wireless_send_event(sdata->dev, IWEVCUSTOM, &wrqu, buf);
	}

	kfree(buf);
}


static void ieee80211_set_associated(struct ieee80211_sub_if_data *sdata,
				     struct ieee80211_if_sta *ifsta)
{
	struct ieee80211_local *local = sdata->local;
	struct ieee80211_conf *conf = &local_to_hw(local)->conf;
	u32 changed = BSS_CHANGED_ASSOC;

	struct ieee80211_bss *bss;

	ifsta->flags |= IEEE80211_STA_ASSOCIATED;

	if (sdata->vif.type != NL80211_IFTYPE_STATION)
		return;

	bss = ieee80211_rx_bss_get(local, ifsta->bssid,
				   conf->channel->center_freq,
				   ifsta->ssid, ifsta->ssid_len);
	if (bss) {
		/* set timing information */
		sdata->bss_conf.beacon_int = bss->beacon_int;
		sdata->bss_conf.timestamp = bss->timestamp;
		sdata->bss_conf.dtim_period = bss->dtim_period;

		changed |= ieee80211_handle_bss_capability(sdata, bss);

		ieee80211_rx_bss_put(local, bss);
	}

	if (conf->flags & IEEE80211_CONF_SUPPORT_HT_MODE) {
		changed |= BSS_CHANGED_HT;
		sdata->bss_conf.assoc_ht = 1;
		sdata->bss_conf.ht_conf = &conf->ht_conf;
		sdata->bss_conf.ht_bss_conf = &conf->ht_bss_conf;
	}

	ifsta->flags |= IEEE80211_STA_PREV_BSSID_SET;
	memcpy(ifsta->prev_bssid, sdata->u.sta.bssid, ETH_ALEN);
	ieee80211_sta_send_associnfo(sdata, ifsta);

	ifsta->last_probe = jiffies;
	ieee80211_led_assoc(local, 1);

	sdata->bss_conf.assoc = 1;
	/*
	 * For now just always ask the driver to update the basic rateset
	 * when we have associated, we aren't checking whether it actually
	 * changed or not.
	 */
	changed |= BSS_CHANGED_BASIC_RATES;
	ieee80211_bss_info_change_notify(sdata, changed);

	netif_tx_start_all_queues(sdata->dev);
	netif_carrier_on(sdata->dev);

	ieee80211_sta_send_apinfo(sdata, ifsta);
}

static void ieee80211_direct_probe(struct ieee80211_sub_if_data *sdata,
				   struct ieee80211_if_sta *ifsta)
{
	DECLARE_MAC_BUF(mac);

	ifsta->direct_probe_tries++;
	if (ifsta->direct_probe_tries > IEEE80211_AUTH_MAX_TRIES) {
		printk(KERN_DEBUG "%s: direct probe to AP %s timed out\n",
		       sdata->dev->name, print_mac(mac, ifsta->bssid));
		ifsta->state = IEEE80211_STA_MLME_DISABLED;
		return;
	}

	printk(KERN_DEBUG "%s: direct probe to AP %s try %d\n",
			sdata->dev->name, print_mac(mac, ifsta->bssid),
			ifsta->direct_probe_tries);

	ifsta->state = IEEE80211_STA_MLME_DIRECT_PROBE;

	set_bit(IEEE80211_STA_REQ_DIRECT_PROBE, &ifsta->request);

	/* Direct probe is sent to broadcast address as some APs
	 * will not answer to direct packet in unassociated state.
	 */
	ieee80211_send_probe_req(sdata, NULL,
				 ifsta->ssid, ifsta->ssid_len);

	mod_timer(&ifsta->timer, jiffies + IEEE80211_AUTH_TIMEOUT);
}


static void ieee80211_authenticate(struct ieee80211_sub_if_data *sdata,
				   struct ieee80211_if_sta *ifsta)
{
	DECLARE_MAC_BUF(mac);

	ifsta->auth_tries++;
	if (ifsta->auth_tries > IEEE80211_AUTH_MAX_TRIES) {
		printk(KERN_DEBUG "%s: authentication with AP %s"
		       " timed out\n",
		       sdata->dev->name, print_mac(mac, ifsta->bssid));
		ifsta->state = IEEE80211_STA_MLME_DISABLED;
		return;
	}

	ifsta->state = IEEE80211_STA_MLME_AUTHENTICATE;
	printk(KERN_DEBUG "%s: authenticate with AP %s\n",
	       sdata->dev->name, print_mac(mac, ifsta->bssid));

	ieee80211_send_auth(sdata, ifsta, 1, NULL, 0, 0);

	mod_timer(&ifsta->timer, jiffies + IEEE80211_AUTH_TIMEOUT);
}

static void ieee80211_set_disassoc(struct ieee80211_sub_if_data *sdata,
				   struct ieee80211_if_sta *ifsta, bool deauth,
				   bool self_disconnected, u16 reason)
{
	struct ieee80211_local *local = sdata->local;
	struct sta_info *sta;
	u32 changed = BSS_CHANGED_ASSOC;

	rcu_read_lock();

	sta = sta_info_get(local, ifsta->bssid);
	if (!sta) {
		rcu_read_unlock();
		return;
	}

	if (deauth) {
		ifsta->direct_probe_tries = 0;
		ifsta->auth_tries = 0;
	}
	ifsta->assoc_scan_tries = 0;
	ifsta->assoc_tries = 0;

	netif_tx_stop_all_queues(sdata->dev);
	netif_carrier_off(sdata->dev);

	ieee80211_sta_tear_down_BA_sessions(sdata, sta->sta.addr);

	if (self_disconnected) {
		if (deauth)
			ieee80211_send_deauth_disassoc(sdata,
				IEEE80211_STYPE_DEAUTH, reason);
		else
			ieee80211_send_deauth_disassoc(sdata,
				IEEE80211_STYPE_DISASSOC, reason);
	}

	ifsta->flags &= ~IEEE80211_STA_ASSOCIATED;
	changed |= ieee80211_reset_erp_info(sdata);

	if (sdata->bss_conf.assoc_ht)
		changed |= BSS_CHANGED_HT;

	sdata->bss_conf.assoc_ht = 0;
	sdata->bss_conf.ht_conf = NULL;
	sdata->bss_conf.ht_bss_conf = NULL;

	ieee80211_led_assoc(local, 0);
	sdata->bss_conf.assoc = 0;

	ieee80211_sta_send_apinfo(sdata, ifsta);

	if (self_disconnected)
		ifsta->state = IEEE80211_STA_MLME_DISABLED;

	sta_info_unlink(&sta);

	rcu_read_unlock();

	sta_info_destroy(sta);
}

static int ieee80211_sta_wep_configured(struct ieee80211_sub_if_data *sdata)
{
	if (!sdata || !sdata->default_key ||
	    sdata->default_key->conf.alg != ALG_WEP)
		return 0;
	return 1;
}

static int ieee80211_privacy_mismatch(struct ieee80211_sub_if_data *sdata,
				      struct ieee80211_if_sta *ifsta)
{
	struct ieee80211_local *local = sdata->local;
	struct ieee80211_bss *bss;
	int bss_privacy;
	int wep_privacy;
	int privacy_invoked;

	if (!ifsta || (ifsta->flags & IEEE80211_STA_MIXED_CELL))
		return 0;

	bss = ieee80211_rx_bss_get(local, ifsta->bssid,
				   local->hw.conf.channel->center_freq,
				   ifsta->ssid, ifsta->ssid_len);
	if (!bss)
		return 0;

	bss_privacy = !!(bss->capability & WLAN_CAPABILITY_PRIVACY);
	wep_privacy = !!ieee80211_sta_wep_configured(sdata);
	privacy_invoked = !!(ifsta->flags & IEEE80211_STA_PRIVACY_INVOKED);

	ieee80211_rx_bss_put(local, bss);

	if ((bss_privacy == wep_privacy) || (bss_privacy == privacy_invoked))
		return 0;

	return 1;
}

static void ieee80211_associate(struct ieee80211_sub_if_data *sdata,
				struct ieee80211_if_sta *ifsta)
{
	DECLARE_MAC_BUF(mac);

	ifsta->assoc_tries++;
	if (ifsta->assoc_tries > IEEE80211_ASSOC_MAX_TRIES) {
		printk(KERN_DEBUG "%s: association with AP %s"
		       " timed out\n",
		       sdata->dev->name, print_mac(mac, ifsta->bssid));
		ifsta->state = IEEE80211_STA_MLME_DISABLED;
		return;
	}

	ifsta->state = IEEE80211_STA_MLME_ASSOCIATE;
	printk(KERN_DEBUG "%s: associate with AP %s\n",
	       sdata->dev->name, print_mac(mac, ifsta->bssid));
	if (ieee80211_privacy_mismatch(sdata, ifsta)) {
		printk(KERN_DEBUG "%s: mismatch in privacy configuration and "
		       "mixed-cell disabled - abort association\n", sdata->dev->name);
		ifsta->state = IEEE80211_STA_MLME_DISABLED;
		return;
	}

	ieee80211_send_assoc(sdata, ifsta);

	mod_timer(&ifsta->timer, jiffies + IEEE80211_ASSOC_TIMEOUT);
}


static void ieee80211_associated(struct ieee80211_sub_if_data *sdata,
				 struct ieee80211_if_sta *ifsta)
{
	struct ieee80211_local *local = sdata->local;
	struct sta_info *sta;
	int disassoc;
	DECLARE_MAC_BUF(mac);

	/* TODO: start monitoring current AP signal quality and number of
	 * missed beacons. Scan other channels every now and then and search
	 * for better APs. */
	/* TODO: remove expired BSSes */

	ifsta->state = IEEE80211_STA_MLME_ASSOCIATED;

	rcu_read_lock();

	sta = sta_info_get(local, ifsta->bssid);
	if (!sta) {
		printk(KERN_DEBUG "%s: No STA entry for own AP %s\n",
		       sdata->dev->name, print_mac(mac, ifsta->bssid));
		disassoc = 1;
	} else {
		disassoc = 0;
		if (time_after(jiffies,
			       sta->last_rx + IEEE80211_MONITORING_INTERVAL)) {
			if (ifsta->flags & IEEE80211_STA_PROBEREQ_POLL) {
				printk(KERN_DEBUG "%s: No ProbeResp from "
				       "current AP %s - assume out of "
				       "range\n",
				       sdata->dev->name, print_mac(mac, ifsta->bssid));
				disassoc = 1;
			} else
				ieee80211_send_probe_req(sdata, ifsta->bssid,
							 ifsta->ssid,
							 ifsta->ssid_len);
			ifsta->flags ^= IEEE80211_STA_PROBEREQ_POLL;
		} else {
			ifsta->flags &= ~IEEE80211_STA_PROBEREQ_POLL;
			if (time_after(jiffies, ifsta->last_probe +
				       IEEE80211_PROBE_INTERVAL)) {
				ifsta->last_probe = jiffies;
				ieee80211_send_probe_req(sdata, ifsta->bssid,
							 ifsta->ssid,
							 ifsta->ssid_len);
			}
		}
	}

	rcu_read_unlock();

	if (disassoc)
		ieee80211_set_disassoc(sdata, ifsta, true, true,
					WLAN_REASON_PREV_AUTH_NOT_VALID);
	else
		mod_timer(&ifsta->timer, jiffies +
				      IEEE80211_MONITORING_INTERVAL);
}


static void ieee80211_auth_completed(struct ieee80211_sub_if_data *sdata,
				     struct ieee80211_if_sta *ifsta)
{
	printk(KERN_DEBUG "%s: authenticated\n", sdata->dev->name);
	ifsta->flags |= IEEE80211_STA_AUTHENTICATED;
	ieee80211_associate(sdata, ifsta);
}


static void ieee80211_auth_challenge(struct ieee80211_sub_if_data *sdata,
				     struct ieee80211_if_sta *ifsta,
				     struct ieee80211_mgmt *mgmt,
				     size_t len)
{
	u8 *pos;
	struct ieee802_11_elems elems;

	pos = mgmt->u.auth.variable;
	ieee802_11_parse_elems(pos, len - (pos - (u8 *) mgmt), &elems);
	if (!elems.challenge)
		return;
	ieee80211_send_auth(sdata, ifsta, 3, elems.challenge - 2,
			    elems.challenge_len + 2, 1);
}

static void ieee80211_rx_mgmt_auth(struct ieee80211_sub_if_data *sdata,
				   struct ieee80211_if_sta *ifsta,
				   struct ieee80211_mgmt *mgmt,
				   size_t len)
{
	u16 auth_alg, auth_transaction, status_code;
	DECLARE_MAC_BUF(mac);

	if (ifsta->state != IEEE80211_STA_MLME_AUTHENTICATE &&
	    sdata->vif.type != NL80211_IFTYPE_ADHOC)
		return;

	if (len < 24 + 6)
		return;

	if (sdata->vif.type != NL80211_IFTYPE_ADHOC &&
	    memcmp(ifsta->bssid, mgmt->sa, ETH_ALEN) != 0)
		return;

	if (sdata->vif.type != NL80211_IFTYPE_ADHOC &&
	    memcmp(ifsta->bssid, mgmt->bssid, ETH_ALEN) != 0)
		return;

	auth_alg = le16_to_cpu(mgmt->u.auth.auth_alg);
	auth_transaction = le16_to_cpu(mgmt->u.auth.auth_transaction);
	status_code = le16_to_cpu(mgmt->u.auth.status_code);

	if (sdata->vif.type == NL80211_IFTYPE_ADHOC) {
		/*
		 * IEEE 802.11 standard does not require authentication in IBSS
		 * networks and most implementations do not seem to use it.
		 * However, try to reply to authentication attempts if someone
		 * has actually implemented this.
		 */
		if (auth_alg != WLAN_AUTH_OPEN || auth_transaction != 1)
			return;
		ieee80211_send_auth(sdata, ifsta, 2, NULL, 0, 0);
	}

	if (auth_alg != ifsta->auth_alg ||
	    auth_transaction != ifsta->auth_transaction)
		return;

	if (status_code != WLAN_STATUS_SUCCESS) {
		if (status_code == WLAN_STATUS_NOT_SUPPORTED_AUTH_ALG) {
			u8 algs[3];
			const int num_algs = ARRAY_SIZE(algs);
			int i, pos;
			algs[0] = algs[1] = algs[2] = 0xff;
			if (ifsta->auth_algs & IEEE80211_AUTH_ALG_OPEN)
				algs[0] = WLAN_AUTH_OPEN;
			if (ifsta->auth_algs & IEEE80211_AUTH_ALG_SHARED_KEY)
				algs[1] = WLAN_AUTH_SHARED_KEY;
			if (ifsta->auth_algs & IEEE80211_AUTH_ALG_LEAP)
				algs[2] = WLAN_AUTH_LEAP;
			if (ifsta->auth_alg == WLAN_AUTH_OPEN)
				pos = 0;
			else if (ifsta->auth_alg == WLAN_AUTH_SHARED_KEY)
				pos = 1;
			else
				pos = 2;
			for (i = 0; i < num_algs; i++) {
				pos++;
				if (pos >= num_algs)
					pos = 0;
				if (algs[pos] == ifsta->auth_alg ||
				    algs[pos] == 0xff)
					continue;
				if (algs[pos] == WLAN_AUTH_SHARED_KEY &&
				    !ieee80211_sta_wep_configured(sdata))
					continue;
				ifsta->auth_alg = algs[pos];
				break;
			}
		}
		return;
	}

	switch (ifsta->auth_alg) {
	case WLAN_AUTH_OPEN:
	case WLAN_AUTH_LEAP:
		ieee80211_auth_completed(sdata, ifsta);
		break;
	case WLAN_AUTH_SHARED_KEY:
		if (ifsta->auth_transaction == 4)
			ieee80211_auth_completed(sdata, ifsta);
		else
			ieee80211_auth_challenge(sdata, ifsta, mgmt, len);
		break;
	}
}


static void ieee80211_rx_mgmt_deauth(struct ieee80211_sub_if_data *sdata,
				     struct ieee80211_if_sta *ifsta,
				     struct ieee80211_mgmt *mgmt,
				     size_t len)
{
	u16 reason_code;
	DECLARE_MAC_BUF(mac);

	if (len < 24 + 2)
		return;

	if (memcmp(ifsta->bssid, mgmt->sa, ETH_ALEN))
		return;

	reason_code = le16_to_cpu(mgmt->u.deauth.reason_code);

	if (ifsta->flags & IEEE80211_STA_AUTHENTICATED)
		printk(KERN_DEBUG "%s: deauthenticated\n", sdata->dev->name);

	if (ifsta->state == IEEE80211_STA_MLME_AUTHENTICATE ||
	    ifsta->state == IEEE80211_STA_MLME_ASSOCIATE ||
	    ifsta->state == IEEE80211_STA_MLME_ASSOCIATED) {
		ifsta->state = IEEE80211_STA_MLME_DIRECT_PROBE;
		mod_timer(&ifsta->timer, jiffies +
				      IEEE80211_RETRY_AUTH_INTERVAL);
	}

	ieee80211_set_disassoc(sdata, ifsta, true, false, 0);
	ifsta->flags &= ~IEEE80211_STA_AUTHENTICATED;
}


static void ieee80211_rx_mgmt_disassoc(struct ieee80211_sub_if_data *sdata,
				       struct ieee80211_if_sta *ifsta,
				       struct ieee80211_mgmt *mgmt,
				       size_t len)
{
	u16 reason_code;
	DECLARE_MAC_BUF(mac);

	if (len < 24 + 2)
		return;

	if (memcmp(ifsta->bssid, mgmt->sa, ETH_ALEN))
		return;

	reason_code = le16_to_cpu(mgmt->u.disassoc.reason_code);

	if (ifsta->flags & IEEE80211_STA_ASSOCIATED)
		printk(KERN_DEBUG "%s: disassociated\n", sdata->dev->name);

	if (ifsta->state == IEEE80211_STA_MLME_ASSOCIATED) {
		ifsta->state = IEEE80211_STA_MLME_ASSOCIATE;
		mod_timer(&ifsta->timer, jiffies +
				      IEEE80211_RETRY_AUTH_INTERVAL);
	}

	ieee80211_set_disassoc(sdata, ifsta, false, false, 0);
}


static void ieee80211_rx_mgmt_assoc_resp(struct ieee80211_sub_if_data *sdata,
					 struct ieee80211_if_sta *ifsta,
					 struct ieee80211_mgmt *mgmt,
					 size_t len,
					 int reassoc)
{
	struct ieee80211_local *local = sdata->local;
	struct ieee80211_supported_band *sband;
	struct sta_info *sta;
	u64 rates, basic_rates;
	u16 capab_info, status_code, aid;
	struct ieee802_11_elems elems;
	struct ieee80211_bss_conf *bss_conf = &sdata->bss_conf;
	u8 *pos;
	int i, j;
	DECLARE_MAC_BUF(mac);
	bool have_higher_than_11mbit = false;

	/* AssocResp and ReassocResp have identical structure, so process both
	 * of them in this function. */

	if (ifsta->state != IEEE80211_STA_MLME_ASSOCIATE)
		return;

	if (len < 24 + 6)
		return;

	if (memcmp(ifsta->bssid, mgmt->sa, ETH_ALEN) != 0)
		return;

	capab_info = le16_to_cpu(mgmt->u.assoc_resp.capab_info);
	status_code = le16_to_cpu(mgmt->u.assoc_resp.status_code);
	aid = le16_to_cpu(mgmt->u.assoc_resp.aid);

	printk(KERN_DEBUG "%s: RX %sssocResp from %s (capab=0x%x "
	       "status=%d aid=%d)\n",
	       sdata->dev->name, reassoc ? "Rea" : "A", print_mac(mac, mgmt->sa),
	       capab_info, status_code, (u16)(aid & ~(BIT(15) | BIT(14))));

	if (status_code != WLAN_STATUS_SUCCESS) {
		printk(KERN_DEBUG "%s: AP denied association (code=%d)\n",
		       sdata->dev->name, status_code);
		/* if this was a reassociation, ensure we try a "full"
		 * association next time. This works around some broken APs
		 * which do not correctly reject reassociation requests. */
		ifsta->flags &= ~IEEE80211_STA_PREV_BSSID_SET;
		return;
	}

	if ((aid & (BIT(15) | BIT(14))) != (BIT(15) | BIT(14)))
		printk(KERN_DEBUG "%s: invalid aid value %d; bits 15:14 not "
		       "set\n", sdata->dev->name, aid);
	aid &= ~(BIT(15) | BIT(14));

	pos = mgmt->u.assoc_resp.variable;
	ieee802_11_parse_elems(pos, len - (pos - (u8 *) mgmt), &elems);

	if (!elems.supp_rates) {
		printk(KERN_DEBUG "%s: no SuppRates element in AssocResp\n",
		       sdata->dev->name);
		return;
	}

	printk(KERN_DEBUG "%s: associated\n", sdata->dev->name);
	ifsta->aid = aid;
	ifsta->ap_capab = capab_info;

	kfree(ifsta->assocresp_ies);
	ifsta->assocresp_ies_len = len - (pos - (u8 *) mgmt);
	ifsta->assocresp_ies = kmalloc(ifsta->assocresp_ies_len, GFP_KERNEL);
	if (ifsta->assocresp_ies)
		memcpy(ifsta->assocresp_ies, pos, ifsta->assocresp_ies_len);

	rcu_read_lock();

	/* Add STA entry for the AP */
	sta = sta_info_get(local, ifsta->bssid);
	if (!sta) {
		struct ieee80211_bss *bss;
		int err;

		sta = sta_info_alloc(sdata, ifsta->bssid, GFP_ATOMIC);
		if (!sta) {
			printk(KERN_DEBUG "%s: failed to alloc STA entry for"
			       " the AP\n", sdata->dev->name);
			rcu_read_unlock();
			return;
		}
		bss = ieee80211_rx_bss_get(local, ifsta->bssid,
					   local->hw.conf.channel->center_freq,
					   ifsta->ssid, ifsta->ssid_len);
		if (bss) {
			sta->last_signal = bss->signal;
			sta->last_qual = bss->qual;
			sta->last_noise = bss->noise;
			ieee80211_rx_bss_put(local, bss);
		}

		err = sta_info_insert(sta);
		if (err) {
			printk(KERN_DEBUG "%s: failed to insert STA entry for"
			       " the AP (error %d)\n", sdata->dev->name, err);
			rcu_read_unlock();
			return;
		}
		/* update new sta with its last rx activity */
		sta->last_rx = jiffies;
	}

	/*
	 * FIXME: Do we really need to update the sta_info's information here?
	 *	  We already know about the AP (we found it in our list) so it
	 *	  should already be filled with the right info, no?
	 *	  As is stands, all this is racy because typically we assume
	 *	  the information that is filled in here (except flags) doesn't
	 *	  change while a STA structure is alive. As such, it should move
	 *	  to between the sta_info_alloc() and sta_info_insert() above.
	 */

	set_sta_flags(sta, WLAN_STA_AUTH | WLAN_STA_ASSOC | WLAN_STA_ASSOC_AP |
			   WLAN_STA_AUTHORIZED);

	rates = 0;
	basic_rates = 0;
	sband = local->hw.wiphy->bands[local->hw.conf.channel->band];

	for (i = 0; i < elems.supp_rates_len; i++) {
		int rate = (elems.supp_rates[i] & 0x7f) * 5;

		if (rate > 110)
			have_higher_than_11mbit = true;

		for (j = 0; j < sband->n_bitrates; j++) {
			if (sband->bitrates[j].bitrate == rate)
				rates |= BIT(j);
			if (elems.supp_rates[i] & 0x80)
				basic_rates |= BIT(j);
		}
	}

	for (i = 0; i < elems.ext_supp_rates_len; i++) {
		int rate = (elems.ext_supp_rates[i] & 0x7f) * 5;

		if (rate > 110)
			have_higher_than_11mbit = true;

		for (j = 0; j < sband->n_bitrates; j++) {
			if (sband->bitrates[j].bitrate == rate)
				rates |= BIT(j);
			if (elems.ext_supp_rates[i] & 0x80)
				basic_rates |= BIT(j);
		}
	}

	sta->sta.supp_rates[local->hw.conf.channel->band] = rates;
	sdata->bss_conf.basic_rates = basic_rates;

	/* cf. IEEE 802.11 9.2.12 */
	if (local->hw.conf.channel->band == IEEE80211_BAND_2GHZ &&
	    have_higher_than_11mbit)
		sdata->flags |= IEEE80211_SDATA_OPERATING_GMODE;
	else
		sdata->flags &= ~IEEE80211_SDATA_OPERATING_GMODE;

	if (elems.ht_cap_elem && elems.ht_info_elem && elems.wmm_param &&
	    (ifsta->flags & IEEE80211_STA_WMM_ENABLED)) {
		struct ieee80211_ht_bss_info bss_info;
		ieee80211_ht_cap_ie_to_ht_info(
				elems.ht_cap_elem, &sta->sta.ht_info);
		ieee80211_ht_addt_info_ie_to_ht_bss_info(
				elems.ht_info_elem, &bss_info);
		ieee80211_handle_ht(local, 1, &sta->sta.ht_info, &bss_info);
	}

	rate_control_rate_init(sta);

	if (elems.wmm_param) {
		set_sta_flags(sta, WLAN_STA_WME);
		rcu_read_unlock();
		ieee80211_sta_wmm_params(local, ifsta, elems.wmm_param,
					 elems.wmm_param_len);
	} else
		rcu_read_unlock();

	/* set AID and assoc capability,
	 * ieee80211_set_associated() will tell the driver */
	bss_conf->aid = aid;
	bss_conf->assoc_capability = capab_info;
	ieee80211_set_associated(sdata, ifsta);

	ieee80211_associated(sdata, ifsta);
}


static int ieee80211_sta_join_ibss(struct ieee80211_sub_if_data *sdata,
				   struct ieee80211_if_sta *ifsta,
				   struct ieee80211_bss *bss)
{
	struct ieee80211_local *local = sdata->local;
	int res, rates, i, j;
	struct sk_buff *skb;
	struct ieee80211_mgmt *mgmt;
	u8 *pos;
	struct ieee80211_supported_band *sband;
	union iwreq_data wrqu;

	sband = local->hw.wiphy->bands[local->hw.conf.channel->band];

	/* Remove possible STA entries from other IBSS networks. */
	sta_info_flush_delayed(sdata);

	if (local->ops->reset_tsf) {
		/* Reset own TSF to allow time synchronization work. */
		local->ops->reset_tsf(local_to_hw(local));
	}
	memcpy(ifsta->bssid, bss->bssid, ETH_ALEN);
	res = ieee80211_if_config(sdata, IEEE80211_IFCC_BSSID);
	if (res)
		return res;

	local->hw.conf.beacon_int = bss->beacon_int >= 10 ? bss->beacon_int : 10;

	sdata->drop_unencrypted = bss->capability &
		WLAN_CAPABILITY_PRIVACY ? 1 : 0;

	res = ieee80211_set_freq(sdata, bss->freq);

	if (res)
		return res;

	/* Build IBSS probe response */
	skb = dev_alloc_skb(local->hw.extra_tx_headroom + 400);
	if (skb) {
		skb_reserve(skb, local->hw.extra_tx_headroom);

		mgmt = (struct ieee80211_mgmt *)
			skb_put(skb, 24 + sizeof(mgmt->u.beacon));
		memset(mgmt, 0, 24 + sizeof(mgmt->u.beacon));
		mgmt->frame_control = cpu_to_le16(IEEE80211_FTYPE_MGMT |
						  IEEE80211_STYPE_PROBE_RESP);
		memset(mgmt->da, 0xff, ETH_ALEN);
		memcpy(mgmt->sa, sdata->dev->dev_addr, ETH_ALEN);
		memcpy(mgmt->bssid, ifsta->bssid, ETH_ALEN);
		mgmt->u.beacon.beacon_int =
			cpu_to_le16(local->hw.conf.beacon_int);
		mgmt->u.beacon.timestamp = cpu_to_le64(bss->timestamp);
		mgmt->u.beacon.capab_info = cpu_to_le16(bss->capability);

		pos = skb_put(skb, 2 + ifsta->ssid_len);
		*pos++ = WLAN_EID_SSID;
		*pos++ = ifsta->ssid_len;
		memcpy(pos, ifsta->ssid, ifsta->ssid_len);

		rates = bss->supp_rates_len;
		if (rates > 8)
			rates = 8;
		pos = skb_put(skb, 2 + rates);
		*pos++ = WLAN_EID_SUPP_RATES;
		*pos++ = rates;
		memcpy(pos, bss->supp_rates, rates);

		if (bss->band == IEEE80211_BAND_2GHZ) {
			pos = skb_put(skb, 2 + 1);
			*pos++ = WLAN_EID_DS_PARAMS;
			*pos++ = 1;
			*pos++ = ieee80211_frequency_to_channel(bss->freq);
		}

		pos = skb_put(skb, 2 + 2);
		*pos++ = WLAN_EID_IBSS_PARAMS;
		*pos++ = 2;
		/* FIX: set ATIM window based on scan results */
		*pos++ = 0;
		*pos++ = 0;

		if (bss->supp_rates_len > 8) {
			rates = bss->supp_rates_len - 8;
			pos = skb_put(skb, 2 + rates);
			*pos++ = WLAN_EID_EXT_SUPP_RATES;
			*pos++ = rates;
			memcpy(pos, &bss->supp_rates[8], rates);
		}

		ifsta->probe_resp = skb;

		ieee80211_if_config(sdata, IEEE80211_IFCC_BEACON);
	}

	rates = 0;
	sband = local->hw.wiphy->bands[local->hw.conf.channel->band];
	for (i = 0; i < bss->supp_rates_len; i++) {
		int bitrate = (bss->supp_rates[i] & 0x7f) * 5;
		for (j = 0; j < sband->n_bitrates; j++)
			if (sband->bitrates[j].bitrate == bitrate)
				rates |= BIT(j);
	}
	ifsta->supp_rates_bits[local->hw.conf.channel->band] = rates;

	ieee80211_sta_def_wmm_params(sdata, bss);

	ifsta->state = IEEE80211_STA_MLME_IBSS_JOINED;
	mod_timer(&ifsta->timer, jiffies + IEEE80211_IBSS_MERGE_INTERVAL);

	ieee80211_led_assoc(local, true);

	memset(&wrqu, 0, sizeof(wrqu));
	memcpy(wrqu.ap_addr.sa_data, bss->bssid, ETH_ALEN);
	wireless_send_event(sdata->dev, SIOCGIWAP, &wrqu, NULL);

	return res;
}

static void ieee80211_rx_bss_info(struct ieee80211_sub_if_data *sdata,
				  struct ieee80211_mgmt *mgmt,
				  size_t len,
				  struct ieee80211_rx_status *rx_status,
				  struct ieee802_11_elems *elems,
				  bool beacon)
{
	struct ieee80211_local *local = sdata->local;
	int freq;
	struct ieee80211_bss *bss;
	struct sta_info *sta;
	struct ieee80211_channel *channel;
	u64 beacon_timestamp, rx_timestamp;
	u64 supp_rates = 0;
	enum ieee80211_band band = rx_status->band;
	DECLARE_MAC_BUF(mac);
	DECLARE_MAC_BUF(mac2);

	if (elems->ds_params && elems->ds_params_len == 1)
		freq = ieee80211_channel_to_frequency(elems->ds_params[0]);
	else
		freq = rx_status->freq;

	channel = ieee80211_get_channel(local->hw.wiphy, freq);

	if (!channel || channel->flags & IEEE80211_CHAN_DISABLED)
		return;

	if (sdata->vif.type == NL80211_IFTYPE_ADHOC && elems->supp_rates &&
	    memcmp(mgmt->bssid, sdata->u.sta.bssid, ETH_ALEN) == 0) {
		supp_rates = ieee80211_sta_get_rates(local, elems, band);

		rcu_read_lock();

		sta = sta_info_get(local, mgmt->sa);
		if (sta) {
			u64 prev_rates;

			prev_rates = sta->sta.supp_rates[band];
			/* make sure mandatory rates are always added */
			sta->sta.supp_rates[band] = supp_rates |
				ieee80211_mandatory_rates(local, band);

#ifdef CONFIG_MAC80211_IBSS_DEBUG
			if (sta->sta.supp_rates[band] != prev_rates)
				printk(KERN_DEBUG "%s: updated supp_rates set "
				    "for %s based on beacon info (0x%llx | "
				    "0x%llx -> 0x%llx)\n",
				    sdata->dev->name,
				    print_mac(mac, sta->sta.addr),
				    (unsigned long long) prev_rates,
				    (unsigned long long) supp_rates,
				    (unsigned long long) sta->sta.supp_rates[band]);
#endif
		} else {
			ieee80211_ibss_add_sta(sdata, NULL, mgmt->bssid,
					       mgmt->sa, supp_rates);
		}

		rcu_read_unlock();
	}

	bss = ieee80211_bss_info_update(local, rx_status, mgmt, len, elems,
					freq, beacon);
	if (!bss)
		return;

	/* was just updated in ieee80211_bss_info_update */
	beacon_timestamp = bss->timestamp;

	/*
	 * In STA mode, the remaining parameters should not be overridden
	 * by beacons because they're not necessarily accurate there.
	 */
	if (sdata->vif.type != NL80211_IFTYPE_ADHOC &&
	    bss->last_probe_resp && beacon) {
		ieee80211_rx_bss_put(local, bss);
		return;
	}

	/* check if we need to merge IBSS */
	if (sdata->vif.type == NL80211_IFTYPE_ADHOC && beacon &&
	    bss->capability & WLAN_CAPABILITY_IBSS &&
	    bss->freq == local->oper_channel->center_freq &&
	    elems->ssid_len == sdata->u.sta.ssid_len &&
	    memcmp(elems->ssid, sdata->u.sta.ssid,
				sdata->u.sta.ssid_len) == 0) {
		if (rx_status->flag & RX_FLAG_TSFT) {
			/* in order for correct IBSS merging we need mactime
			 *
			 * since mactime is defined as the time the first data
			 * symbol of the frame hits the PHY, and the timestamp
			 * of the beacon is defined as "the time that the data
			 * symbol containing the first bit of the timestamp is
			 * transmitted to the PHY plus the transmitting STA’s
			 * delays through its local PHY from the MAC-PHY
			 * interface to its interface with the WM"
			 * (802.11 11.1.2) - equals the time this bit arrives at
			 * the receiver - we have to take into account the
			 * offset between the two.
			 * e.g: at 1 MBit that means mactime is 192 usec earlier
			 * (=24 bytes * 8 usecs/byte) than the beacon timestamp.
			 */
			int rate = local->hw.wiphy->bands[band]->
					bitrates[rx_status->rate_idx].bitrate;
			rx_timestamp = rx_status->mactime + (24 * 8 * 10 / rate);
		} else if (local && local->ops && local->ops->get_tsf)
			/* second best option: get current TSF */
			rx_timestamp = local->ops->get_tsf(local_to_hw(local));
		else
			/* can't merge without knowing the TSF */
			rx_timestamp = -1LLU;
#ifdef CONFIG_MAC80211_IBSS_DEBUG
		printk(KERN_DEBUG "RX beacon SA=%s BSSID="
		       "%s TSF=0x%llx BCN=0x%llx diff=%lld @%lu\n",
		       print_mac(mac, mgmt->sa),
		       print_mac(mac2, mgmt->bssid),
		       (unsigned long long)rx_timestamp,
		       (unsigned long long)beacon_timestamp,
		       (unsigned long long)(rx_timestamp - beacon_timestamp),
		       jiffies);
#endif /* CONFIG_MAC80211_IBSS_DEBUG */
		if (beacon_timestamp > rx_timestamp) {
#ifdef CONFIG_MAC80211_IBSS_DEBUG
			printk(KERN_DEBUG "%s: beacon TSF higher than "
			       "local TSF - IBSS merge with BSSID %s\n",
			       sdata->dev->name, print_mac(mac, mgmt->bssid));
#endif
			ieee80211_sta_join_ibss(sdata, &sdata->u.sta, bss);
			ieee80211_ibss_add_sta(sdata, NULL,
					       mgmt->bssid, mgmt->sa,
					       supp_rates);
		}
	}

	ieee80211_rx_bss_put(local, bss);
}


static void ieee80211_rx_mgmt_probe_resp(struct ieee80211_sub_if_data *sdata,
					 struct ieee80211_mgmt *mgmt,
					 size_t len,
					 struct ieee80211_rx_status *rx_status)
{
	size_t baselen;
	struct ieee802_11_elems elems;
	struct ieee80211_if_sta *ifsta = &sdata->u.sta;

	if (memcmp(mgmt->da, sdata->dev->dev_addr, ETH_ALEN))
		return; /* ignore ProbeResp to foreign address */

	baselen = (u8 *) mgmt->u.probe_resp.variable - (u8 *) mgmt;
	if (baselen > len)
		return;

	ieee802_11_parse_elems(mgmt->u.probe_resp.variable, len - baselen,
				&elems);

	ieee80211_rx_bss_info(sdata, mgmt, len, rx_status, &elems, false);

	/* direct probe may be part of the association flow */
	if (test_and_clear_bit(IEEE80211_STA_REQ_DIRECT_PROBE,
							&ifsta->request)) {
		printk(KERN_DEBUG "%s direct probe responded\n",
		       sdata->dev->name);
		ieee80211_authenticate(sdata, ifsta);
	}
}


static void ieee80211_rx_mgmt_beacon(struct ieee80211_sub_if_data *sdata,
				     struct ieee80211_mgmt *mgmt,
				     size_t len,
				     struct ieee80211_rx_status *rx_status)
{
	struct ieee80211_if_sta *ifsta;
	size_t baselen;
	struct ieee802_11_elems elems;
	struct ieee80211_local *local = sdata->local;
	struct ieee80211_conf *conf = &local->hw.conf;
	u32 changed = 0;

	/* Process beacon from the current BSS */
	baselen = (u8 *) mgmt->u.beacon.variable - (u8 *) mgmt;
	if (baselen > len)
		return;

	ieee802_11_parse_elems(mgmt->u.beacon.variable, len - baselen, &elems);

	ieee80211_rx_bss_info(sdata, mgmt, len, rx_status, &elems, true);

	if (sdata->vif.type != NL80211_IFTYPE_STATION)
		return;
	ifsta = &sdata->u.sta;

	if (!(ifsta->flags & IEEE80211_STA_ASSOCIATED) ||
	    memcmp(ifsta->bssid, mgmt->bssid, ETH_ALEN) != 0)
		return;

	ieee80211_sta_wmm_params(local, ifsta, elems.wmm_param,
				 elems.wmm_param_len);

	if (elems.erp_info && elems.erp_info_len >= 1)
		changed |= ieee80211_handle_erp_ie(sdata, elems.erp_info[0]);
	else {
		u16 capab = le16_to_cpu(mgmt->u.beacon.capab_info);
		changed |= ieee80211_handle_protect_preamb(sdata, false,
				(capab & WLAN_CAPABILITY_SHORT_PREAMBLE) != 0);
	}

	if (elems.ht_cap_elem && elems.ht_info_elem &&
	    elems.wmm_param && conf->flags & IEEE80211_CONF_SUPPORT_HT_MODE) {
		struct ieee80211_ht_bss_info bss_info;

		ieee80211_ht_addt_info_ie_to_ht_bss_info(
				elems.ht_info_elem, &bss_info);
		changed |= ieee80211_handle_ht(local, 1, &conf->ht_conf,
					       &bss_info);
	}

	ieee80211_bss_info_change_notify(sdata, changed);
}


static void ieee80211_rx_mgmt_probe_req(struct ieee80211_sub_if_data *sdata,
					struct ieee80211_if_sta *ifsta,
					struct ieee80211_mgmt *mgmt,
					size_t len,
					struct ieee80211_rx_status *rx_status)
{
	struct ieee80211_local *local = sdata->local;
	int tx_last_beacon;
	struct sk_buff *skb;
	struct ieee80211_mgmt *resp;
	u8 *pos, *end;
	DECLARE_MAC_BUF(mac);
#ifdef CONFIG_MAC80211_IBSS_DEBUG
	DECLARE_MAC_BUF(mac2);
	DECLARE_MAC_BUF(mac3);
#endif

	if (sdata->vif.type != NL80211_IFTYPE_ADHOC ||
	    ifsta->state != IEEE80211_STA_MLME_IBSS_JOINED ||
	    len < 24 + 2 || !ifsta->probe_resp)
		return;

	if (local->ops->tx_last_beacon)
		tx_last_beacon = local->ops->tx_last_beacon(local_to_hw(local));
	else
		tx_last_beacon = 1;

#ifdef CONFIG_MAC80211_IBSS_DEBUG
	printk(KERN_DEBUG "%s: RX ProbeReq SA=%s DA=%s BSSID="
	       "%s (tx_last_beacon=%d)\n",
	       sdata->dev->name, print_mac(mac, mgmt->sa), print_mac(mac2, mgmt->da),
	       print_mac(mac3, mgmt->bssid), tx_last_beacon);
#endif /* CONFIG_MAC80211_IBSS_DEBUG */

	if (!tx_last_beacon)
		return;

	if (memcmp(mgmt->bssid, ifsta->bssid, ETH_ALEN) != 0 &&
	    memcmp(mgmt->bssid, "\xff\xff\xff\xff\xff\xff", ETH_ALEN) != 0)
		return;

	end = ((u8 *) mgmt) + len;
	pos = mgmt->u.probe_req.variable;
	if (pos[0] != WLAN_EID_SSID ||
	    pos + 2 + pos[1] > end) {
#ifdef CONFIG_MAC80211_IBSS_DEBUG
		printk(KERN_DEBUG "%s: Invalid SSID IE in ProbeReq "
		       "from %s\n",
		       sdata->dev->name, print_mac(mac, mgmt->sa));
#endif
		return;
	}
	if (pos[1] != 0 &&
	    (pos[1] != ifsta->ssid_len ||
	     memcmp(pos + 2, ifsta->ssid, ifsta->ssid_len) != 0)) {
		/* Ignore ProbeReq for foreign SSID */
		return;
	}

	/* Reply with ProbeResp */
	skb = skb_copy(ifsta->probe_resp, GFP_KERNEL);
	if (!skb)
		return;

	resp = (struct ieee80211_mgmt *) skb->data;
	memcpy(resp->da, mgmt->sa, ETH_ALEN);
#ifdef CONFIG_MAC80211_IBSS_DEBUG
	printk(KERN_DEBUG "%s: Sending ProbeResp to %s\n",
	       sdata->dev->name, print_mac(mac, resp->da));
#endif /* CONFIG_MAC80211_IBSS_DEBUG */
	ieee80211_tx_skb(sdata, skb, 0);
}

void ieee80211_sta_rx_mgmt(struct ieee80211_sub_if_data *sdata, struct sk_buff *skb,
			   struct ieee80211_rx_status *rx_status)
{
	struct ieee80211_local *local = sdata->local;
	struct ieee80211_if_sta *ifsta;
	struct ieee80211_mgmt *mgmt;
	u16 fc;

	if (skb->len < 24)
		goto fail;

	ifsta = &sdata->u.sta;

	mgmt = (struct ieee80211_mgmt *) skb->data;
	fc = le16_to_cpu(mgmt->frame_control);

	switch (fc & IEEE80211_FCTL_STYPE) {
	case IEEE80211_STYPE_PROBE_REQ:
	case IEEE80211_STYPE_PROBE_RESP:
	case IEEE80211_STYPE_BEACON:
		memcpy(skb->cb, rx_status, sizeof(*rx_status));
	case IEEE80211_STYPE_AUTH:
	case IEEE80211_STYPE_ASSOC_RESP:
	case IEEE80211_STYPE_REASSOC_RESP:
	case IEEE80211_STYPE_DEAUTH:
	case IEEE80211_STYPE_DISASSOC:
		skb_queue_tail(&ifsta->skb_queue, skb);
		queue_work(local->hw.workqueue, &ifsta->work);
		return;
	}

 fail:
	kfree_skb(skb);
}

static void ieee80211_sta_rx_queued_mgmt(struct ieee80211_sub_if_data *sdata,
					 struct sk_buff *skb)
{
	struct ieee80211_rx_status *rx_status;
	struct ieee80211_if_sta *ifsta;
	struct ieee80211_mgmt *mgmt;
	u16 fc;

	ifsta = &sdata->u.sta;

	rx_status = (struct ieee80211_rx_status *) skb->cb;
	mgmt = (struct ieee80211_mgmt *) skb->data;
	fc = le16_to_cpu(mgmt->frame_control);

	switch (fc & IEEE80211_FCTL_STYPE) {
	case IEEE80211_STYPE_PROBE_REQ:
		ieee80211_rx_mgmt_probe_req(sdata, ifsta, mgmt, skb->len,
					    rx_status);
		break;
	case IEEE80211_STYPE_PROBE_RESP:
		ieee80211_rx_mgmt_probe_resp(sdata, mgmt, skb->len, rx_status);
		break;
	case IEEE80211_STYPE_BEACON:
		ieee80211_rx_mgmt_beacon(sdata, mgmt, skb->len, rx_status);
		break;
	case IEEE80211_STYPE_AUTH:
		ieee80211_rx_mgmt_auth(sdata, ifsta, mgmt, skb->len);
		break;
	case IEEE80211_STYPE_ASSOC_RESP:
		ieee80211_rx_mgmt_assoc_resp(sdata, ifsta, mgmt, skb->len, 0);
		break;
	case IEEE80211_STYPE_REASSOC_RESP:
		ieee80211_rx_mgmt_assoc_resp(sdata, ifsta, mgmt, skb->len, 1);
		break;
	case IEEE80211_STYPE_DEAUTH:
		ieee80211_rx_mgmt_deauth(sdata, ifsta, mgmt, skb->len);
		break;
	case IEEE80211_STYPE_DISASSOC:
		ieee80211_rx_mgmt_disassoc(sdata, ifsta, mgmt, skb->len);
		break;
	}

	kfree_skb(skb);
}


static int ieee80211_sta_active_ibss(struct ieee80211_sub_if_data *sdata)
{
	struct ieee80211_local *local = sdata->local;
	int active = 0;
	struct sta_info *sta;

	rcu_read_lock();

	list_for_each_entry_rcu(sta, &local->sta_list, list) {
		if (sta->sdata == sdata &&
		    time_after(sta->last_rx + IEEE80211_IBSS_MERGE_INTERVAL,
			       jiffies)) {
			active++;
			break;
		}
	}

	rcu_read_unlock();

	return active;
}


static void ieee80211_sta_merge_ibss(struct ieee80211_sub_if_data *sdata,
				     struct ieee80211_if_sta *ifsta)
{
	mod_timer(&ifsta->timer, jiffies + IEEE80211_IBSS_MERGE_INTERVAL);

	ieee80211_sta_expire(sdata, IEEE80211_IBSS_INACTIVITY_LIMIT);
	if (ieee80211_sta_active_ibss(sdata))
		return;

	printk(KERN_DEBUG "%s: No active IBSS STAs - trying to scan for other "
	       "IBSS networks with same SSID (merge)\n", sdata->dev->name);
	ieee80211_request_scan(sdata, ifsta->ssid, ifsta->ssid_len);
}


static void ieee80211_sta_timer(unsigned long data)
{
	struct ieee80211_sub_if_data *sdata =
		(struct ieee80211_sub_if_data *) data;
	struct ieee80211_if_sta *ifsta = &sdata->u.sta;
	struct ieee80211_local *local = sdata->local;

	set_bit(IEEE80211_STA_REQ_RUN, &ifsta->request);
	queue_work(local->hw.workqueue, &ifsta->work);
}

static void ieee80211_sta_reset_auth(struct ieee80211_sub_if_data *sdata,
				     struct ieee80211_if_sta *ifsta)
{
	struct ieee80211_local *local = sdata->local;

	if (local->ops->reset_tsf) {
		/* Reset own TSF to allow time synchronization work. */
		local->ops->reset_tsf(local_to_hw(local));
	}

	ifsta->wmm_last_param_set = -1; /* allow any WMM update */


	if (ifsta->auth_algs & IEEE80211_AUTH_ALG_OPEN)
		ifsta->auth_alg = WLAN_AUTH_OPEN;
	else if (ifsta->auth_algs & IEEE80211_AUTH_ALG_SHARED_KEY)
		ifsta->auth_alg = WLAN_AUTH_SHARED_KEY;
	else if (ifsta->auth_algs & IEEE80211_AUTH_ALG_LEAP)
		ifsta->auth_alg = WLAN_AUTH_LEAP;
	else
		ifsta->auth_alg = WLAN_AUTH_OPEN;
	ifsta->auth_transaction = -1;
	ifsta->flags &= ~IEEE80211_STA_ASSOCIATED;
	ifsta->assoc_scan_tries = 0;
	ifsta->direct_probe_tries = 0;
	ifsta->auth_tries = 0;
	ifsta->assoc_tries = 0;
	netif_tx_stop_all_queues(sdata->dev);
	netif_carrier_off(sdata->dev);
}


static int ieee80211_sta_match_ssid(struct ieee80211_if_sta *ifsta,
				    const char *ssid, int ssid_len)
{
	int tmp, hidden_ssid;

	if (ssid_len == ifsta->ssid_len &&
	    !memcmp(ifsta->ssid, ssid, ssid_len))
		return 1;

	if (ifsta->flags & IEEE80211_STA_AUTO_BSSID_SEL)
		return 0;

	hidden_ssid = 1;
	tmp = ssid_len;
	while (tmp--) {
		if (ssid[tmp] != '\0') {
			hidden_ssid = 0;
			break;
		}
	}

	if (hidden_ssid && ifsta->ssid_len == ssid_len)
		return 1;

	if (ssid_len == 1 && ssid[0] == ' ')
		return 1;

	return 0;
}

static int ieee80211_sta_create_ibss(struct ieee80211_sub_if_data *sdata,
				     struct ieee80211_if_sta *ifsta)
{
	struct ieee80211_local *local = sdata->local;
	struct ieee80211_bss *bss;
	struct ieee80211_supported_band *sband;
	u8 bssid[ETH_ALEN], *pos;
	int i;
	int ret;
	DECLARE_MAC_BUF(mac);

#if 0
	/* Easier testing, use fixed BSSID. */
	memset(bssid, 0xfe, ETH_ALEN);
#else
	/* Generate random, not broadcast, locally administered BSSID. Mix in
	 * own MAC address to make sure that devices that do not have proper
	 * random number generator get different BSSID. */
	get_random_bytes(bssid, ETH_ALEN);
	for (i = 0; i < ETH_ALEN; i++)
		bssid[i] ^= sdata->dev->dev_addr[i];
	bssid[0] &= ~0x01;
	bssid[0] |= 0x02;
#endif

	printk(KERN_DEBUG "%s: Creating new IBSS network, BSSID %s\n",
	       sdata->dev->name, print_mac(mac, bssid));

	bss = ieee80211_rx_bss_add(local, bssid,
				   local->hw.conf.channel->center_freq,
				   sdata->u.sta.ssid, sdata->u.sta.ssid_len);
	if (!bss)
		return -ENOMEM;

	bss->band = local->hw.conf.channel->band;
	sband = local->hw.wiphy->bands[bss->band];

	if (local->hw.conf.beacon_int == 0)
		local->hw.conf.beacon_int = 100;
	bss->beacon_int = local->hw.conf.beacon_int;
	bss->last_update = jiffies;
	bss->capability = WLAN_CAPABILITY_IBSS;

	if (sdata->default_key)
		bss->capability |= WLAN_CAPABILITY_PRIVACY;
	else
		sdata->drop_unencrypted = 0;

	bss->supp_rates_len = sband->n_bitrates;
	pos = bss->supp_rates;
	for (i = 0; i < sband->n_bitrates; i++) {
		int rate = sband->bitrates[i].bitrate;
		*pos++ = (u8) (rate / 5);
	}

	ret = ieee80211_sta_join_ibss(sdata, ifsta, bss);
	ieee80211_rx_bss_put(local, bss);
	return ret;
}


static int ieee80211_sta_find_ibss(struct ieee80211_sub_if_data *sdata,
				   struct ieee80211_if_sta *ifsta)
{
	struct ieee80211_local *local = sdata->local;
	struct ieee80211_bss *bss;
	int found = 0;
	u8 bssid[ETH_ALEN];
	int active_ibss;
	DECLARE_MAC_BUF(mac);
	DECLARE_MAC_BUF(mac2);

	if (ifsta->ssid_len == 0)
		return -EINVAL;

	active_ibss = ieee80211_sta_active_ibss(sdata);
#ifdef CONFIG_MAC80211_IBSS_DEBUG
	printk(KERN_DEBUG "%s: sta_find_ibss (active_ibss=%d)\n",
	       sdata->dev->name, active_ibss);
#endif /* CONFIG_MAC80211_IBSS_DEBUG */
	spin_lock_bh(&local->bss_lock);
	list_for_each_entry(bss, &local->bss_list, list) {
		if (ifsta->ssid_len != bss->ssid_len ||
		    memcmp(ifsta->ssid, bss->ssid, bss->ssid_len) != 0
		    || !(bss->capability & WLAN_CAPABILITY_IBSS))
			continue;
#ifdef CONFIG_MAC80211_IBSS_DEBUG
		printk(KERN_DEBUG "   bssid=%s found\n",
		       print_mac(mac, bss->bssid));
#endif /* CONFIG_MAC80211_IBSS_DEBUG */
		memcpy(bssid, bss->bssid, ETH_ALEN);
		found = 1;
		if (active_ibss || memcmp(bssid, ifsta->bssid, ETH_ALEN) != 0)
			break;
	}
	spin_unlock_bh(&local->bss_lock);

#ifdef CONFIG_MAC80211_IBSS_DEBUG
	if (found)
		printk(KERN_DEBUG "   sta_find_ibss: selected %s current "
		       "%s\n", print_mac(mac, bssid),
		       print_mac(mac2, ifsta->bssid));
#endif /* CONFIG_MAC80211_IBSS_DEBUG */

	if (found && memcmp(ifsta->bssid, bssid, ETH_ALEN) != 0) {
		int ret;
		int search_freq;

		if (ifsta->flags & IEEE80211_STA_AUTO_CHANNEL_SEL)
			search_freq = bss->freq;
		else
			search_freq = local->hw.conf.channel->center_freq;

		bss = ieee80211_rx_bss_get(local, bssid, search_freq,
					   ifsta->ssid, ifsta->ssid_len);
		if (!bss)
			goto dont_join;

		printk(KERN_DEBUG "%s: Selected IBSS BSSID %s"
		       " based on configured SSID\n",
		       sdata->dev->name, print_mac(mac, bssid));
		ret = ieee80211_sta_join_ibss(sdata, ifsta, bss);
		ieee80211_rx_bss_put(local, bss);
		return ret;
	}

dont_join:
#ifdef CONFIG_MAC80211_IBSS_DEBUG
	printk(KERN_DEBUG "   did not try to join ibss\n");
#endif /* CONFIG_MAC80211_IBSS_DEBUG */

	/* Selected IBSS not found in current scan results - try to scan */
	if (ifsta->state == IEEE80211_STA_MLME_IBSS_JOINED &&
	    !ieee80211_sta_active_ibss(sdata)) {
		mod_timer(&ifsta->timer, jiffies +
				      IEEE80211_IBSS_MERGE_INTERVAL);
	} else if (time_after(jiffies, local->last_scan_completed +
			      IEEE80211_SCAN_INTERVAL)) {
		printk(KERN_DEBUG "%s: Trigger new scan to find an IBSS to "
		       "join\n", sdata->dev->name);
		return ieee80211_request_scan(sdata, ifsta->ssid,
					      ifsta->ssid_len);
	} else if (ifsta->state != IEEE80211_STA_MLME_IBSS_JOINED) {
		int interval = IEEE80211_SCAN_INTERVAL;

		if (time_after(jiffies, ifsta->ibss_join_req +
			       IEEE80211_IBSS_JOIN_TIMEOUT)) {
			if ((ifsta->flags & IEEE80211_STA_CREATE_IBSS) &&
			    (!(local->oper_channel->flags &
					IEEE80211_CHAN_NO_IBSS)))
				return ieee80211_sta_create_ibss(sdata, ifsta);
			if (ifsta->flags & IEEE80211_STA_CREATE_IBSS) {
				printk(KERN_DEBUG "%s: IBSS not allowed on"
				       " %d MHz\n", sdata->dev->name,
				       local->hw.conf.channel->center_freq);
			}

			/* No IBSS found - decrease scan interval and continue
			 * scanning. */
			interval = IEEE80211_SCAN_INTERVAL_SLOW;
		}

		ifsta->state = IEEE80211_STA_MLME_IBSS_SEARCH;
		mod_timer(&ifsta->timer, jiffies + interval);
		return 0;
	}

	return 0;
}


static int ieee80211_sta_config_auth(struct ieee80211_sub_if_data *sdata,
				     struct ieee80211_if_sta *ifsta)
{
	struct ieee80211_local *local = sdata->local;
	struct ieee80211_bss *bss, *selected = NULL;
	int top_rssi = 0, freq;

	spin_lock_bh(&local->bss_lock);
	freq = local->oper_channel->center_freq;
	list_for_each_entry(bss, &local->bss_list, list) {
		if (!(bss->capability & WLAN_CAPABILITY_ESS))
			continue;

		if ((ifsta->flags & (IEEE80211_STA_AUTO_SSID_SEL |
			IEEE80211_STA_AUTO_BSSID_SEL |
			IEEE80211_STA_AUTO_CHANNEL_SEL)) &&
		    (!!(bss->capability & WLAN_CAPABILITY_PRIVACY) ^
		     !!sdata->default_key))
			continue;

		if (!(ifsta->flags & IEEE80211_STA_AUTO_CHANNEL_SEL) &&
		    bss->freq != freq)
			continue;

		if (!(ifsta->flags & IEEE80211_STA_AUTO_BSSID_SEL) &&
		    memcmp(bss->bssid, ifsta->bssid, ETH_ALEN))
			continue;

		if (!(ifsta->flags & IEEE80211_STA_AUTO_SSID_SEL) &&
		    !ieee80211_sta_match_ssid(ifsta, bss->ssid, bss->ssid_len))
			continue;

		if (!selected || top_rssi < bss->signal) {
			selected = bss;
			top_rssi = bss->signal;
		}
	}
	if (selected)
		atomic_inc(&selected->users);
	spin_unlock_bh(&local->bss_lock);

	if (selected) {
		ieee80211_set_freq(sdata, selected->freq);
		if (!(ifsta->flags & IEEE80211_STA_SSID_SET))
			ieee80211_sta_set_ssid(sdata, selected->ssid,
					       selected->ssid_len);
		ieee80211_sta_set_bssid(sdata, selected->bssid);
		ieee80211_sta_def_wmm_params(sdata, selected);

		/* Send out direct probe if no probe resp was received or
		 * the one we have is outdated
		 */
		if (!selected->last_probe_resp ||
		    time_after(jiffies, selected->last_probe_resp
					+ IEEE80211_SCAN_RESULT_EXPIRE))
			ifsta->state = IEEE80211_STA_MLME_DIRECT_PROBE;
		else
			ifsta->state = IEEE80211_STA_MLME_AUTHENTICATE;

		ieee80211_rx_bss_put(local, selected);
		ieee80211_sta_reset_auth(sdata, ifsta);
		return 0;
	} else {
		if (ifsta->assoc_scan_tries < IEEE80211_ASSOC_SCANS_MAX_TRIES) {
			ifsta->assoc_scan_tries++;
			if (ifsta->flags & IEEE80211_STA_AUTO_SSID_SEL)
				ieee80211_start_scan(sdata, NULL, 0);
			else
				ieee80211_start_scan(sdata, ifsta->ssid,
							 ifsta->ssid_len);
			ifsta->state = IEEE80211_STA_MLME_AUTHENTICATE;
			set_bit(IEEE80211_STA_REQ_AUTH, &ifsta->request);
		} else
			ifsta->state = IEEE80211_STA_MLME_DISABLED;
	}
	return -1;
}


static void ieee80211_sta_work(struct work_struct *work)
{
	struct ieee80211_sub_if_data *sdata =
		container_of(work, struct ieee80211_sub_if_data, u.sta.work);
	struct ieee80211_local *local = sdata->local;
	struct ieee80211_if_sta *ifsta;
	struct sk_buff *skb;

	if (!netif_running(sdata->dev))
		return;

	if (local->sw_scanning || local->hw_scanning)
		return;

	if (WARN_ON(sdata->vif.type != NL80211_IFTYPE_STATION &&
		    sdata->vif.type != NL80211_IFTYPE_ADHOC))
		return;
	ifsta = &sdata->u.sta;

	while ((skb = skb_dequeue(&ifsta->skb_queue)))
		ieee80211_sta_rx_queued_mgmt(sdata, skb);

	if (ifsta->state != IEEE80211_STA_MLME_DIRECT_PROBE &&
	    ifsta->state != IEEE80211_STA_MLME_AUTHENTICATE &&
	    ifsta->state != IEEE80211_STA_MLME_ASSOCIATE &&
	    test_and_clear_bit(IEEE80211_STA_REQ_SCAN, &ifsta->request)) {
		ieee80211_start_scan(sdata, ifsta->scan_ssid,
				     ifsta->scan_ssid_len);
		return;
	}

	if (test_and_clear_bit(IEEE80211_STA_REQ_AUTH, &ifsta->request)) {
		if (ieee80211_sta_config_auth(sdata, ifsta))
			return;
		clear_bit(IEEE80211_STA_REQ_RUN, &ifsta->request);
	} else if (!test_and_clear_bit(IEEE80211_STA_REQ_RUN, &ifsta->request))
		return;

	switch (ifsta->state) {
	case IEEE80211_STA_MLME_DISABLED:
		break;
	case IEEE80211_STA_MLME_DIRECT_PROBE:
		ieee80211_direct_probe(sdata, ifsta);
		break;
	case IEEE80211_STA_MLME_AUTHENTICATE:
		ieee80211_authenticate(sdata, ifsta);
		break;
	case IEEE80211_STA_MLME_ASSOCIATE:
		ieee80211_associate(sdata, ifsta);
		break;
	case IEEE80211_STA_MLME_ASSOCIATED:
		ieee80211_associated(sdata, ifsta);
		break;
	case IEEE80211_STA_MLME_IBSS_SEARCH:
		ieee80211_sta_find_ibss(sdata, ifsta);
		break;
	case IEEE80211_STA_MLME_IBSS_JOINED:
		ieee80211_sta_merge_ibss(sdata, ifsta);
		break;
	default:
		WARN_ON(1);
		break;
	}

	if (ieee80211_privacy_mismatch(sdata, ifsta)) {
		printk(KERN_DEBUG "%s: privacy configuration mismatch and "
		       "mixed-cell disabled - disassociate\n", sdata->dev->name);

		ieee80211_set_disassoc(sdata, ifsta, false, true,
					WLAN_REASON_UNSPECIFIED);
	}
}

static void ieee80211_restart_sta_timer(struct ieee80211_sub_if_data *sdata)
{
	if (sdata->vif.type == NL80211_IFTYPE_STATION)
		queue_work(sdata->local->hw.workqueue,
			   &sdata->u.sta.work);
}

/* interface setup */
void ieee80211_sta_setup_sdata(struct ieee80211_sub_if_data *sdata)
{
	struct ieee80211_if_sta *ifsta;

	ifsta = &sdata->u.sta;
	INIT_WORK(&ifsta->work, ieee80211_sta_work);
	setup_timer(&ifsta->timer, ieee80211_sta_timer,
		    (unsigned long) sdata);
	skb_queue_head_init(&ifsta->skb_queue);

	ifsta->capab = WLAN_CAPABILITY_ESS;
	ifsta->auth_algs = IEEE80211_AUTH_ALG_OPEN |
		IEEE80211_AUTH_ALG_SHARED_KEY;
	ifsta->flags |= IEEE80211_STA_CREATE_IBSS |
		IEEE80211_STA_AUTO_BSSID_SEL |
		IEEE80211_STA_AUTO_CHANNEL_SEL;
	if (ieee80211_num_regular_queues(&sdata->local->hw) >= 4)
		ifsta->flags |= IEEE80211_STA_WMM_ENABLED;
}

/*
 * Add a new IBSS station, will also be called by the RX code when,
 * in IBSS mode, receiving a frame from a yet-unknown station, hence
 * must be callable in atomic context.
 */
struct sta_info *ieee80211_ibss_add_sta(struct ieee80211_sub_if_data *sdata,
					struct sk_buff *skb, u8 *bssid,
					u8 *addr, u64 supp_rates)
{
	struct ieee80211_local *local = sdata->local;
	struct sta_info *sta;
	DECLARE_MAC_BUF(mac);
	int band = local->hw.conf.channel->band;

	/* TODO: Could consider removing the least recently used entry and
	 * allow new one to be added. */
	if (local->num_sta >= IEEE80211_IBSS_MAX_STA_ENTRIES) {
		if (net_ratelimit()) {
			printk(KERN_DEBUG "%s: No room for a new IBSS STA "
			       "entry %s\n", sdata->dev->name, print_mac(mac, addr));
		}
		return NULL;
	}

	if (compare_ether_addr(bssid, sdata->u.sta.bssid))
		return NULL;

#ifdef CONFIG_MAC80211_VERBOSE_DEBUG
	printk(KERN_DEBUG "%s: Adding new IBSS station %s (dev=%s)\n",
	       wiphy_name(local->hw.wiphy), print_mac(mac, addr), sdata->dev->name);
#endif

	sta = sta_info_alloc(sdata, addr, GFP_ATOMIC);
	if (!sta)
		return NULL;

	set_sta_flags(sta, WLAN_STA_AUTHORIZED);

	/* make sure mandatory rates are always added */
	sta->sta.supp_rates[band] = supp_rates |
			ieee80211_mandatory_rates(local, band);

	rate_control_rate_init(sta);

	if (sta_info_insert(sta))
		return NULL;

	return sta;
}

/* configuration hooks */
void ieee80211_sta_req_auth(struct ieee80211_sub_if_data *sdata,
			    struct ieee80211_if_sta *ifsta)
{
	struct ieee80211_local *local = sdata->local;

	if (sdata->vif.type != NL80211_IFTYPE_STATION)
		return;

	if ((ifsta->flags & (IEEE80211_STA_BSSID_SET |
			     IEEE80211_STA_AUTO_BSSID_SEL)) &&
	    (ifsta->flags & (IEEE80211_STA_SSID_SET |
			     IEEE80211_STA_AUTO_SSID_SEL))) {

		if (ifsta->state == IEEE80211_STA_MLME_ASSOCIATED)
			ieee80211_set_disassoc(sdata, ifsta, true, true,
					       WLAN_REASON_DEAUTH_LEAVING);

		set_bit(IEEE80211_STA_REQ_AUTH, &ifsta->request);
		queue_work(local->hw.workqueue, &ifsta->work);
	}
}

int ieee80211_sta_set_ssid(struct ieee80211_sub_if_data *sdata, char *ssid, size_t len)
{
	struct ieee80211_if_sta *ifsta;
	int res;

	if (len > IEEE80211_MAX_SSID_LEN)
		return -EINVAL;

	ifsta = &sdata->u.sta;

	if (ifsta->ssid_len != len || memcmp(ifsta->ssid, ssid, len) != 0) {
		memset(ifsta->ssid, 0, sizeof(ifsta->ssid));
		memcpy(ifsta->ssid, ssid, len);
		ifsta->ssid_len = len;
		ifsta->flags &= ~IEEE80211_STA_PREV_BSSID_SET;

		res = 0;
		/*
		 * Hack! MLME code needs to be cleaned up to have different
		 * entry points for configuration and internal selection change
		 */
		if (netif_running(sdata->dev))
			res = ieee80211_if_config(sdata, IEEE80211_IFCC_SSID);
		if (res) {
			printk(KERN_DEBUG "%s: Failed to config new SSID to "
			       "the low-level driver\n", sdata->dev->name);
			return res;
		}
	}

	if (len)
		ifsta->flags |= IEEE80211_STA_SSID_SET;
	else
		ifsta->flags &= ~IEEE80211_STA_SSID_SET;

	if (sdata->vif.type == NL80211_IFTYPE_ADHOC &&
	    !(ifsta->flags & IEEE80211_STA_BSSID_SET)) {
		ifsta->ibss_join_req = jiffies;
		ifsta->state = IEEE80211_STA_MLME_IBSS_SEARCH;
		return ieee80211_sta_find_ibss(sdata, ifsta);
	}

	return 0;
}

int ieee80211_sta_get_ssid(struct ieee80211_sub_if_data *sdata, char *ssid, size_t *len)
{
	struct ieee80211_if_sta *ifsta = &sdata->u.sta;
	memcpy(ssid, ifsta->ssid, ifsta->ssid_len);
	*len = ifsta->ssid_len;
	return 0;
}

int ieee80211_sta_set_bssid(struct ieee80211_sub_if_data *sdata, u8 *bssid)
{
	struct ieee80211_if_sta *ifsta;
	int res;

	ifsta = &sdata->u.sta;

	if (memcmp(ifsta->bssid, bssid, ETH_ALEN) != 0) {
		memcpy(ifsta->bssid, bssid, ETH_ALEN);
		res = 0;
		/*
		 * Hack! See also ieee80211_sta_set_ssid.
		 */
		if (netif_running(sdata->dev))
			res = ieee80211_if_config(sdata, IEEE80211_IFCC_BSSID);
		if (res) {
			printk(KERN_DEBUG "%s: Failed to config new BSSID to "
			       "the low-level driver\n", sdata->dev->name);
			return res;
		}
	}

	if (is_valid_ether_addr(bssid))
		ifsta->flags |= IEEE80211_STA_BSSID_SET;
	else
		ifsta->flags &= ~IEEE80211_STA_BSSID_SET;

	return 0;
}

int ieee80211_sta_set_extra_ie(struct ieee80211_sub_if_data *sdata, char *ie, size_t len)
{
	struct ieee80211_if_sta *ifsta = &sdata->u.sta;

	kfree(ifsta->extra_ie);
	if (len == 0) {
		ifsta->extra_ie = NULL;
		ifsta->extra_ie_len = 0;
		return 0;
	}
	ifsta->extra_ie = kmalloc(len, GFP_KERNEL);
	if (!ifsta->extra_ie) {
		ifsta->extra_ie_len = 0;
		return -ENOMEM;
	}
	memcpy(ifsta->extra_ie, ie, len);
	ifsta->extra_ie_len = len;
	return 0;
}

int ieee80211_sta_deauthenticate(struct ieee80211_sub_if_data *sdata, u16 reason)
{
	struct ieee80211_if_sta *ifsta = &sdata->u.sta;

	printk(KERN_DEBUG "%s: deauthenticating by local choice (reason=%d)\n",
	       sdata->dev->name, reason);

	if (sdata->vif.type != NL80211_IFTYPE_STATION &&
	    sdata->vif.type != NL80211_IFTYPE_ADHOC)
		return -EINVAL;

	ieee80211_set_disassoc(sdata, ifsta, true, true, reason);
	return 0;
}

int ieee80211_sta_disassociate(struct ieee80211_sub_if_data *sdata, u16 reason)
{
	struct ieee80211_if_sta *ifsta = &sdata->u.sta;

	printk(KERN_DEBUG "%s: disassociating by local choice (reason=%d)\n",
	       sdata->dev->name, reason);

	if (sdata->vif.type != NL80211_IFTYPE_STATION)
		return -EINVAL;

	if (!(ifsta->flags & IEEE80211_STA_ASSOCIATED))
		return -1;

	ieee80211_set_disassoc(sdata, ifsta, false, true, reason);
	return 0;
}

/* scan finished notification */
void ieee80211_mlme_notify_scan_completed(struct ieee80211_local *local)
{
	struct ieee80211_sub_if_data *sdata = local->scan_sdata;
	struct ieee80211_if_sta *ifsta;

	if (sdata && sdata->vif.type == NL80211_IFTYPE_ADHOC) {
		ifsta = &sdata->u.sta;
		if (!(ifsta->flags & IEEE80211_STA_BSSID_SET) ||
		    (!(ifsta->state == IEEE80211_STA_MLME_IBSS_JOINED) &&
		    !ieee80211_sta_active_ibss(sdata)))
			ieee80211_sta_find_ibss(sdata, ifsta);
	}

	/* Restart STA timers */
	rcu_read_lock();
	list_for_each_entry_rcu(sdata, &local->interfaces, list)
		ieee80211_restart_sta_timer(sdata);
	rcu_read_unlock();
<<<<<<< HEAD
}

/* driver notification call */
void ieee80211_notify_mac(struct ieee80211_hw *hw,
			  enum ieee80211_notification_types  notif_type)
{
	struct ieee80211_local *local = hw_to_local(hw);
	struct ieee80211_sub_if_data *sdata;

	switch (notif_type) {
	case IEEE80211_NOTIFY_RE_ASSOC:
		rtnl_lock();
		list_for_each_entry(sdata, &local->interfaces, list) {
			if (sdata->vif.type != NL80211_IFTYPE_STATION)
				continue;

			ieee80211_sta_req_auth(sdata, &sdata->u.sta);
		}
		rtnl_unlock();
		break;
	}
}
EXPORT_SYMBOL(ieee80211_notify_mac);
=======
}
>>>>>>> 5f5db591
<|MERGE_RESOLUTION|>--- conflicted
+++ resolved
@@ -2559,30 +2559,4 @@
 	list_for_each_entry_rcu(sdata, &local->interfaces, list)
 		ieee80211_restart_sta_timer(sdata);
 	rcu_read_unlock();
-<<<<<<< HEAD
-}
-
-/* driver notification call */
-void ieee80211_notify_mac(struct ieee80211_hw *hw,
-			  enum ieee80211_notification_types  notif_type)
-{
-	struct ieee80211_local *local = hw_to_local(hw);
-	struct ieee80211_sub_if_data *sdata;
-
-	switch (notif_type) {
-	case IEEE80211_NOTIFY_RE_ASSOC:
-		rtnl_lock();
-		list_for_each_entry(sdata, &local->interfaces, list) {
-			if (sdata->vif.type != NL80211_IFTYPE_STATION)
-				continue;
-
-			ieee80211_sta_req_auth(sdata, &sdata->u.sta);
-		}
-		rtnl_unlock();
-		break;
-	}
-}
-EXPORT_SYMBOL(ieee80211_notify_mac);
-=======
-}
->>>>>>> 5f5db591
+}