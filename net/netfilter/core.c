--- conflicted
+++ resolved
@@ -361,22 +361,9 @@
 		if (ret == 0)
 			ret = -EPERM;
 	} else if ((verdict & NF_VERDICT_MASK) == NF_QUEUE) {
-<<<<<<< HEAD
-		int err;
-
-		RCU_INIT_POINTER(state->hook_entries, entry);
-		err = nf_queue(skb, state, verdict >> NF_VERDICT_QBITS);
-		if (err < 0) {
-			if (err == -ESRCH &&
-			   (verdict & NF_VERDICT_FLAG_QUEUE_BYPASS))
-				goto next_hook;
-			kfree_skb(skb);
-		}
-=======
 		ret = nf_queue(skb, state, &entry, verdict);
 		if (ret == 1 && entry)
 			goto next_hook;
->>>>>>> d06e622d
 	}
 	return ret;
 }
