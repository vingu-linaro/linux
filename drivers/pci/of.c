--- conflicted
+++ resolved
@@ -35,7 +35,6 @@
 
 void pci_set_bus_of_node(struct pci_bus *bus)
 {
-<<<<<<< HEAD
 	struct device_node *node;
 
 	if (bus->self == NULL) {
@@ -46,15 +45,8 @@
 			bus->self->untrusted = true;
 	}
 	bus->dev.of_node = node;
-=======
-	if (bus->self == NULL)
-		bus->dev.of_node = pcibios_get_phb_of_node(bus);
-	else
-		bus->dev.of_node = of_node_get(bus->self->dev.of_node);
-
-	if (bus->dev.of_node)
-		bus->dev.fwnode = &bus->dev.of_node->fwnode;
->>>>>>> 82c80f76
+	if (node)
+		bus->dev.fwnode = &node->fwnode;
 }
 
 void pci_release_bus_of_node(struct pci_bus *bus)
