--- conflicted
+++ resolved
@@ -1378,81 +1378,25 @@
 {
 	struct dcn21_resource_pool *pool = TO_DCN21_RES_POOL(dc->res_pool);
 	struct clk_limit_table *clk_table = &bw_params->clk_table;
-<<<<<<< HEAD
-	unsigned int i, j, k;
-	int closest_clk_lvl;
-
-	// Default clock levels are used for diags, which may lead to overclocking.
-	if (!IS_FPGA_MAXIMUS_DC(dc->ctx->dce_environment) && !IS_DIAG_DC(dc->ctx->dce_environment)) {
-=======
 	struct _vcs_dpi_voltage_scaling_st clock_limits[DC__VOLTAGE_STATES];
 	unsigned int i, j, closest_clk_lvl;
 
 	// Default clock levels are used for diags, which may lead to overclocking.
 	if (!IS_DIAG_DC(dc->ctx->dce_environment)) {
->>>>>>> 358c7c61
 		dcn2_1_ip.max_num_otg = pool->base.res_cap->num_timing_generator;
 		dcn2_1_ip.max_num_dpp = pool->base.pipe_count;
 		dcn2_1_soc.num_chans = bw_params->num_channels;
 
-<<<<<<< HEAD
-		/* Vmin: leave lowest DCN clocks, override with dcfclk, fclk, memclk from fuse */
-		dcn2_1_soc.clock_limits[0].state = 0;
-		dcn2_1_soc.clock_limits[0].dcfclk_mhz = clk_table->entries[0].dcfclk_mhz;
-		dcn2_1_soc.clock_limits[0].fabricclk_mhz = clk_table->entries[0].fclk_mhz;
-		dcn2_1_soc.clock_limits[0].socclk_mhz = clk_table->entries[0].socclk_mhz;
-		dcn2_1_soc.clock_limits[0].dram_speed_mts = clk_table->entries[0].memclk_mhz * 2;
-
-		/*
-		 * Other levels: find closest DCN clocks that fit the given clock limit using dcfclk
-		 * as indicator
-		 */
-
-		closest_clk_lvl = -1;
-		/* index currently being filled */
-		k = 1;
-		for (i = 1; i < clk_table->num_entries; i++) {
-			/* loop backwards, skip duplicate state*/
-			for (j = dcn2_1_soc.num_states - 1; j >= k; j--) {
-=======
 		ASSERT(clk_table->num_entries);
 		for (i = 0; i < clk_table->num_entries; i++) {
 			/* loop backwards*/
 			for (closest_clk_lvl = 0, j = dcn2_1_soc.num_states - 1; j >= 0; j--) {
->>>>>>> 358c7c61
 				if ((unsigned int) dcn2_1_soc.clock_limits[j].dcfclk_mhz <= clk_table->entries[i].dcfclk_mhz) {
 					closest_clk_lvl = j;
 					break;
 				}
 			}
 
-<<<<<<< HEAD
-			/* if found a lvl that fits, use the DCN clks from it, if not, go to next clk limit*/
-			if (closest_clk_lvl != -1) {
-				dcn2_1_soc.clock_limits[k].state = i;
-				dcn2_1_soc.clock_limits[k].dcfclk_mhz = clk_table->entries[i].dcfclk_mhz;
-				dcn2_1_soc.clock_limits[k].fabricclk_mhz = clk_table->entries[i].fclk_mhz;
-				dcn2_1_soc.clock_limits[k].socclk_mhz = clk_table->entries[i].socclk_mhz;
-				dcn2_1_soc.clock_limits[k].dram_speed_mts = clk_table->entries[i].memclk_mhz * 2;
-
-				dcn2_1_soc.clock_limits[k].dispclk_mhz = dcn2_1_soc.clock_limits[closest_clk_lvl].dispclk_mhz;
-				dcn2_1_soc.clock_limits[k].dppclk_mhz = dcn2_1_soc.clock_limits[closest_clk_lvl].dppclk_mhz;
-				dcn2_1_soc.clock_limits[k].dram_bw_per_chan_gbps = dcn2_1_soc.clock_limits[closest_clk_lvl].dram_bw_per_chan_gbps;
-				dcn2_1_soc.clock_limits[k].dscclk_mhz = dcn2_1_soc.clock_limits[closest_clk_lvl].dscclk_mhz;
-				dcn2_1_soc.clock_limits[k].dtbclk_mhz = dcn2_1_soc.clock_limits[closest_clk_lvl].dtbclk_mhz;
-				dcn2_1_soc.clock_limits[k].phyclk_d18_mhz = dcn2_1_soc.clock_limits[closest_clk_lvl].phyclk_d18_mhz;
-				dcn2_1_soc.clock_limits[k].phyclk_mhz = dcn2_1_soc.clock_limits[closest_clk_lvl].phyclk_mhz;
-				k++;
-			}
-		}
-		dcn2_1_soc.num_states = k;
-	}
-
-	/* duplicate last level */
-	dcn2_1_soc.clock_limits[dcn2_1_soc.num_states] = dcn2_1_soc.clock_limits[dcn2_1_soc.num_states - 1];
-	dcn2_1_soc.clock_limits[dcn2_1_soc.num_states].state = dcn2_1_soc.num_states;
-
-=======
 			clock_limits[i].state = i;
 			clock_limits[i].dcfclk_mhz = clk_table->entries[i].dcfclk_mhz;
 			clock_limits[i].fabricclk_mhz = clk_table->entries[i].fclk_mhz;
@@ -1477,7 +1421,6 @@
 		}
 	}
 
->>>>>>> 358c7c61
 	dml_init_instance(&dc->dml, &dcn2_1_soc, &dcn2_1_ip, DML_PROJECT_DCN21);
 }
 
