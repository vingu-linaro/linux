--- conflicted
+++ resolved
@@ -758,17 +758,10 @@
 	struct intel_timeline *tl;
 	struct dma_fence *fence;
 	int err;
-<<<<<<< HEAD
 
 	GEM_BUG_ON(i915_request_timeline(rq) ==
 		   rcu_access_pointer(signal->timeline));
 
-=======
-
-	GEM_BUG_ON(i915_request_timeline(rq) ==
-		   rcu_access_pointer(signal->timeline));
-
->>>>>>> a7196caf
 	rcu_read_lock();
 	tl = rcu_dereference(signal->timeline);
 	if (i915_request_started(signal) || !kref_get_unless_zero(&tl->kref))
@@ -826,44 +819,20 @@
 {
 	const int has_token = INTEL_GEN(to->i915) >= 12;
 	u32 hwsp_offset;
-<<<<<<< HEAD
-	int len;
-=======
 	int len, err;
->>>>>>> a7196caf
 	u32 *cs;
 
 	GEM_BUG_ON(INTEL_GEN(to->i915) < 8);
 
-<<<<<<< HEAD
-	/* Just emit the first semaphore we see as request space is limited. */
-	if (already_busywaiting(to) & from->engine->mask)
-		goto await_fence;
-
-	if (i915_request_await_start(to, from) < 0)
-		goto await_fence;
-
-	/* Only submit our spinner after the signaler is running! */
-	if (__i915_request_await_execution(to, from, NULL, gfp))
-		goto await_fence;
-
-=======
->>>>>>> a7196caf
 	/* We need to pin the signaler's HWSP until we are finished reading. */
-	if (intel_timeline_read_hwsp(from, to, &hwsp_offset))
-		goto await_fence;
+	err = intel_timeline_read_hwsp(from, to, &hwsp_offset);
+	if (err)
+		return err;
 
 	len = 4;
 	if (has_token)
 		len += 2;
 
-<<<<<<< HEAD
-=======
-	len = 4;
-	if (has_token)
-		len += 2;
-
->>>>>>> a7196caf
 	cs = intel_ring_begin(to, len);
 	if (IS_ERR(cs))
 		return PTR_ERR(cs);
@@ -881,11 +850,7 @@
 		 MI_SEMAPHORE_POLL |
 		 MI_SEMAPHORE_SAD_GTE_SDD) +
 		has_token;
-<<<<<<< HEAD
-	*cs++ = from->fence.seqno;
-=======
 	*cs++ = seqno;
->>>>>>> a7196caf
 	*cs++ = hwsp_offset;
 	*cs++ = 0;
 	if (has_token) {
