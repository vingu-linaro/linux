--- conflicted
+++ resolved
@@ -1911,12 +1911,6 @@
 {
 	switch (max_speed) {
 	case SPEED_10:
-<<<<<<< HEAD
-		phydev->supported &= ~PHY_100BT_FEATURES;
-		/* fall through */
-	case SPEED_100:
-		phydev->supported &= ~PHY_1000BT_FEATURES;
-=======
 		linkmode_clear_bit(ETHTOOL_LINK_MODE_100baseT_Half_BIT,
 				   phydev->supported);
 		linkmode_clear_bit(ETHTOOL_LINK_MODE_100baseT_Full_BIT,
@@ -1927,7 +1921,6 @@
 				   phydev->supported);
 		linkmode_clear_bit(ETHTOOL_LINK_MODE_1000baseT_Full_BIT,
 				   phydev->supported);
->>>>>>> cf26057a
 		break;
 	case SPEED_1000:
 		break;
