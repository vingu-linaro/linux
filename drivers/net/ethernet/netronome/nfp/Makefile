# SPDX-License-Identifier: GPL-2.0
obj-$(CONFIG_NFP)	+= nfp.o

nfp-objs := \
	    nfpcore/nfp6000_pcie.o \
	    nfpcore/nfp_cppcore.o \
	    nfpcore/nfp_cpplib.o \
	    nfpcore/nfp_hwinfo.o \
	    nfpcore/nfp_mip.o \
	    nfpcore/nfp_mutex.o \
	    nfpcore/nfp_nffw.o \
	    nfpcore/nfp_nsp.o \
	    nfpcore/nfp_nsp_cmds.o \
	    nfpcore/nfp_nsp_eth.o \
	    nfpcore/nfp_resource.o \
	    nfpcore/nfp_rtsym.o \
	    nfpcore/nfp_target.o \
	    ccm.o \
<<<<<<< HEAD
=======
	    ccm_mbox.o \
>>>>>>> 4ff96fb5
	    nfp_asm.o \
	    nfp_app.o \
	    nfp_app_nic.o \
	    nfp_devlink.o \
	    nfp_hwmon.o \
	    nfp_main.o \
	    nfp_net_common.o \
	    nfp_net_ctrl.o \
	    nfp_net_debugdump.o \
	    nfp_net_ethtool.o \
	    nfp_net_main.o \
	    nfp_net_repr.o \
	    nfp_net_sriov.o \
	    nfp_netvf_main.o \
	    nfp_port.o \
	    nfp_shared_buf.o \
	    nic/main.o

ifeq ($(CONFIG_TLS_DEVICE),y)
nfp-objs += \
	    crypto/tls.o
endif

ifeq ($(CONFIG_NFP_APP_FLOWER),y)
nfp-objs += \
	    flower/action.o \
	    flower/cmsg.o \
	    flower/lag_conf.o \
	    flower/main.o \
	    flower/match.o \
	    flower/metadata.o \
	    flower/offload.o \
	    flower/tunnel_conf.o \
	    flower/qos_conf.o
endif

ifeq ($(CONFIG_BPF_SYSCALL),y)
nfp-objs += \
	    bpf/cmsg.o \
	    bpf/main.o \
	    bpf/offload.o \
	    bpf/verifier.o \
	    bpf/jit.o
endif

ifeq ($(CONFIG_NFP_APP_ABM_NIC),y)
nfp-objs += \
	    abm/cls.o \
	    abm/ctrl.o \
	    abm/qdisc.o \
	    abm/main.o
endif

nfp-$(CONFIG_NFP_DEBUG) += nfp_net_debugfs.o<|MERGE_RESOLUTION|>--- conflicted
+++ resolved
@@ -16,10 +16,7 @@
 	    nfpcore/nfp_rtsym.o \
 	    nfpcore/nfp_target.o \
 	    ccm.o \
-<<<<<<< HEAD
-=======
 	    ccm_mbox.o \
->>>>>>> 4ff96fb5
 	    nfp_asm.o \
 	    nfp_app.o \
 	    nfp_app_nic.o \
