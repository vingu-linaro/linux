--- conflicted
+++ resolved
@@ -3346,22 +3346,6 @@
 				attr->dests[attr->out_count].rep = rpriv->rep;
 				attr->dests[attr->out_count].mdev = out_priv->mdev;
 				attr->out_count++;
-<<<<<<< HEAD
-			} else if (encap) {
-				parse_attr->mirred_ifindex[attr->out_count] =
-					out_dev->ifindex;
-				parse_attr->tun_info[attr->out_count] = dup_tun_info(info);
-				if (!parse_attr->tun_info[attr->out_count])
-					return -ENOMEM;
-				encap = false;
-				attr->dests[attr->out_count].flags |=
-					MLX5_ESW_DEST_ENCAP;
-				attr->out_count++;
-				/* attr->dests[].rep is resolved when we
-				 * handle encap
-				 */
-=======
->>>>>>> 348b80b2
 			} else if (parse_attr->filter_dev != priv->netdev) {
 				/* All mlx5 devices are called to configure
 				 * high level device filters. Therefore, the
