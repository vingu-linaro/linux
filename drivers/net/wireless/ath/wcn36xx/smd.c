/*
 * Copyright (c) 2013 Eugene Krasnikov <k.eugene.e@gmail.com>
 *
 * Permission to use, copy, modify, and/or distribute this software for any
 * purpose with or without fee is hereby granted, provided that the above
 * copyright notice and this permission notice appear in all copies.
 *
 * THE SOFTWARE IS PROVIDED "AS IS" AND THE AUTHOR DISCLAIMS ALL WARRANTIES
 * WITH REGARD TO THIS SOFTWARE INCLUDING ALL IMPLIED WARRANTIES OF
 * MERCHANTABILITY AND FITNESS. IN NO EVENT SHALL THE AUTHOR BE LIABLE FOR ANY
 * SPECIAL, DIRECT, INDIRECT, OR CONSEQUENTIAL DAMAGES OR ANY DAMAGES
 * WHATSOEVER RESULTING FROM LOSS OF USE, DATA OR PROFITS, WHETHER IN AN ACTION
 * OF CONTRACT, NEGLIGENCE OR OTHER TORTIOUS ACTION, ARISING OUT OF OR IN
 * CONNECTION WITH THE USE OR PERFORMANCE OF THIS SOFTWARE.
 */

#define pr_fmt(fmt) KBUILD_MODNAME ": " fmt

#include <linux/etherdevice.h>
#include <linux/firmware.h>
#include <linux/bitops.h>
#include "smd.h"

struct wcn36xx_cfg_val {
	u32 cfg_id;
	u32 value;
};

#define WCN36XX_CFG_VAL(id, val) \
{ \
	.cfg_id = WCN36XX_HAL_CFG_ ## id, \
	.value = val \
}

static struct wcn36xx_cfg_val wcn36xx_cfg_vals[] = {
	WCN36XX_CFG_VAL(CURRENT_TX_ANTENNA, 1),
	WCN36XX_CFG_VAL(CURRENT_RX_ANTENNA, 1),
	WCN36XX_CFG_VAL(LOW_GAIN_OVERRIDE, 0),
	WCN36XX_CFG_VAL(POWER_STATE_PER_CHAIN, 785),
	WCN36XX_CFG_VAL(CAL_PERIOD, 5),
	WCN36XX_CFG_VAL(CAL_CONTROL, 1),
	WCN36XX_CFG_VAL(PROXIMITY, 0),
	WCN36XX_CFG_VAL(NETWORK_DENSITY, 3),
	WCN36XX_CFG_VAL(MAX_MEDIUM_TIME, 6000),
	WCN36XX_CFG_VAL(MAX_MPDUS_IN_AMPDU, 64),
	WCN36XX_CFG_VAL(RTS_THRESHOLD, 2347),
	WCN36XX_CFG_VAL(SHORT_RETRY_LIMIT, 6),
	WCN36XX_CFG_VAL(LONG_RETRY_LIMIT, 6),
	WCN36XX_CFG_VAL(FRAGMENTATION_THRESHOLD, 8000),
	WCN36XX_CFG_VAL(DYNAMIC_THRESHOLD_ZERO, 5),
	WCN36XX_CFG_VAL(DYNAMIC_THRESHOLD_ONE, 10),
	WCN36XX_CFG_VAL(DYNAMIC_THRESHOLD_TWO, 15),
	WCN36XX_CFG_VAL(FIXED_RATE, 0),
	WCN36XX_CFG_VAL(RETRYRATE_POLICY, 4),
	WCN36XX_CFG_VAL(RETRYRATE_SECONDARY, 0),
	WCN36XX_CFG_VAL(RETRYRATE_TERTIARY, 0),
	WCN36XX_CFG_VAL(FORCE_POLICY_PROTECTION, 5),
	WCN36XX_CFG_VAL(FIXED_RATE_MULTICAST_24GHZ, 1),
	WCN36XX_CFG_VAL(FIXED_RATE_MULTICAST_5GHZ, 5),
	WCN36XX_CFG_VAL(DEFAULT_RATE_INDEX_5GHZ, 5),
	WCN36XX_CFG_VAL(MAX_BA_SESSIONS, 40),
	WCN36XX_CFG_VAL(PS_DATA_INACTIVITY_TIMEOUT, 200),
	WCN36XX_CFG_VAL(PS_ENABLE_BCN_FILTER, 1),
	WCN36XX_CFG_VAL(PS_ENABLE_RSSI_MONITOR, 1),
	WCN36XX_CFG_VAL(NUM_BEACON_PER_RSSI_AVERAGE, 20),
	WCN36XX_CFG_VAL(STATS_PERIOD, 10),
	WCN36XX_CFG_VAL(CFP_MAX_DURATION, 30000),
	WCN36XX_CFG_VAL(FRAME_TRANS_ENABLED, 0),
	WCN36XX_CFG_VAL(BA_THRESHOLD_HIGH, 128),
	WCN36XX_CFG_VAL(MAX_BA_BUFFERS, 2560),
	WCN36XX_CFG_VAL(DYNAMIC_PS_POLL_VALUE, 0),
	WCN36XX_CFG_VAL(TX_PWR_CTRL_ENABLE, 1),
	WCN36XX_CFG_VAL(ENABLE_CLOSE_LOOP, 1),
	WCN36XX_CFG_VAL(ENABLE_LPWR_IMG_TRANSITION, 0),
	WCN36XX_CFG_VAL(MAX_ASSOC_LIMIT, 10),
	WCN36XX_CFG_VAL(ENABLE_MCC_ADAPTIVE_SCHEDULER, 0),
};

static int put_cfg_tlv_u32(struct wcn36xx *wcn, size_t *len, u32 id, u32 value)
{
	struct wcn36xx_hal_cfg *entry;
	u32 *val;

	if (*len + sizeof(*entry) + sizeof(u32) >= WCN36XX_HAL_BUF_SIZE) {
		wcn36xx_err("Not enough room for TLV entry\n");
		return -ENOMEM;
	}

	entry = (struct wcn36xx_hal_cfg *) (wcn->hal_buf + *len);
	entry->id = id;
	entry->len = sizeof(u32);
	entry->pad_bytes = 0;
	entry->reserve = 0;

	val = (u32 *) (entry + 1);
	*val = value;

	*len += sizeof(*entry) + sizeof(u32);

	return 0;
}

static void wcn36xx_smd_set_bss_nw_type(struct wcn36xx *wcn,
		struct ieee80211_sta *sta,
		struct wcn36xx_hal_config_bss_params *bss_params)
{
	if (IEEE80211_BAND_5GHZ == WCN36XX_BAND(wcn))
		bss_params->nw_type = WCN36XX_HAL_11A_NW_TYPE;
	else if (sta && sta->ht_cap.ht_supported)
		bss_params->nw_type = WCN36XX_HAL_11N_NW_TYPE;
	else if (sta && (sta->supp_rates[IEEE80211_BAND_2GHZ] & 0x7f))
		bss_params->nw_type = WCN36XX_HAL_11G_NW_TYPE;
	else
		bss_params->nw_type = WCN36XX_HAL_11B_NW_TYPE;
}

static inline u8 is_cap_supported(unsigned long caps, unsigned long flag)
{
	return caps & flag ? 1 : 0;
}
static void wcn36xx_smd_set_bss_ht_params(struct ieee80211_vif *vif,
		struct ieee80211_sta *sta,
		struct wcn36xx_hal_config_bss_params *bss_params)
{
	if (sta && sta->ht_cap.ht_supported) {
		unsigned long caps = sta->ht_cap.cap;
		bss_params->ht = sta->ht_cap.ht_supported;
		bss_params->tx_channel_width_set = is_cap_supported(caps,
			IEEE80211_HT_CAP_SUP_WIDTH_20_40);
		bss_params->lsig_tx_op_protection_full_support =
			is_cap_supported(caps,
					 IEEE80211_HT_CAP_LSIG_TXOP_PROT);

		bss_params->ht_oper_mode = vif->bss_conf.ht_operation_mode;
		bss_params->lln_non_gf_coexist =
			!!(vif->bss_conf.ht_operation_mode &
			   IEEE80211_HT_OP_MODE_NON_GF_STA_PRSNT);
		/* IEEE80211_HT_STBC_PARAM_DUAL_CTS_PROT */
		bss_params->dual_cts_protection = 0;
		/* IEEE80211_HT_OP_MODE_PROTECTION_20MHZ */
		bss_params->ht20_coexist = 0;
	}
}

static void wcn36xx_smd_set_sta_ht_params(struct ieee80211_sta *sta,
		struct wcn36xx_hal_config_sta_params *sta_params)
{
	if (sta->ht_cap.ht_supported) {
		unsigned long caps = sta->ht_cap.cap;
		sta_params->ht_capable = sta->ht_cap.ht_supported;
		sta_params->tx_channel_width_set = is_cap_supported(caps,
			IEEE80211_HT_CAP_SUP_WIDTH_20_40);
		sta_params->lsig_txop_protection = is_cap_supported(caps,
			IEEE80211_HT_CAP_LSIG_TXOP_PROT);

		sta_params->max_ampdu_size = sta->ht_cap.ampdu_factor;
		sta_params->max_ampdu_density = sta->ht_cap.ampdu_density;
		sta_params->max_amsdu_size = is_cap_supported(caps,
			IEEE80211_HT_CAP_MAX_AMSDU);
		sta_params->sgi_20Mhz = is_cap_supported(caps,
			IEEE80211_HT_CAP_SGI_20);
		sta_params->sgi_40mhz =	is_cap_supported(caps,
			IEEE80211_HT_CAP_SGI_40);
		sta_params->green_field_capable = is_cap_supported(caps,
			IEEE80211_HT_CAP_GRN_FLD);
		sta_params->delayed_ba_support = is_cap_supported(caps,
			IEEE80211_HT_CAP_DELAY_BA);
		sta_params->dsss_cck_mode_40mhz = is_cap_supported(caps,
			IEEE80211_HT_CAP_DSSSCCK40);
	}
}

static void wcn36xx_smd_set_sta_default_ht_params(
		struct wcn36xx_hal_config_sta_params *sta_params)
{
	sta_params->ht_capable = 1;
	sta_params->tx_channel_width_set = 1;
	sta_params->lsig_txop_protection = 1;
	sta_params->max_ampdu_size = 3;
	sta_params->max_ampdu_density = 5;
	sta_params->max_amsdu_size = 0;
	sta_params->sgi_20Mhz = 1;
	sta_params->sgi_40mhz = 1;
	sta_params->green_field_capable = 1;
	sta_params->delayed_ba_support = 0;
	sta_params->dsss_cck_mode_40mhz = 1;
}

static void wcn36xx_smd_set_sta_params(struct wcn36xx *wcn,
		struct ieee80211_vif *vif,
		struct ieee80211_sta *sta,
		struct wcn36xx_hal_config_sta_params *sta_params)
{
	struct wcn36xx_vif *vif_priv = wcn36xx_vif_to_priv(vif);
	struct wcn36xx_sta *sta_priv = NULL;
	if (vif->type == NL80211_IFTYPE_ADHOC ||
	    vif->type == NL80211_IFTYPE_AP ||
	    vif->type == NL80211_IFTYPE_MESH_POINT) {
		sta_params->type = 1;
		sta_params->sta_index = WCN36XX_HAL_STA_INVALID_IDX;
	} else {
		sta_params->type = 0;
		sta_params->sta_index = vif_priv->self_sta_index;
	}

	sta_params->listen_interval = WCN36XX_LISTEN_INTERVAL(wcn);

	/*
	 * In STA mode ieee80211_sta contains bssid and ieee80211_vif
	 * contains our mac address. In  AP mode we are bssid so vif
	 * contains bssid and ieee80211_sta contains mac.
	 */
	if (NL80211_IFTYPE_STATION == vif->type)
		memcpy(&sta_params->mac, vif->addr, ETH_ALEN);
	else
		memcpy(&sta_params->bssid, vif->addr, ETH_ALEN);

	sta_params->encrypt_type = vif_priv->encrypt_type;
	sta_params->short_preamble_supported = true;

	sta_params->rifs_mode = 0;
	sta_params->rmf = 0;
	sta_params->action = 0;
	sta_params->uapsd = 0;
	sta_params->mimo_ps = WCN36XX_HAL_HT_MIMO_PS_STATIC;
	sta_params->max_ampdu_duration = 0;
	sta_params->bssid_index = vif_priv->bss_index;
	sta_params->p2p = 0;

	if (sta) {
		sta_priv = wcn36xx_sta_to_priv(sta);
		if (NL80211_IFTYPE_STATION == vif->type)
			memcpy(&sta_params->bssid, sta->addr, ETH_ALEN);
		else
			memcpy(&sta_params->mac, sta->addr, ETH_ALEN);
		sta_params->wmm_enabled = sta->wme;
		sta_params->max_sp_len = sta->max_sp;
		sta_params->aid = sta_priv->aid;
		wcn36xx_smd_set_sta_ht_params(sta, sta_params);
		memcpy(&sta_params->supported_rates, &sta_priv->supported_rates,
			sizeof(sta_priv->supported_rates));
	} else {
		wcn36xx_set_default_rates(&sta_params->supported_rates);
		wcn36xx_smd_set_sta_default_ht_params(sta_params);
	}
}

static int wcn36xx_smd_send_and_wait(struct wcn36xx *wcn, size_t len)
{
	int ret = 0;
	unsigned long start;
	wcn36xx_dbg_dump(WCN36XX_DBG_SMD_DUMP, "HAL >>> ", wcn->hal_buf, len);

	init_completion(&wcn->hal_rsp_compl);
	start = jiffies;
	ret = wcn->ctrl_ops->tx(wcn, wcn->hal_buf, len);
	if (ret) {
		wcn36xx_err("HAL TX failed\n");
		goto out;
	}
	if (wait_for_completion_timeout(&wcn->hal_rsp_compl,
		msecs_to_jiffies(HAL_MSG_TIMEOUT)) <= 0) {
		wcn36xx_err("Timeout! No SMD response in %dms\n",
			    HAL_MSG_TIMEOUT);
		ret = -ETIME;
		goto out;
	}
	wcn36xx_dbg(WCN36XX_DBG_SMD, "SMD command completed in %dms",
		    jiffies_to_msecs(jiffies - start));
out:
	return ret;
}

static void init_hal_msg(struct wcn36xx_hal_msg_header *hdr,
			 enum wcn36xx_hal_host_msg_type msg_type,
			 size_t msg_size)
{
	memset(hdr, 0, msg_size + sizeof(*hdr));
	hdr->msg_type = msg_type;
	hdr->msg_version = WCN36XX_HAL_MSG_VERSION0;
	hdr->len = msg_size + sizeof(*hdr);
}

#define INIT_HAL_MSG(msg_body, type) \
	do {								\
		memset(&msg_body, 0, sizeof(msg_body));			\
		msg_body.header.msg_type = type;			\
		msg_body.header.msg_version = WCN36XX_HAL_MSG_VERSION0; \
		msg_body.header.len = sizeof(msg_body);			\
	} while (0)							\

#define PREPARE_HAL_BUF(send_buf, msg_body) \
	do {							\
		memset(send_buf, 0, msg_body.header.len);	\
		memcpy(send_buf, &msg_body, sizeof(msg_body));	\
	} while (0)						\

static int wcn36xx_smd_rsp_status_check(void *buf, size_t len)
{
	struct wcn36xx_fw_msg_status_rsp *rsp;

	if (len < sizeof(struct wcn36xx_hal_msg_header) +
	    sizeof(struct wcn36xx_fw_msg_status_rsp))
		return -EIO;

	rsp = (struct wcn36xx_fw_msg_status_rsp *)
		(buf + sizeof(struct wcn36xx_hal_msg_header));

	if (WCN36XX_FW_MSG_RESULT_SUCCESS != rsp->status)
		return rsp->status;

	return 0;
}

static int wcn36xx_smd_rsp_status_check_v2(struct wcn36xx *wcn, void *buf,
					     size_t len)
{
	struct wcn36xx_fw_msg_status_rsp_v2 *rsp;

	if (wcn->chip_version != WCN36XX_CHIP_3620 ||
	    len < sizeof(struct wcn36xx_hal_msg_header) + sizeof(*rsp))
		return wcn36xx_smd_rsp_status_check(buf, len);

	rsp = buf + sizeof(struct wcn36xx_hal_msg_header);

	if (WCN36XX_FW_MSG_RESULT_SUCCESS != rsp->status)
		return rsp->status;

	return 0;
}

int wcn36xx_smd_load_nv(struct wcn36xx *wcn)
{
	struct nv_data *nv_d;
	struct wcn36xx_hal_nv_img_download_req_msg msg_body;
	int fw_bytes_left;
	int ret;
	u16 fm_offset = 0;

	if (!wcn->nv) {
		ret = request_firmware(&wcn->nv, WLAN_NV_FILE, wcn->dev);
		if (ret) {
			wcn36xx_err("Failed to load nv file %s: %d\n",
				      WLAN_NV_FILE, ret);
			goto out;
		}
	}

	nv_d = (struct nv_data *)wcn->nv->data;
	INIT_HAL_MSG(msg_body, WCN36XX_HAL_DOWNLOAD_NV_REQ);

	msg_body.header.len += WCN36XX_NV_FRAGMENT_SIZE;

	msg_body.frag_number = 0;
	/* hal_buf must be protected with  mutex */
	mutex_lock(&wcn->hal_mutex);

	do {
		fw_bytes_left = wcn->nv->size - fm_offset - 4;
		if (fw_bytes_left > WCN36XX_NV_FRAGMENT_SIZE) {
			msg_body.last_fragment = 0;
			msg_body.nv_img_buffer_size = WCN36XX_NV_FRAGMENT_SIZE;
		} else {
			msg_body.last_fragment = 1;
			msg_body.nv_img_buffer_size = fw_bytes_left;

			/* Do not forget update general message len */
			msg_body.header.len = sizeof(msg_body) + fw_bytes_left;

		}

		/* Add load NV request message header */
		memcpy(wcn->hal_buf, &msg_body,	sizeof(msg_body));

		/* Add NV body itself */
		memcpy(wcn->hal_buf + sizeof(msg_body),
		       &nv_d->table + fm_offset,
		       msg_body.nv_img_buffer_size);

		ret = wcn36xx_smd_send_and_wait(wcn, msg_body.header.len);
		if (ret)
			goto out_unlock;
		ret = wcn36xx_smd_rsp_status_check(wcn->hal_buf,
						   wcn->hal_rsp_len);
		if (ret) {
			wcn36xx_err("hal_load_nv response failed err=%d\n",
				    ret);
			goto out_unlock;
		}
		msg_body.frag_number++;
		fm_offset += WCN36XX_NV_FRAGMENT_SIZE;

	} while (msg_body.last_fragment != 1);

out_unlock:
	mutex_unlock(&wcn->hal_mutex);
out:	return ret;
}

static int wcn36xx_smd_start_rsp(struct wcn36xx *wcn, void *buf, size_t len)
{
	struct wcn36xx_hal_mac_start_rsp_msg *rsp;

	if (len < sizeof(*rsp))
		return -EIO;

	rsp = (struct wcn36xx_hal_mac_start_rsp_msg *)buf;

	if (WCN36XX_FW_MSG_RESULT_SUCCESS != rsp->start_rsp_params.status)
		return -EIO;

	memcpy(wcn->crm_version, rsp->start_rsp_params.crm_version,
	       WCN36XX_HAL_VERSION_LENGTH);
	memcpy(wcn->wlan_version, rsp->start_rsp_params.wlan_version,
	       WCN36XX_HAL_VERSION_LENGTH);

	/* null terminate the strings, just in case */
	wcn->crm_version[WCN36XX_HAL_VERSION_LENGTH] = '\0';
	wcn->wlan_version[WCN36XX_HAL_VERSION_LENGTH] = '\0';

	wcn->fw_revision = rsp->start_rsp_params.version.revision;
	wcn->fw_version = rsp->start_rsp_params.version.version;
	wcn->fw_minor = rsp->start_rsp_params.version.minor;
	wcn->fw_major = rsp->start_rsp_params.version.major;

	wcn36xx_info("firmware WLAN version '%s' and CRM version '%s'\n",
		     wcn->wlan_version, wcn->crm_version);

	wcn36xx_info("firmware API %u.%u.%u.%u, %u stations, %u bssids\n",
		     wcn->fw_major, wcn->fw_minor,
		     wcn->fw_version, wcn->fw_revision,
		     rsp->start_rsp_params.stations,
		     rsp->start_rsp_params.bssids);

	return 0;
}

int wcn36xx_smd_start(struct wcn36xx *wcn)
{
	struct wcn36xx_hal_mac_start_req_msg msg_body, *body;
	int ret = 0;
	int i;
	size_t len;

	mutex_lock(&wcn->hal_mutex);
	INIT_HAL_MSG(msg_body, WCN36XX_HAL_START_REQ);

	msg_body.params.type = DRIVER_TYPE_PRODUCTION;
	msg_body.params.len = 0;

	PREPARE_HAL_BUF(wcn->hal_buf, msg_body);

	body = (struct wcn36xx_hal_mac_start_req_msg *)wcn->hal_buf;
	len = body->header.len;

	for (i = 0; i < ARRAY_SIZE(wcn36xx_cfg_vals); i++) {
		ret = put_cfg_tlv_u32(wcn, &len, wcn36xx_cfg_vals[i].cfg_id,
				      wcn36xx_cfg_vals[i].value);
		if (ret)
			goto out;
	}
	body->header.len = len;
	body->params.len = len - sizeof(*body);

	wcn36xx_dbg(WCN36XX_DBG_HAL, "hal start type %d\n",
		    msg_body.params.type);

	ret = wcn36xx_smd_send_and_wait(wcn, body->header.len);
	if (ret) {
		wcn36xx_err("Sending hal_start failed\n");
		goto out;
	}

	ret = wcn36xx_smd_start_rsp(wcn, wcn->hal_buf, wcn->hal_rsp_len);
	if (ret) {
		wcn36xx_err("hal_start response failed err=%d\n", ret);
		goto out;
	}

out:
	mutex_unlock(&wcn->hal_mutex);
	return ret;
}

int wcn36xx_smd_stop(struct wcn36xx *wcn)
{
	struct wcn36xx_hal_mac_stop_req_msg msg_body;
	int ret = 0;

	mutex_lock(&wcn->hal_mutex);
	INIT_HAL_MSG(msg_body, WCN36XX_HAL_STOP_REQ);

	msg_body.stop_req_params.reason = HAL_STOP_TYPE_RF_KILL;

	PREPARE_HAL_BUF(wcn->hal_buf, msg_body);

	ret = wcn36xx_smd_send_and_wait(wcn, msg_body.header.len);
	if (ret) {
		wcn36xx_err("Sending hal_stop failed\n");
		goto out;
	}
	ret = wcn36xx_smd_rsp_status_check(wcn->hal_buf, wcn->hal_rsp_len);
	if (ret) {
		wcn36xx_err("hal_stop response failed err=%d\n", ret);
		goto out;
	}
out:
	mutex_unlock(&wcn->hal_mutex);
	return ret;
}

int wcn36xx_smd_init_scan(struct wcn36xx *wcn, enum wcn36xx_hal_sys_mode mode)
{
	struct wcn36xx_hal_init_scan_req_msg msg_body;
	int ret = 0;

	mutex_lock(&wcn->hal_mutex);
	INIT_HAL_MSG(msg_body, WCN36XX_HAL_INIT_SCAN_REQ);

	msg_body.mode = mode;

	PREPARE_HAL_BUF(wcn->hal_buf, msg_body);

	wcn36xx_dbg(WCN36XX_DBG_HAL, "hal init scan mode %d\n", msg_body.mode);

	ret = wcn36xx_smd_send_and_wait(wcn, msg_body.header.len);
	if (ret) {
		wcn36xx_err("Sending hal_init_scan failed\n");
		goto out;
	}
	ret = wcn36xx_smd_rsp_status_check(wcn->hal_buf, wcn->hal_rsp_len);
	if (ret) {
		wcn36xx_err("hal_init_scan response failed err=%d\n", ret);
		goto out;
	}
out:
	mutex_unlock(&wcn->hal_mutex);
	return ret;
}

int wcn36xx_smd_start_scan(struct wcn36xx *wcn)
{
	struct wcn36xx_hal_start_scan_req_msg msg_body;
	int ret = 0;

	mutex_lock(&wcn->hal_mutex);
	INIT_HAL_MSG(msg_body, WCN36XX_HAL_START_SCAN_REQ);

	msg_body.scan_channel = WCN36XX_HW_CHANNEL(wcn);

	PREPARE_HAL_BUF(wcn->hal_buf, msg_body);

	wcn36xx_dbg(WCN36XX_DBG_HAL, "hal start scan channel %d\n",
		    msg_body.scan_channel);

	ret = wcn36xx_smd_send_and_wait(wcn, msg_body.header.len);
	if (ret) {
		wcn36xx_err("Sending hal_start_scan failed\n");
		goto out;
	}
	ret = wcn36xx_smd_rsp_status_check(wcn->hal_buf, wcn->hal_rsp_len);
	if (ret) {
		wcn36xx_err("hal_start_scan response failed err=%d\n", ret);
		goto out;
	}
out:
	mutex_unlock(&wcn->hal_mutex);
	return ret;
}

int wcn36xx_smd_end_scan(struct wcn36xx *wcn)
{
	struct wcn36xx_hal_end_scan_req_msg msg_body;
	int ret = 0;

	mutex_lock(&wcn->hal_mutex);
	INIT_HAL_MSG(msg_body, WCN36XX_HAL_END_SCAN_REQ);

	msg_body.scan_channel = WCN36XX_HW_CHANNEL(wcn);

	PREPARE_HAL_BUF(wcn->hal_buf, msg_body);

	wcn36xx_dbg(WCN36XX_DBG_HAL, "hal end scan channel %d\n",
		    msg_body.scan_channel);

	ret = wcn36xx_smd_send_and_wait(wcn, msg_body.header.len);
	if (ret) {
		wcn36xx_err("Sending hal_end_scan failed\n");
		goto out;
	}
	ret = wcn36xx_smd_rsp_status_check(wcn->hal_buf, wcn->hal_rsp_len);
	if (ret) {
		wcn36xx_err("hal_end_scan response failed err=%d\n", ret);
		goto out;
	}
out:
	mutex_unlock(&wcn->hal_mutex);
	return ret;
}

int wcn36xx_smd_finish_scan(struct wcn36xx *wcn,
			    enum wcn36xx_hal_sys_mode mode)
{
	struct wcn36xx_hal_finish_scan_req_msg msg_body;
	int ret = 0;

	mutex_lock(&wcn->hal_mutex);
	INIT_HAL_MSG(msg_body, WCN36XX_HAL_FINISH_SCAN_REQ);

	msg_body.mode = mode;

	PREPARE_HAL_BUF(wcn->hal_buf, msg_body);

	wcn36xx_dbg(WCN36XX_DBG_HAL, "hal finish scan mode %d\n",
		    msg_body.mode);

	ret = wcn36xx_smd_send_and_wait(wcn, msg_body.header.len);
	if (ret) {
		wcn36xx_err("Sending hal_finish_scan failed\n");
		goto out;
	}
	ret = wcn36xx_smd_rsp_status_check(wcn->hal_buf, wcn->hal_rsp_len);
	if (ret) {
		wcn36xx_err("hal_finish_scan response failed err=%d\n", ret);
		goto out;
	}
out:
	mutex_unlock(&wcn->hal_mutex);
	return ret;
}

static int wcn36xx_smd_switch_channel_rsp(void *buf, size_t len)
{
	struct wcn36xx_hal_switch_channel_rsp_msg *rsp;
	int ret = 0;

	ret = wcn36xx_smd_rsp_status_check(buf, len);
	if (ret)
		return ret;
	rsp = (struct wcn36xx_hal_switch_channel_rsp_msg *)buf;
	wcn36xx_dbg(WCN36XX_DBG_HAL, "channel switched to: %d, status: %d\n",
		    rsp->channel_number, rsp->status);
	return ret;
}

int wcn36xx_smd_switch_channel(struct wcn36xx *wcn,
			       struct ieee80211_vif *vif, int ch)
{
	struct wcn36xx_hal_switch_channel_req_msg msg_body;
	int ret = 0;

	mutex_lock(&wcn->hal_mutex);
	INIT_HAL_MSG(msg_body, WCN36XX_HAL_CH_SWITCH_REQ);

	msg_body.channel_number = (u8)ch;
	msg_body.tx_mgmt_power = 0xbf;
	msg_body.max_tx_power = 0xbf;
	memcpy(msg_body.self_sta_mac_addr, vif->addr, ETH_ALEN);

	PREPARE_HAL_BUF(wcn->hal_buf, msg_body);

	ret = wcn36xx_smd_send_and_wait(wcn, msg_body.header.len);
	if (ret) {
		wcn36xx_err("Sending hal_switch_channel failed\n");
		goto out;
	}
	ret = wcn36xx_smd_switch_channel_rsp(wcn->hal_buf, wcn->hal_rsp_len);
	if (ret) {
		wcn36xx_err("hal_switch_channel response failed err=%d\n", ret);
		goto out;
	}
out:
	mutex_unlock(&wcn->hal_mutex);
	return ret;
}

static int wcn36xx_smd_update_scan_params_rsp(void *buf, size_t len)
{
	struct wcn36xx_hal_update_scan_params_resp *rsp;

	rsp = (struct wcn36xx_hal_update_scan_params_resp *)buf;

	/* Remove the PNO version bit */
	rsp->status &= (~(WCN36XX_FW_MSG_PNO_VERSION_MASK));

	if (WCN36XX_FW_MSG_RESULT_SUCCESS != rsp->status) {
		wcn36xx_warn("error response from update scan\n");
		return rsp->status;
	}

	return 0;
}

int wcn36xx_smd_update_scan_params(struct wcn36xx *wcn)
{
	struct wcn36xx_hal_update_scan_params_req msg_body;
	int ret = 0;

	mutex_lock(&wcn->hal_mutex);
	INIT_HAL_MSG(msg_body, WCN36XX_HAL_UPDATE_SCAN_PARAM_REQ);

	msg_body.dot11d_enabled	= 0;
	msg_body.dot11d_resolved = 0;
	msg_body.channel_count = 26;
	msg_body.active_min_ch_time = 60;
	msg_body.active_max_ch_time = 120;
	msg_body.passive_min_ch_time = 60;
	msg_body.passive_max_ch_time = 110;
	msg_body.state = 0;

	PREPARE_HAL_BUF(wcn->hal_buf, msg_body);

	wcn36xx_dbg(WCN36XX_DBG_HAL,
		    "hal update scan params channel_count %d\n",
		    msg_body.channel_count);

	ret = wcn36xx_smd_send_and_wait(wcn, msg_body.header.len);
	if (ret) {
		wcn36xx_err("Sending hal_update_scan_params failed\n");
		goto out;
	}
	ret = wcn36xx_smd_update_scan_params_rsp(wcn->hal_buf,
						 wcn->hal_rsp_len);
	if (ret) {
		wcn36xx_err("hal_update_scan_params response failed err=%d\n",
			    ret);
		goto out;
	}
out:
	mutex_unlock(&wcn->hal_mutex);
	return ret;
}

static int wcn36xx_smd_add_sta_self_rsp(struct wcn36xx *wcn,
					struct ieee80211_vif *vif,
					void *buf,
					size_t len)
{
	struct wcn36xx_hal_add_sta_self_rsp_msg *rsp;
	struct wcn36xx_vif *vif_priv = wcn36xx_vif_to_priv(vif);

	if (len < sizeof(*rsp))
		return -EINVAL;

	rsp = (struct wcn36xx_hal_add_sta_self_rsp_msg *)buf;

	if (rsp->status != WCN36XX_FW_MSG_RESULT_SUCCESS) {
		wcn36xx_warn("hal add sta self failure: %d\n",
			     rsp->status);
		return rsp->status;
	}

	wcn36xx_dbg(WCN36XX_DBG_HAL,
		    "hal add sta self status %d self_sta_index %d dpu_index %d\n",
		    rsp->status, rsp->self_sta_index, rsp->dpu_index);

	vif_priv->self_sta_index = rsp->self_sta_index;
	vif_priv->self_dpu_desc_index = rsp->dpu_index;

	return 0;
}

int wcn36xx_smd_add_sta_self(struct wcn36xx *wcn, struct ieee80211_vif *vif)
{
	struct wcn36xx_hal_add_sta_self_req msg_body;
	int ret = 0;

	mutex_lock(&wcn->hal_mutex);
	INIT_HAL_MSG(msg_body, WCN36XX_HAL_ADD_STA_SELF_REQ);

	memcpy(&msg_body.self_addr, vif->addr, ETH_ALEN);

	PREPARE_HAL_BUF(wcn->hal_buf, msg_body);

	wcn36xx_dbg(WCN36XX_DBG_HAL,
		    "hal add sta self self_addr %pM status %d\n",
		    msg_body.self_addr, msg_body.status);

	ret = wcn36xx_smd_send_and_wait(wcn, msg_body.header.len);
	if (ret) {
		wcn36xx_err("Sending hal_add_sta_self failed\n");
		goto out;
	}
	ret = wcn36xx_smd_add_sta_self_rsp(wcn,
					   vif,
					   wcn->hal_buf,
					   wcn->hal_rsp_len);
	if (ret) {
		wcn36xx_err("hal_add_sta_self response failed err=%d\n", ret);
		goto out;
	}
out:
	mutex_unlock(&wcn->hal_mutex);
	return ret;
}

int wcn36xx_smd_delete_sta_self(struct wcn36xx *wcn, u8 *addr)
{
	struct wcn36xx_hal_del_sta_self_req_msg msg_body;
	int ret = 0;

	mutex_lock(&wcn->hal_mutex);
	INIT_HAL_MSG(msg_body, WCN36XX_HAL_DEL_STA_SELF_REQ);

	memcpy(&msg_body.self_addr, addr, ETH_ALEN);

	PREPARE_HAL_BUF(wcn->hal_buf, msg_body);

	ret = wcn36xx_smd_send_and_wait(wcn, msg_body.header.len);
	if (ret) {
		wcn36xx_err("Sending hal_delete_sta_self failed\n");
		goto out;
	}
	ret = wcn36xx_smd_rsp_status_check(wcn->hal_buf, wcn->hal_rsp_len);
	if (ret) {
		wcn36xx_err("hal_delete_sta_self response failed err=%d\n",
			    ret);
		goto out;
	}
out:
	mutex_unlock(&wcn->hal_mutex);
	return ret;
}

int wcn36xx_smd_delete_sta(struct wcn36xx *wcn, u8 sta_index)
{
	struct wcn36xx_hal_delete_sta_req_msg msg_body;
	int ret = 0;

	mutex_lock(&wcn->hal_mutex);
	INIT_HAL_MSG(msg_body, WCN36XX_HAL_DELETE_STA_REQ);

	msg_body.sta_index = sta_index;

	PREPARE_HAL_BUF(wcn->hal_buf, msg_body);

	wcn36xx_dbg(WCN36XX_DBG_HAL,
		    "hal delete sta sta_index %d\n",
		    msg_body.sta_index);

	ret = wcn36xx_smd_send_and_wait(wcn, msg_body.header.len);
	if (ret) {
		wcn36xx_err("Sending hal_delete_sta failed\n");
		goto out;
	}
	ret = wcn36xx_smd_rsp_status_check(wcn->hal_buf, wcn->hal_rsp_len);
	if (ret) {
		wcn36xx_err("hal_delete_sta response failed err=%d\n", ret);
		goto out;
	}
out:
	mutex_unlock(&wcn->hal_mutex);
	return ret;
}

static int wcn36xx_smd_join_rsp(void *buf, size_t len)
{
	struct wcn36xx_hal_join_rsp_msg *rsp;

	if (wcn36xx_smd_rsp_status_check(buf, len))
		return -EIO;

	rsp = (struct wcn36xx_hal_join_rsp_msg *)buf;

	wcn36xx_dbg(WCN36XX_DBG_HAL,
		    "hal rsp join status %d tx_mgmt_power %d\n",
		    rsp->status, rsp->tx_mgmt_power);

	return 0;
}

int wcn36xx_smd_join(struct wcn36xx *wcn, const u8 *bssid, u8 *vif, u8 ch)
{
	struct wcn36xx_hal_join_req_msg msg_body;
	int ret = 0;

	mutex_lock(&wcn->hal_mutex);
	INIT_HAL_MSG(msg_body, WCN36XX_HAL_JOIN_REQ);

	memcpy(&msg_body.bssid, bssid, ETH_ALEN);
	memcpy(&msg_body.self_sta_mac_addr, vif, ETH_ALEN);
	msg_body.channel = ch;

	if (conf_is_ht40_minus(&wcn->hw->conf))
		msg_body.secondary_channel_offset =
			PHY_DOUBLE_CHANNEL_HIGH_PRIMARY;
	else if (conf_is_ht40_plus(&wcn->hw->conf))
		msg_body.secondary_channel_offset =
			PHY_DOUBLE_CHANNEL_LOW_PRIMARY;
	else
		msg_body.secondary_channel_offset =
			PHY_SINGLE_CHANNEL_CENTERED;

	msg_body.link_state = WCN36XX_HAL_LINK_PREASSOC_STATE;

	msg_body.max_tx_power = 0xbf;
	PREPARE_HAL_BUF(wcn->hal_buf, msg_body);

	wcn36xx_dbg(WCN36XX_DBG_HAL,
		    "hal join req bssid %pM self_sta_mac_addr %pM channel %d link_state %d\n",
		    msg_body.bssid, msg_body.self_sta_mac_addr,
		    msg_body.channel, msg_body.link_state);

	ret = wcn36xx_smd_send_and_wait(wcn, msg_body.header.len);
	if (ret) {
		wcn36xx_err("Sending hal_join failed\n");
		goto out;
	}
	ret = wcn36xx_smd_join_rsp(wcn->hal_buf, wcn->hal_rsp_len);
	if (ret) {
		wcn36xx_err("hal_join response failed err=%d\n", ret);
		goto out;
	}
out:
	mutex_unlock(&wcn->hal_mutex);
	return ret;
}

int wcn36xx_smd_set_link_st(struct wcn36xx *wcn, const u8 *bssid,
			    const u8 *sta_mac,
			    enum wcn36xx_hal_link_state state)
{
	struct wcn36xx_hal_set_link_state_req_msg msg_body;
	int ret = 0;

	mutex_lock(&wcn->hal_mutex);
	INIT_HAL_MSG(msg_body, WCN36XX_HAL_SET_LINK_ST_REQ);

	memcpy(&msg_body.bssid, bssid, ETH_ALEN);
	memcpy(&msg_body.self_mac_addr, sta_mac, ETH_ALEN);
	msg_body.state = state;

	PREPARE_HAL_BUF(wcn->hal_buf, msg_body);

	wcn36xx_dbg(WCN36XX_DBG_HAL,
		    "hal set link state bssid %pM self_mac_addr %pM state %d\n",
		    msg_body.bssid, msg_body.self_mac_addr, msg_body.state);

	ret = wcn36xx_smd_send_and_wait(wcn, msg_body.header.len);
	if (ret) {
		wcn36xx_err("Sending hal_set_link_st failed\n");
		goto out;
	}
	ret = wcn36xx_smd_rsp_status_check(wcn->hal_buf, wcn->hal_rsp_len);
	if (ret) {
		wcn36xx_err("hal_set_link_st response failed err=%d\n", ret);
		goto out;
	}
out:
	mutex_unlock(&wcn->hal_mutex);
	return ret;
}

static void wcn36xx_smd_convert_sta_to_v1(struct wcn36xx *wcn,
			const struct wcn36xx_hal_config_sta_params *orig,
			struct wcn36xx_hal_config_sta_params_v1 *v1)
{
	/* convert orig to v1 format */
	memcpy(&v1->bssid, orig->bssid, ETH_ALEN);
	memcpy(&v1->mac, orig->mac, ETH_ALEN);
	v1->aid = orig->aid;
	v1->type = orig->type;
	v1->short_preamble_supported = orig->short_preamble_supported;
	v1->listen_interval = orig->listen_interval;
	v1->wmm_enabled = orig->wmm_enabled;
	v1->ht_capable = orig->ht_capable;
	v1->tx_channel_width_set = orig->tx_channel_width_set;
	v1->rifs_mode = orig->rifs_mode;
	v1->lsig_txop_protection = orig->lsig_txop_protection;
	v1->max_ampdu_size = orig->max_ampdu_size;
	v1->max_ampdu_density = orig->max_ampdu_density;
	v1->sgi_40mhz = orig->sgi_40mhz;
	v1->sgi_20Mhz = orig->sgi_20Mhz;
	v1->rmf = orig->rmf;
	v1->encrypt_type = orig->encrypt_type;
	v1->action = orig->action;
	v1->uapsd = orig->uapsd;
	v1->max_sp_len = orig->max_sp_len;
	v1->green_field_capable = orig->green_field_capable;
	v1->mimo_ps = orig->mimo_ps;
	v1->delayed_ba_support = orig->delayed_ba_support;
	v1->max_ampdu_duration = orig->max_ampdu_duration;
	v1->dsss_cck_mode_40mhz = orig->dsss_cck_mode_40mhz;
	memcpy(&v1->supported_rates, &orig->supported_rates,
	       sizeof(orig->supported_rates));
	v1->sta_index = orig->sta_index;
	v1->bssid_index = orig->bssid_index;
	v1->p2p = orig->p2p;
}

static int wcn36xx_smd_config_sta_rsp(struct wcn36xx *wcn,
				      struct ieee80211_sta *sta,
				      void *buf,
				      size_t len)
{
	struct wcn36xx_hal_config_sta_rsp_msg *rsp;
	struct config_sta_rsp_params *params;
	struct wcn36xx_sta *sta_priv = wcn36xx_sta_to_priv(sta);

	if (len < sizeof(*rsp))
		return -EINVAL;

	rsp = (struct wcn36xx_hal_config_sta_rsp_msg *)buf;
	params = &rsp->params;

	if (params->status != WCN36XX_FW_MSG_RESULT_SUCCESS) {
		wcn36xx_warn("hal config sta response failure: %d\n",
			     params->status);
		return -EIO;
	}

	sta_priv->sta_index = params->sta_index;
	sta_priv->dpu_desc_index = params->dpu_index;
	sta_priv->ucast_dpu_sign = params->uc_ucast_sig;

	wcn36xx_dbg(WCN36XX_DBG_HAL,
		    "hal config sta rsp status %d sta_index %d bssid_index %d uc_ucast_sig %d p2p %d\n",
		    params->status, params->sta_index, params->bssid_index,
		    params->uc_ucast_sig, params->p2p);

	return 0;
}

static int wcn36xx_smd_config_sta_v1(struct wcn36xx *wcn,
		     const struct wcn36xx_hal_config_sta_req_msg *orig)
{
	struct wcn36xx_hal_config_sta_req_msg_v1 msg_body;
	struct wcn36xx_hal_config_sta_params_v1 *sta = &msg_body.sta_params;

	INIT_HAL_MSG(msg_body, WCN36XX_HAL_CONFIG_STA_REQ);

	wcn36xx_smd_convert_sta_to_v1(wcn, &orig->sta_params,
				      &msg_body.sta_params);

	PREPARE_HAL_BUF(wcn->hal_buf, msg_body);

	wcn36xx_dbg(WCN36XX_DBG_HAL,
		    "hal config sta v1 action %d sta_index %d bssid_index %d bssid %pM type %d mac %pM aid %d\n",
		    sta->action, sta->sta_index, sta->bssid_index,
		    sta->bssid, sta->type, sta->mac, sta->aid);

	return wcn36xx_smd_send_and_wait(wcn, msg_body.header.len);
}

int wcn36xx_smd_config_sta(struct wcn36xx *wcn, struct ieee80211_vif *vif,
			   struct ieee80211_sta *sta)
{
	struct wcn36xx_hal_config_sta_req_msg msg;
	struct wcn36xx_hal_config_sta_params *sta_params;
	int ret = 0;

	mutex_lock(&wcn->hal_mutex);
	INIT_HAL_MSG(msg, WCN36XX_HAL_CONFIG_STA_REQ);

	sta_params = &msg.sta_params;

	wcn36xx_smd_set_sta_params(wcn, vif, sta, sta_params);

	if (!wcn36xx_is_fw_version(wcn, 1, 2, 2, 24)) {
		ret = wcn36xx_smd_config_sta_v1(wcn, &msg);
	} else {
		PREPARE_HAL_BUF(wcn->hal_buf, msg);

		wcn36xx_dbg(WCN36XX_DBG_HAL,
			    "hal config sta action %d sta_index %d bssid_index %d bssid %pM type %d mac %pM aid %d\n",
			    sta_params->action, sta_params->sta_index,
			    sta_params->bssid_index, sta_params->bssid,
			    sta_params->type, sta_params->mac, sta_params->aid);

		ret = wcn36xx_smd_send_and_wait(wcn, msg.header.len);
	}
	if (ret) {
		wcn36xx_err("Sending hal_config_sta failed\n");
		goto out;
	}
	ret = wcn36xx_smd_config_sta_rsp(wcn,
					 sta,
					 wcn->hal_buf,
					 wcn->hal_rsp_len);
	if (ret) {
		wcn36xx_err("hal_config_sta response failed err=%d\n", ret);
		goto out;
	}
out:
	mutex_unlock(&wcn->hal_mutex);
	return ret;
}

static int wcn36xx_smd_config_bss_v1(struct wcn36xx *wcn,
			const struct wcn36xx_hal_config_bss_req_msg *orig)
{
	struct wcn36xx_hal_config_bss_req_msg_v1 msg_body;
	struct wcn36xx_hal_config_bss_params_v1 *bss = &msg_body.bss_params;
	struct wcn36xx_hal_config_sta_params_v1 *sta = &bss->sta;

	INIT_HAL_MSG(msg_body, WCN36XX_HAL_CONFIG_BSS_REQ);

	/* convert orig to v1 */
	memcpy(&msg_body.bss_params.bssid,
	       &orig->bss_params.bssid, ETH_ALEN);
	memcpy(&msg_body.bss_params.self_mac_addr,
	       &orig->bss_params.self_mac_addr, ETH_ALEN);

	msg_body.bss_params.bss_type = orig->bss_params.bss_type;
	msg_body.bss_params.oper_mode = orig->bss_params.oper_mode;
	msg_body.bss_params.nw_type = orig->bss_params.nw_type;

	msg_body.bss_params.short_slot_time_supported =
		orig->bss_params.short_slot_time_supported;
	msg_body.bss_params.lla_coexist = orig->bss_params.lla_coexist;
	msg_body.bss_params.llb_coexist = orig->bss_params.llb_coexist;
	msg_body.bss_params.llg_coexist = orig->bss_params.llg_coexist;
	msg_body.bss_params.ht20_coexist = orig->bss_params.ht20_coexist;
	msg_body.bss_params.lln_non_gf_coexist =
		orig->bss_params.lln_non_gf_coexist;

	msg_body.bss_params.lsig_tx_op_protection_full_support =
		orig->bss_params.lsig_tx_op_protection_full_support;
	msg_body.bss_params.rifs_mode = orig->bss_params.rifs_mode;
	msg_body.bss_params.beacon_interval = orig->bss_params.beacon_interval;
	msg_body.bss_params.dtim_period = orig->bss_params.dtim_period;
	msg_body.bss_params.tx_channel_width_set =
		orig->bss_params.tx_channel_width_set;
	msg_body.bss_params.oper_channel = orig->bss_params.oper_channel;
	msg_body.bss_params.ext_channel = orig->bss_params.ext_channel;

	msg_body.bss_params.reserved = orig->bss_params.reserved;

	memcpy(&msg_body.bss_params.ssid,
	       &orig->bss_params.ssid,
	       sizeof(orig->bss_params.ssid));

	msg_body.bss_params.action = orig->bss_params.action;
	msg_body.bss_params.rateset = orig->bss_params.rateset;
	msg_body.bss_params.ht = orig->bss_params.ht;
	msg_body.bss_params.obss_prot_enabled =
		orig->bss_params.obss_prot_enabled;
	msg_body.bss_params.rmf = orig->bss_params.rmf;
	msg_body.bss_params.ht_oper_mode = orig->bss_params.ht_oper_mode;
	msg_body.bss_params.dual_cts_protection =
		orig->bss_params.dual_cts_protection;

	msg_body.bss_params.max_probe_resp_retry_limit =
		orig->bss_params.max_probe_resp_retry_limit;
	msg_body.bss_params.hidden_ssid = orig->bss_params.hidden_ssid;
	msg_body.bss_params.proxy_probe_resp =
		orig->bss_params.proxy_probe_resp;
	msg_body.bss_params.edca_params_valid =
		orig->bss_params.edca_params_valid;

	memcpy(&msg_body.bss_params.acbe,
	       &orig->bss_params.acbe,
	       sizeof(orig->bss_params.acbe));
	memcpy(&msg_body.bss_params.acbk,
	       &orig->bss_params.acbk,
	       sizeof(orig->bss_params.acbk));
	memcpy(&msg_body.bss_params.acvi,
	       &orig->bss_params.acvi,
	       sizeof(orig->bss_params.acvi));
	memcpy(&msg_body.bss_params.acvo,
	       &orig->bss_params.acvo,
	       sizeof(orig->bss_params.acvo));

	msg_body.bss_params.ext_set_sta_key_param_valid =
		orig->bss_params.ext_set_sta_key_param_valid;

	memcpy(&msg_body.bss_params.ext_set_sta_key_param,
	       &orig->bss_params.ext_set_sta_key_param,
	       sizeof(orig->bss_params.acvo));

	msg_body.bss_params.wcn36xx_hal_persona =
		orig->bss_params.wcn36xx_hal_persona;
	msg_body.bss_params.spectrum_mgt_enable =
		orig->bss_params.spectrum_mgt_enable;
	msg_body.bss_params.tx_mgmt_power = orig->bss_params.tx_mgmt_power;
	msg_body.bss_params.max_tx_power = orig->bss_params.max_tx_power;

	wcn36xx_smd_convert_sta_to_v1(wcn, &orig->bss_params.sta,
				      &msg_body.bss_params.sta);

	PREPARE_HAL_BUF(wcn->hal_buf, msg_body);

	wcn36xx_dbg(WCN36XX_DBG_HAL,
		    "hal config bss v1 bssid %pM self_mac_addr %pM bss_type %d oper_mode %d nw_type %d\n",
		    bss->bssid, bss->self_mac_addr, bss->bss_type,
		    bss->oper_mode, bss->nw_type);

	wcn36xx_dbg(WCN36XX_DBG_HAL,
		    "- sta bssid %pM action %d sta_index %d bssid_index %d aid %d type %d mac %pM\n",
		    sta->bssid, sta->action, sta->sta_index,
		    sta->bssid_index, sta->aid, sta->type, sta->mac);

	return wcn36xx_smd_send_and_wait(wcn, msg_body.header.len);
}


static int wcn36xx_smd_config_bss_rsp(struct wcn36xx *wcn,
				      struct ieee80211_vif *vif,
				      struct ieee80211_sta *sta,
				      void *buf,
				      size_t len)
{
	struct wcn36xx_hal_config_bss_rsp_msg *rsp;
	struct wcn36xx_hal_config_bss_rsp_params *params;
	struct wcn36xx_vif *vif_priv = wcn36xx_vif_to_priv(vif);

	if (len < sizeof(*rsp))
		return -EINVAL;

	rsp = (struct wcn36xx_hal_config_bss_rsp_msg *)buf;
	params = &rsp->bss_rsp_params;

	if (params->status != WCN36XX_FW_MSG_RESULT_SUCCESS) {
		wcn36xx_warn("hal config bss response failure: %d\n",
			     params->status);
		return -EIO;
	}

	wcn36xx_dbg(WCN36XX_DBG_HAL,
		    "hal config bss rsp status %d bss_idx %d dpu_desc_index %d"
		    " sta_idx %d self_idx %d bcast_idx %d mac %pM"
		    " power %d ucast_dpu_signature %d\n",
		    params->status, params->bss_index, params->dpu_desc_index,
		    params->bss_sta_index, params->bss_self_sta_index,
		    params->bss_bcast_sta_idx, params->mac,
		    params->tx_mgmt_power, params->ucast_dpu_signature);

	vif_priv->bss_index = params->bss_index;

	if (sta) {
		struct wcn36xx_sta *sta_priv = wcn36xx_sta_to_priv(sta);
		sta_priv->bss_sta_index = params->bss_sta_index;
		sta_priv->bss_dpu_desc_index = params->dpu_desc_index;
	}

	vif_priv->self_ucast_dpu_sign = params->ucast_dpu_signature;

	return 0;
}

int wcn36xx_smd_config_bss(struct wcn36xx *wcn, struct ieee80211_vif *vif,
			   struct ieee80211_sta *sta, const u8 *bssid,
			   bool update)
{
	struct wcn36xx_hal_config_bss_req_msg msg;
	struct wcn36xx_hal_config_bss_params *bss;
	struct wcn36xx_hal_config_sta_params *sta_params;
	struct wcn36xx_vif *vif_priv = wcn36xx_vif_to_priv(vif);
	int ret = 0;

	mutex_lock(&wcn->hal_mutex);
	INIT_HAL_MSG(msg, WCN36XX_HAL_CONFIG_BSS_REQ);

	bss = &msg.bss_params;
	sta_params = &bss->sta;

	WARN_ON(is_zero_ether_addr(bssid));

	memcpy(&bss->bssid, bssid, ETH_ALEN);

	memcpy(bss->self_mac_addr, vif->addr, ETH_ALEN);

	if (vif->type == NL80211_IFTYPE_STATION) {
		bss->bss_type = WCN36XX_HAL_INFRASTRUCTURE_MODE;

		/* STA */
		bss->oper_mode = 1;
		bss->wcn36xx_hal_persona = WCN36XX_HAL_STA_MODE;
	} else if (vif->type == NL80211_IFTYPE_AP ||
		   vif->type == NL80211_IFTYPE_MESH_POINT) {
		bss->bss_type = WCN36XX_HAL_INFRA_AP_MODE;

		/* AP */
		bss->oper_mode = 0;
		bss->wcn36xx_hal_persona = WCN36XX_HAL_STA_SAP_MODE;
	} else if (vif->type == NL80211_IFTYPE_ADHOC) {
		bss->bss_type = WCN36XX_HAL_IBSS_MODE;

		/* STA */
		bss->oper_mode = 1;
	} else {
		wcn36xx_warn("Unknown type for bss config: %d\n", vif->type);
	}

	if (vif->type == NL80211_IFTYPE_STATION)
		wcn36xx_smd_set_bss_nw_type(wcn, sta, bss);
	else
		bss->nw_type = WCN36XX_HAL_11N_NW_TYPE;

	bss->short_slot_time_supported = vif->bss_conf.use_short_slot;
	bss->lla_coexist = 0;
	bss->llb_coexist = 0;
	bss->llg_coexist = 0;
	bss->rifs_mode = 0;
	bss->beacon_interval = vif->bss_conf.beacon_int;
	bss->dtim_period = vif_priv->dtim_period;

	wcn36xx_smd_set_bss_ht_params(vif, sta, bss);

	bss->oper_channel = WCN36XX_HW_CHANNEL(wcn);

	if (conf_is_ht40_minus(&wcn->hw->conf))
		bss->ext_channel = IEEE80211_HT_PARAM_CHA_SEC_BELOW;
	else if (conf_is_ht40_plus(&wcn->hw->conf))
		bss->ext_channel = IEEE80211_HT_PARAM_CHA_SEC_ABOVE;
	else
		bss->ext_channel = IEEE80211_HT_PARAM_CHA_SEC_NONE;

	bss->reserved = 0;
	wcn36xx_smd_set_sta_params(wcn, vif, sta, sta_params);

	/* wcn->ssid is only valid in AP and IBSS mode */
	bss->ssid.length = vif_priv->ssid.length;
	memcpy(bss->ssid.ssid, vif_priv->ssid.ssid, vif_priv->ssid.length);

	bss->obss_prot_enabled = 0;
	bss->rmf = 0;
	bss->max_probe_resp_retry_limit = 0;
	bss->hidden_ssid = vif->bss_conf.hidden_ssid;
	bss->proxy_probe_resp = 0;
	bss->edca_params_valid = 0;

	/* FIXME: set acbe, acbk, acvi and acvo */

	bss->ext_set_sta_key_param_valid = 0;

	/* FIXME: set ext_set_sta_key_param */

	bss->spectrum_mgt_enable = 0;
	bss->tx_mgmt_power = 0;
	bss->max_tx_power = WCN36XX_MAX_POWER(wcn);

	bss->action = update;

	wcn36xx_dbg(WCN36XX_DBG_HAL,
		    "hal config bss bssid %pM self_mac_addr %pM bss_type %d oper_mode %d nw_type %d\n",
		    bss->bssid, bss->self_mac_addr, bss->bss_type,
		    bss->oper_mode, bss->nw_type);

	wcn36xx_dbg(WCN36XX_DBG_HAL,
		    "- sta bssid %pM action %d sta_index %d bssid_index %d aid %d type %d mac %pM\n",
		    sta_params->bssid, sta_params->action,
		    sta_params->sta_index, sta_params->bssid_index,
		    sta_params->aid, sta_params->type,
		    sta_params->mac);

	if (!wcn36xx_is_fw_version(wcn, 1, 2, 2, 24)) {
		ret = wcn36xx_smd_config_bss_v1(wcn, &msg);
	} else {
		PREPARE_HAL_BUF(wcn->hal_buf, msg);

		ret = wcn36xx_smd_send_and_wait(wcn, msg.header.len);
	}
	if (ret) {
		wcn36xx_err("Sending hal_config_bss failed\n");
		goto out;
	}
	ret = wcn36xx_smd_config_bss_rsp(wcn,
					 vif,
					 sta,
					 wcn->hal_buf,
					 wcn->hal_rsp_len);
	if (ret) {
		wcn36xx_err("hal_config_bss response failed err=%d\n", ret);
		goto out;
	}
out:
	mutex_unlock(&wcn->hal_mutex);
	return ret;
}

int wcn36xx_smd_delete_bss(struct wcn36xx *wcn, struct ieee80211_vif *vif)
{
	struct wcn36xx_hal_delete_bss_req_msg msg_body;
	struct wcn36xx_vif *vif_priv = wcn36xx_vif_to_priv(vif);
	int ret = 0;

	mutex_lock(&wcn->hal_mutex);
	INIT_HAL_MSG(msg_body, WCN36XX_HAL_DELETE_BSS_REQ);

	msg_body.bss_index = vif_priv->bss_index;

	PREPARE_HAL_BUF(wcn->hal_buf, msg_body);

	wcn36xx_dbg(WCN36XX_DBG_HAL, "hal delete bss %d\n", msg_body.bss_index);

	ret = wcn36xx_smd_send_and_wait(wcn, msg_body.header.len);
	if (ret) {
		wcn36xx_err("Sending hal_delete_bss failed\n");
		goto out;
	}
	ret = wcn36xx_smd_rsp_status_check(wcn->hal_buf, wcn->hal_rsp_len);
	if (ret) {
		wcn36xx_err("hal_delete_bss response failed err=%d\n", ret);
		goto out;
	}
out:
	mutex_unlock(&wcn->hal_mutex);
	return ret;
}

int wcn36xx_smd_send_beacon(struct wcn36xx *wcn, struct ieee80211_vif *vif,
			    struct sk_buff *skb_beacon, u16 tim_off,
			    u16 p2p_off)
{
	struct wcn36xx_hal_send_beacon_req_msg msg_body;
	int ret = 0, pad, pvm_len;

	mutex_lock(&wcn->hal_mutex);
	INIT_HAL_MSG(msg_body, WCN36XX_HAL_SEND_BEACON_REQ);

	pvm_len = skb_beacon->data[tim_off + 1] - 3;
	pad = TIM_MIN_PVM_SIZE - pvm_len;

	/* Padding is irrelevant to mesh mode since tim_off is always 0. */
	if (vif->type == NL80211_IFTYPE_MESH_POINT)
		pad = 0;

	msg_body.beacon_length = skb_beacon->len + pad;
	/* TODO need to find out why + 6 is needed */
	msg_body.beacon_length6 = msg_body.beacon_length + 6;

	if (msg_body.beacon_length > BEACON_TEMPLATE_SIZE) {
		wcn36xx_err("Beacon is to big: beacon size=%d\n",
			      msg_body.beacon_length);
		ret = -ENOMEM;
		goto out;
	}
	memcpy(msg_body.beacon, skb_beacon->data, skb_beacon->len);
	memcpy(msg_body.bssid, vif->addr, ETH_ALEN);

	if (pad > 0) {
		/*
		 * The wcn36xx FW has a fixed size for the PVM in the TIM. If
		 * given the beacon template from mac80211 with a PVM shorter
		 * than the FW expectes it will overwrite the data after the
		 * TIM.
		 */
		wcn36xx_dbg(WCN36XX_DBG_HAL, "Pad TIM PVM. %d bytes at %d\n",
			    pad, pvm_len);
		memmove(&msg_body.beacon[tim_off + 5 + pvm_len + pad],
			&msg_body.beacon[tim_off + 5 + pvm_len],
			skb_beacon->len - (tim_off + 5 + pvm_len));
		memset(&msg_body.beacon[tim_off + 5 + pvm_len], 0, pad);
		msg_body.beacon[tim_off + 1] += pad;
	}

	/* TODO need to find out why this is needed? */
	if (vif->type == NL80211_IFTYPE_MESH_POINT)
		/* mesh beacon don't need this, so push further down */
		msg_body.tim_ie_offset = 256;
	else
		msg_body.tim_ie_offset = tim_off+4;
	msg_body.p2p_ie_offset = p2p_off;
	PREPARE_HAL_BUF(wcn->hal_buf, msg_body);

	wcn36xx_dbg(WCN36XX_DBG_HAL,
		    "hal send beacon beacon_length %d\n",
		    msg_body.beacon_length);

	ret = wcn36xx_smd_send_and_wait(wcn, msg_body.header.len);
	if (ret) {
		wcn36xx_err("Sending hal_send_beacon failed\n");
		goto out;
	}
	ret = wcn36xx_smd_rsp_status_check(wcn->hal_buf, wcn->hal_rsp_len);
	if (ret) {
		wcn36xx_err("hal_send_beacon response failed err=%d\n", ret);
		goto out;
	}
out:
	mutex_unlock(&wcn->hal_mutex);
	return ret;
}

int wcn36xx_smd_update_proberesp_tmpl(struct wcn36xx *wcn,
				      struct ieee80211_vif *vif,
				      struct sk_buff *skb)
{
	struct wcn36xx_hal_send_probe_resp_req_msg msg;
	int ret = 0;

	mutex_lock(&wcn->hal_mutex);
	INIT_HAL_MSG(msg, WCN36XX_HAL_UPDATE_PROBE_RSP_TEMPLATE_REQ);

	if (skb->len > BEACON_TEMPLATE_SIZE) {
		wcn36xx_warn("probe response template is too big: %d\n",
			     skb->len);
		ret = -E2BIG;
		goto out;
	}

	msg.probe_resp_template_len = skb->len;
	memcpy(&msg.probe_resp_template, skb->data, skb->len);

	memcpy(msg.bssid, vif->addr, ETH_ALEN);

	PREPARE_HAL_BUF(wcn->hal_buf, msg);

	wcn36xx_dbg(WCN36XX_DBG_HAL,
		    "hal update probe rsp len %d bssid %pM\n",
		    msg.probe_resp_template_len, msg.bssid);

	ret = wcn36xx_smd_send_and_wait(wcn, msg.header.len);
	if (ret) {
		wcn36xx_err("Sending hal_update_proberesp_tmpl failed\n");
		goto out;
	}
	ret = wcn36xx_smd_rsp_status_check(wcn->hal_buf, wcn->hal_rsp_len);
	if (ret) {
		wcn36xx_err("hal_update_proberesp_tmpl response failed err=%d\n",
			    ret);
		goto out;
	}
out:
	mutex_unlock(&wcn->hal_mutex);
	return ret;
}

int wcn36xx_smd_set_stakey(struct wcn36xx *wcn,
			   enum ani_ed_type enc_type,
			   u8 keyidx,
			   u8 keylen,
			   u8 *key,
			   u8 sta_index)
{
	struct wcn36xx_hal_set_sta_key_req_msg msg_body;
	int ret = 0;

	mutex_lock(&wcn->hal_mutex);
	INIT_HAL_MSG(msg_body, WCN36XX_HAL_SET_STAKEY_REQ);

	msg_body.set_sta_key_params.sta_index = sta_index;
	msg_body.set_sta_key_params.enc_type = enc_type;

	msg_body.set_sta_key_params.key[0].id = keyidx;
	msg_body.set_sta_key_params.key[0].unicast = 1;
	msg_body.set_sta_key_params.key[0].direction = WCN36XX_HAL_TX_RX;
	msg_body.set_sta_key_params.key[0].pae_role = 0;
	msg_body.set_sta_key_params.key[0].length = keylen;
	memcpy(msg_body.set_sta_key_params.key[0].key, key, keylen);
	msg_body.set_sta_key_params.single_tid_rc = 1;

	PREPARE_HAL_BUF(wcn->hal_buf, msg_body);

	ret = wcn36xx_smd_send_and_wait(wcn, msg_body.header.len);
	if (ret) {
		wcn36xx_err("Sending hal_set_stakey failed\n");
		goto out;
	}
	ret = wcn36xx_smd_rsp_status_check(wcn->hal_buf, wcn->hal_rsp_len);
	if (ret) {
		wcn36xx_err("hal_set_stakey response failed err=%d\n", ret);
		goto out;
	}
out:
	mutex_unlock(&wcn->hal_mutex);
	return ret;
}

int wcn36xx_smd_set_bsskey(struct wcn36xx *wcn,
			   enum ani_ed_type enc_type,
			   u8 keyidx,
			   u8 keylen,
			   u8 *key)
{
	struct wcn36xx_hal_set_bss_key_req_msg msg_body;
	int ret = 0;

	mutex_lock(&wcn->hal_mutex);
	INIT_HAL_MSG(msg_body, WCN36XX_HAL_SET_BSSKEY_REQ);
	msg_body.bss_idx = 0;
	msg_body.enc_type = enc_type;
	msg_body.num_keys = 1;
	msg_body.keys[0].id = keyidx;
	msg_body.keys[0].unicast = 0;
	msg_body.keys[0].direction = WCN36XX_HAL_RX_ONLY;
	msg_body.keys[0].pae_role = 0;
	msg_body.keys[0].length = keylen;
	memcpy(msg_body.keys[0].key, key, keylen);

	PREPARE_HAL_BUF(wcn->hal_buf, msg_body);

	ret = wcn36xx_smd_send_and_wait(wcn, msg_body.header.len);
	if (ret) {
		wcn36xx_err("Sending hal_set_bsskey failed\n");
		goto out;
	}
	ret = wcn36xx_smd_rsp_status_check(wcn->hal_buf, wcn->hal_rsp_len);
	if (ret) {
		wcn36xx_err("hal_set_bsskey response failed err=%d\n", ret);
		goto out;
	}
out:
	mutex_unlock(&wcn->hal_mutex);
	return ret;
}

int wcn36xx_smd_remove_stakey(struct wcn36xx *wcn,
			      enum ani_ed_type enc_type,
			      u8 keyidx,
			      u8 sta_index)
{
	struct wcn36xx_hal_remove_sta_key_req_msg msg_body;
	int ret = 0;

	mutex_lock(&wcn->hal_mutex);
	INIT_HAL_MSG(msg_body, WCN36XX_HAL_RMV_STAKEY_REQ);

	msg_body.sta_idx = sta_index;
	msg_body.enc_type = enc_type;
	msg_body.key_id = keyidx;

	PREPARE_HAL_BUF(wcn->hal_buf, msg_body);

	ret = wcn36xx_smd_send_and_wait(wcn, msg_body.header.len);
	if (ret) {
		wcn36xx_err("Sending hal_remove_stakey failed\n");
		goto out;
	}
	ret = wcn36xx_smd_rsp_status_check(wcn->hal_buf, wcn->hal_rsp_len);
	if (ret) {
		wcn36xx_err("hal_remove_stakey response failed err=%d\n", ret);
		goto out;
	}
out:
	mutex_unlock(&wcn->hal_mutex);
	return ret;
}

int wcn36xx_smd_remove_bsskey(struct wcn36xx *wcn,
			      enum ani_ed_type enc_type,
			      u8 keyidx)
{
	struct wcn36xx_hal_remove_bss_key_req_msg msg_body;
	int ret = 0;

	mutex_lock(&wcn->hal_mutex);
	INIT_HAL_MSG(msg_body, WCN36XX_HAL_RMV_BSSKEY_REQ);
	msg_body.bss_idx = 0;
	msg_body.enc_type = enc_type;
	msg_body.key_id = keyidx;

	PREPARE_HAL_BUF(wcn->hal_buf, msg_body);

	ret = wcn36xx_smd_send_and_wait(wcn, msg_body.header.len);
	if (ret) {
		wcn36xx_err("Sending hal_remove_bsskey failed\n");
		goto out;
	}
	ret = wcn36xx_smd_rsp_status_check_v2(wcn, wcn->hal_buf,
					      wcn->hal_rsp_len);
	if (ret) {
		wcn36xx_err("hal_remove_bsskey response failed err=%d\n", ret);
		goto out;
	}
out:
	mutex_unlock(&wcn->hal_mutex);
	return ret;
}

int wcn36xx_smd_enter_bmps(struct wcn36xx *wcn, struct ieee80211_vif *vif)
{
	struct wcn36xx_hal_enter_bmps_req_msg msg_body;
	struct wcn36xx_vif *vif_priv = wcn36xx_vif_to_priv(vif);
	int ret = 0;

	mutex_lock(&wcn->hal_mutex);
	INIT_HAL_MSG(msg_body, WCN36XX_HAL_ENTER_BMPS_REQ);

	msg_body.bss_index = vif_priv->bss_index;
	msg_body.tbtt = vif->bss_conf.sync_tsf;
	msg_body.dtim_period = vif_priv->dtim_period;

	PREPARE_HAL_BUF(wcn->hal_buf, msg_body);

	ret = wcn36xx_smd_send_and_wait(wcn, msg_body.header.len);
	if (ret) {
		wcn36xx_err("Sending hal_enter_bmps failed\n");
		goto out;
	}
	ret = wcn36xx_smd_rsp_status_check(wcn->hal_buf, wcn->hal_rsp_len);
	if (ret) {
		wcn36xx_err("hal_enter_bmps response failed err=%d\n", ret);
		goto out;
	}
out:
	mutex_unlock(&wcn->hal_mutex);
	return ret;
}

int wcn36xx_smd_exit_bmps(struct wcn36xx *wcn, struct ieee80211_vif *vif)
{
	struct wcn36xx_hal_exit_bmps_req_msg msg_body;
	struct wcn36xx_vif *vif_priv = wcn36xx_vif_to_priv(vif);
	int ret = 0;

	mutex_lock(&wcn->hal_mutex);
	INIT_HAL_MSG(msg_body, WCN36XX_HAL_EXIT_BMPS_REQ);

	msg_body.bss_index = vif_priv->bss_index;

	PREPARE_HAL_BUF(wcn->hal_buf, msg_body);

	ret = wcn36xx_smd_send_and_wait(wcn, msg_body.header.len);
	if (ret) {
		wcn36xx_err("Sending hal_exit_bmps failed\n");
		goto out;
	}
	ret = wcn36xx_smd_rsp_status_check(wcn->hal_buf, wcn->hal_rsp_len);
	if (ret) {
		wcn36xx_err("hal_exit_bmps response failed err=%d\n", ret);
		goto out;
	}
out:
	mutex_unlock(&wcn->hal_mutex);
	return ret;
}
int wcn36xx_smd_set_power_params(struct wcn36xx *wcn, bool ignore_dtim)
{
	struct wcn36xx_hal_set_power_params_req_msg msg_body;
	int ret = 0;

	mutex_lock(&wcn->hal_mutex);
	INIT_HAL_MSG(msg_body, WCN36XX_HAL_SET_POWER_PARAMS_REQ);

	/*
	 * When host is down ignore every second dtim
	 */
	if (ignore_dtim) {
		msg_body.ignore_dtim = 1;
		msg_body.dtim_period = 2;
	}
	msg_body.listen_interval = WCN36XX_LISTEN_INTERVAL(wcn);

	PREPARE_HAL_BUF(wcn->hal_buf, msg_body);

	ret = wcn36xx_smd_send_and_wait(wcn, msg_body.header.len);
	if (ret) {
		wcn36xx_err("Sending hal_set_power_params failed\n");
		goto out;
	}

out:
	mutex_unlock(&wcn->hal_mutex);
	return ret;
}
/* Notice: This function should be called after associated, or else it
 * will be invalid
 */
int wcn36xx_smd_keep_alive_req(struct wcn36xx *wcn,
			       struct ieee80211_vif *vif,
			       int packet_type)
{
	struct wcn36xx_hal_keep_alive_req_msg msg_body;
	struct wcn36xx_vif *vif_priv = wcn36xx_vif_to_priv(vif);
	int ret = 0;

	mutex_lock(&wcn->hal_mutex);
	INIT_HAL_MSG(msg_body, WCN36XX_HAL_KEEP_ALIVE_REQ);

	if (packet_type == WCN36XX_HAL_KEEP_ALIVE_NULL_PKT) {
		msg_body.bss_index = vif_priv->bss_index;
		msg_body.packet_type = WCN36XX_HAL_KEEP_ALIVE_NULL_PKT;
		msg_body.time_period = WCN36XX_KEEP_ALIVE_TIME_PERIOD;
	} else if (packet_type == WCN36XX_HAL_KEEP_ALIVE_UNSOLICIT_ARP_RSP) {
		/* TODO: it also support ARP response type */
	} else {
		wcn36xx_warn("unknown keep alive packet type %d\n", packet_type);
		ret = -EINVAL;
		goto out;
	}

	PREPARE_HAL_BUF(wcn->hal_buf, msg_body);

	ret = wcn36xx_smd_send_and_wait(wcn, msg_body.header.len);
	if (ret) {
		wcn36xx_err("Sending hal_keep_alive failed\n");
		goto out;
	}
	ret = wcn36xx_smd_rsp_status_check(wcn->hal_buf, wcn->hal_rsp_len);
	if (ret) {
		wcn36xx_err("hal_keep_alive response failed err=%d\n", ret);
		goto out;
	}
out:
	mutex_unlock(&wcn->hal_mutex);
	return ret;
}

int wcn36xx_smd_dump_cmd_req(struct wcn36xx *wcn, u32 arg1, u32 arg2,
			     u32 arg3, u32 arg4, u32 arg5)
{
	struct wcn36xx_hal_dump_cmd_req_msg msg_body;
	int ret = 0;

	mutex_lock(&wcn->hal_mutex);
	INIT_HAL_MSG(msg_body, WCN36XX_HAL_DUMP_COMMAND_REQ);

	msg_body.arg1 = arg1;
	msg_body.arg2 = arg2;
	msg_body.arg3 = arg3;
	msg_body.arg4 = arg4;
	msg_body.arg5 = arg5;

	PREPARE_HAL_BUF(wcn->hal_buf, msg_body);

	ret = wcn36xx_smd_send_and_wait(wcn, msg_body.header.len);
	if (ret) {
		wcn36xx_err("Sending hal_dump_cmd failed\n");
		goto out;
	}
	ret = wcn36xx_smd_rsp_status_check(wcn->hal_buf, wcn->hal_rsp_len);
	if (ret) {
		wcn36xx_err("hal_dump_cmd response failed err=%d\n", ret);
		goto out;
	}
out:
	mutex_unlock(&wcn->hal_mutex);
	return ret;
}

void set_feat_caps(u32 *bitmap, enum place_holder_in_cap_bitmap cap)
{
	int arr_idx, bit_idx;

	if (cap < 0 || cap > 127) {
		wcn36xx_warn("error cap idx %d\n", cap);
		return;
	}

	arr_idx = cap / 32;
	bit_idx = cap % 32;
	bitmap[arr_idx] |= (1 << bit_idx);
}

int get_feat_caps(u32 *bitmap, enum place_holder_in_cap_bitmap cap)
{
	int arr_idx, bit_idx;
	int ret = 0;

	if (cap < 0 || cap > 127) {
		wcn36xx_warn("error cap idx %d\n", cap);
		return -EINVAL;
	}

	arr_idx = cap / 32;
	bit_idx = cap % 32;
	ret = (bitmap[arr_idx] & (1 << bit_idx)) ? 1 : 0;
	return ret;
}

void clear_feat_caps(u32 *bitmap, enum place_holder_in_cap_bitmap cap)
{
	int arr_idx, bit_idx;

	if (cap < 0 || cap > 127) {
		wcn36xx_warn("error cap idx %d\n", cap);
		return;
	}

	arr_idx = cap / 32;
	bit_idx = cap % 32;
	bitmap[arr_idx] &= ~(1 << bit_idx);
}

int wcn36xx_smd_feature_caps_exchange(struct wcn36xx *wcn)
{
	struct wcn36xx_hal_feat_caps_msg msg_body, *rsp;
	int ret = 0, i;

	mutex_lock(&wcn->hal_mutex);
	INIT_HAL_MSG(msg_body, WCN36XX_HAL_FEATURE_CAPS_EXCHANGE_REQ);

	set_feat_caps(msg_body.feat_caps, STA_POWERSAVE);

	PREPARE_HAL_BUF(wcn->hal_buf, msg_body);

	ret = wcn36xx_smd_send_and_wait(wcn, msg_body.header.len);
	if (ret) {
		wcn36xx_err("Sending hal_feature_caps_exchange failed\n");
		goto out;
	}
	if (wcn->hal_rsp_len != sizeof(*rsp)) {
		wcn36xx_err("Invalid hal_feature_caps_exchange response");
		goto out;
	}

	rsp = (struct wcn36xx_hal_feat_caps_msg *) wcn->hal_buf;

	for (i = 0; i < WCN36XX_HAL_CAPS_SIZE; i++)
		wcn->fw_feat_caps[i] = rsp->feat_caps[i];
out:
	mutex_unlock(&wcn->hal_mutex);
	return ret;
}

int wcn36xx_smd_add_ba_session(struct wcn36xx *wcn,
		struct ieee80211_sta *sta,
		u16 tid,
		u16 *ssn,
		u8 direction,
		u8 sta_index)
{
	struct wcn36xx_hal_add_ba_session_req_msg msg_body;
	int ret = 0;

	mutex_lock(&wcn->hal_mutex);
	INIT_HAL_MSG(msg_body, WCN36XX_HAL_ADD_BA_SESSION_REQ);

	msg_body.sta_index = sta_index;
	memcpy(&msg_body.mac_addr, sta->addr, ETH_ALEN);
	msg_body.dialog_token = 0x10;
	msg_body.tid = tid;

	/* Immediate BA because Delayed BA is not supported */
	msg_body.policy = 1;
	msg_body.buffer_size = WCN36XX_AGGR_BUFFER_SIZE;
	msg_body.timeout = 0;
	if (ssn)
		msg_body.ssn = *ssn;
	msg_body.direction = direction;

	PREPARE_HAL_BUF(wcn->hal_buf, msg_body);

	ret = wcn36xx_smd_send_and_wait(wcn, msg_body.header.len);
	if (ret) {
		wcn36xx_err("Sending hal_add_ba_session failed\n");
		goto out;
	}
	ret = wcn36xx_smd_rsp_status_check(wcn->hal_buf, wcn->hal_rsp_len);
	if (ret) {
		wcn36xx_err("hal_add_ba_session response failed err=%d\n", ret);
		goto out;
	}
out:
	mutex_unlock(&wcn->hal_mutex);
	return ret;
}

int wcn36xx_smd_add_ba(struct wcn36xx *wcn)
{
	struct wcn36xx_hal_add_ba_req_msg msg_body;
	int ret = 0;

	mutex_lock(&wcn->hal_mutex);
	INIT_HAL_MSG(msg_body, WCN36XX_HAL_ADD_BA_REQ);

	msg_body.session_id = 0;
	msg_body.win_size = WCN36XX_AGGR_BUFFER_SIZE;

	PREPARE_HAL_BUF(wcn->hal_buf, msg_body);

	ret = wcn36xx_smd_send_and_wait(wcn, msg_body.header.len);
	if (ret) {
		wcn36xx_err("Sending hal_add_ba failed\n");
		goto out;
	}
	ret = wcn36xx_smd_rsp_status_check(wcn->hal_buf, wcn->hal_rsp_len);
	if (ret) {
		wcn36xx_err("hal_add_ba response failed err=%d\n", ret);
		goto out;
	}
out:
	mutex_unlock(&wcn->hal_mutex);
	return ret;
}

int wcn36xx_smd_del_ba(struct wcn36xx *wcn, u16 tid, u8 sta_index)
{
	struct wcn36xx_hal_del_ba_req_msg msg_body;
	int ret = 0;

	mutex_lock(&wcn->hal_mutex);
	INIT_HAL_MSG(msg_body, WCN36XX_HAL_DEL_BA_REQ);

	msg_body.sta_index = sta_index;
	msg_body.tid = tid;
	msg_body.direction = 0;
	PREPARE_HAL_BUF(wcn->hal_buf, msg_body);

	ret = wcn36xx_smd_send_and_wait(wcn, msg_body.header.len);
	if (ret) {
		wcn36xx_err("Sending hal_del_ba failed\n");
		goto out;
	}
	ret = wcn36xx_smd_rsp_status_check(wcn->hal_buf, wcn->hal_rsp_len);
	if (ret) {
		wcn36xx_err("hal_del_ba response failed err=%d\n", ret);
		goto out;
	}
out:
	mutex_unlock(&wcn->hal_mutex);
	return ret;
}

static int wcn36xx_smd_trigger_ba_rsp(void *buf, int len)
{
	struct wcn36xx_hal_trigger_ba_rsp_msg *rsp;

	if (len < sizeof(*rsp))
		return -EINVAL;

	rsp = (struct wcn36xx_hal_trigger_ba_rsp_msg *) buf;
	return rsp->status;
}

int wcn36xx_smd_trigger_ba(struct wcn36xx *wcn, u8 sta_index)
{
	struct wcn36xx_hal_trigger_ba_req_msg msg_body;
	struct wcn36xx_hal_trigger_ba_req_candidate *candidate;
	int ret = 0;

	mutex_lock(&wcn->hal_mutex);
	INIT_HAL_MSG(msg_body, WCN36XX_HAL_TRIGGER_BA_REQ);

	msg_body.session_id = 0;
	msg_body.candidate_cnt = 1;
	msg_body.header.len += sizeof(*candidate);
	PREPARE_HAL_BUF(wcn->hal_buf, msg_body);

	candidate = (struct wcn36xx_hal_trigger_ba_req_candidate *)
		(wcn->hal_buf + sizeof(msg_body));
	candidate->sta_index = sta_index;
	candidate->tid_bitmap = 1;

	ret = wcn36xx_smd_send_and_wait(wcn, msg_body.header.len);
	if (ret) {
		wcn36xx_err("Sending hal_trigger_ba failed\n");
		goto out;
	}
<<<<<<< HEAD
	ret = wcn36xx_smd_rsp_status_check_v2(wcn, wcn->hal_buf,
						wcn->hal_rsp_len);
=======
	ret = wcn36xx_smd_trigger_ba_rsp(wcn->hal_buf, wcn->hal_rsp_len);
>>>>>>> 2094fec6
	if (ret) {
		wcn36xx_err("hal_trigger_ba response failed err=%d\n", ret);
		goto out;
	}
out:
	mutex_unlock(&wcn->hal_mutex);
	return ret;
}

static int wcn36xx_smd_tx_compl_ind(struct wcn36xx *wcn, void *buf, size_t len)
{
	struct wcn36xx_hal_tx_compl_ind_msg *rsp = buf;

	if (len != sizeof(*rsp)) {
		wcn36xx_warn("Bad TX complete indication\n");
		return -EIO;
	}

	wcn36xx_dxe_tx_ack_ind(wcn, rsp->status);

	return 0;
}

static int wcn36xx_smd_missed_beacon_ind(struct wcn36xx *wcn,
					 void *buf,
					 size_t len)
{
	struct wcn36xx_hal_missed_beacon_ind_msg *rsp = buf;
	struct ieee80211_vif *vif = NULL;
	struct wcn36xx_vif *tmp;

	/* Old FW does not have bss index */
	if (wcn36xx_is_fw_version(wcn, 1, 2, 2, 24)) {
		list_for_each_entry(tmp, &wcn->vif_list, list) {
			wcn36xx_dbg(WCN36XX_DBG_HAL, "beacon missed bss_index %d\n",
				    tmp->bss_index);
			vif = wcn36xx_priv_to_vif(tmp);
			ieee80211_connection_loss(vif);
		}
		return 0;
	}

	if (len != sizeof(*rsp)) {
		wcn36xx_warn("Corrupted missed beacon indication\n");
		return -EIO;
	}

	list_for_each_entry(tmp, &wcn->vif_list, list) {
		if (tmp->bss_index == rsp->bss_index) {
			wcn36xx_dbg(WCN36XX_DBG_HAL, "beacon missed bss_index %d\n",
				    rsp->bss_index);
			vif = wcn36xx_priv_to_vif(tmp);
			ieee80211_connection_loss(vif);
			return 0;
		}
	}

	wcn36xx_warn("BSS index %d not found\n", rsp->bss_index);
	return -ENOENT;
}

static int wcn36xx_smd_delete_sta_context_ind(struct wcn36xx *wcn,
					      void *buf,
					      size_t len)
{
	struct wcn36xx_hal_delete_sta_context_ind_msg *rsp = buf;
	struct wcn36xx_vif *tmp;
	struct ieee80211_sta *sta;

	if (len != sizeof(*rsp)) {
		wcn36xx_warn("Corrupted delete sta indication\n");
		return -EIO;
	}

	wcn36xx_dbg(WCN36XX_DBG_HAL, "delete station indication %pM index %d\n",
		    rsp->addr2, rsp->sta_id);

	list_for_each_entry(tmp, &wcn->vif_list, list) {
		rcu_read_lock();
		sta = ieee80211_find_sta(wcn36xx_priv_to_vif(tmp), rsp->addr2);
		if (sta)
			ieee80211_report_low_ack(sta, 0);
		rcu_read_unlock();
		if (sta)
			return 0;
	}

	wcn36xx_warn("STA with addr %pM and index %d not found\n",
		     rsp->addr2,
		     rsp->sta_id);
	return -ENOENT;
}

int wcn36xx_smd_update_cfg(struct wcn36xx *wcn, u32 cfg_id, u32 value)
{
	struct wcn36xx_hal_update_cfg_req_msg msg_body, *body;
	size_t len;
	int ret = 0;

	mutex_lock(&wcn->hal_mutex);
	INIT_HAL_MSG(msg_body, WCN36XX_HAL_UPDATE_CFG_REQ);

	PREPARE_HAL_BUF(wcn->hal_buf, msg_body);

	body = (struct wcn36xx_hal_update_cfg_req_msg *) wcn->hal_buf;
	len = msg_body.header.len;

	put_cfg_tlv_u32(wcn, &len, cfg_id, value);
	body->header.len = len;
	body->len = len - sizeof(*body);

	ret = wcn36xx_smd_send_and_wait(wcn, body->header.len);
	if (ret) {
		wcn36xx_err("Sending hal_update_cfg failed\n");
		goto out;
	}
	ret = wcn36xx_smd_rsp_status_check(wcn->hal_buf, wcn->hal_rsp_len);
	if (ret) {
		wcn36xx_err("hal_update_cfg response failed err=%d\n", ret);
		goto out;
	}
out:
	mutex_unlock(&wcn->hal_mutex);
	return ret;
}

<<<<<<< HEAD
=======
int wcn36xx_smd_set_mc_list(struct wcn36xx *wcn,
			    struct ieee80211_vif *vif,
			    struct wcn36xx_hal_rcv_flt_mc_addr_list_type *fp)
{
	struct wcn36xx_vif *vif_priv = wcn36xx_vif_to_priv(vif);
	struct wcn36xx_hal_rcv_flt_pkt_set_mc_list_req_msg *msg_body = NULL;
	int ret = 0;

	mutex_lock(&wcn->hal_mutex);

	msg_body = (struct wcn36xx_hal_rcv_flt_pkt_set_mc_list_req_msg *)
		   wcn->hal_buf;
	init_hal_msg(&msg_body->header, WCN36XX_HAL_8023_MULTICAST_LIST_REQ,
		     sizeof(msg_body->mc_addr_list));

	/* An empty list means all mc traffic will be received */
	if (fp)
		memcpy(&msg_body->mc_addr_list, fp,
		       sizeof(msg_body->mc_addr_list));
	else
		msg_body->mc_addr_list.mc_addr_count = 0;

	msg_body->mc_addr_list.bss_index = vif_priv->bss_index;

	ret = wcn36xx_smd_send_and_wait(wcn, msg_body->header.len);
	if (ret) {
		wcn36xx_err("Sending HAL_8023_MULTICAST_LIST failed\n");
		goto out;
	}
	ret = wcn36xx_smd_rsp_status_check(wcn->hal_buf, wcn->hal_rsp_len);
	if (ret) {
		wcn36xx_err("HAL_8023_MULTICAST_LIST rsp failed err=%d\n", ret);
		goto out;
	}
out:
	mutex_unlock(&wcn->hal_mutex);
	return ret;
}

>>>>>>> 2094fec6
static void wcn36xx_smd_rsp_process(struct wcn36xx *wcn, void *buf, size_t len)
{
	struct wcn36xx_hal_msg_header *msg_header = buf;
	struct wcn36xx_hal_ind_msg *msg_ind;
	wcn36xx_dbg_dump(WCN36XX_DBG_SMD_DUMP, "SMD <<< ", buf, len);

	switch (msg_header->msg_type) {
	case WCN36XX_HAL_START_RSP:
	case WCN36XX_HAL_CONFIG_STA_RSP:
	case WCN36XX_HAL_CONFIG_BSS_RSP:
	case WCN36XX_HAL_ADD_STA_SELF_RSP:
	case WCN36XX_HAL_STOP_RSP:
	case WCN36XX_HAL_DEL_STA_SELF_RSP:
	case WCN36XX_HAL_DELETE_STA_RSP:
	case WCN36XX_HAL_INIT_SCAN_RSP:
	case WCN36XX_HAL_START_SCAN_RSP:
	case WCN36XX_HAL_END_SCAN_RSP:
	case WCN36XX_HAL_FINISH_SCAN_RSP:
	case WCN36XX_HAL_DOWNLOAD_NV_RSP:
	case WCN36XX_HAL_DELETE_BSS_RSP:
	case WCN36XX_HAL_SEND_BEACON_RSP:
	case WCN36XX_HAL_SET_LINK_ST_RSP:
	case WCN36XX_HAL_UPDATE_PROBE_RSP_TEMPLATE_RSP:
	case WCN36XX_HAL_SET_BSSKEY_RSP:
	case WCN36XX_HAL_SET_STAKEY_RSP:
	case WCN36XX_HAL_RMV_STAKEY_RSP:
	case WCN36XX_HAL_RMV_BSSKEY_RSP:
	case WCN36XX_HAL_ENTER_BMPS_RSP:
	case WCN36XX_HAL_SET_POWER_PARAMS_RSP:
	case WCN36XX_HAL_EXIT_BMPS_RSP:
	case WCN36XX_HAL_KEEP_ALIVE_RSP:
	case WCN36XX_HAL_DUMP_COMMAND_RSP:
	case WCN36XX_HAL_ADD_BA_SESSION_RSP:
	case WCN36XX_HAL_ADD_BA_RSP:
	case WCN36XX_HAL_DEL_BA_RSP:
	case WCN36XX_HAL_TRIGGER_BA_RSP:
	case WCN36XX_HAL_UPDATE_CFG_RSP:
	case WCN36XX_HAL_JOIN_RSP:
	case WCN36XX_HAL_UPDATE_SCAN_PARAM_RSP:
	case WCN36XX_HAL_CH_SWITCH_RSP:
	case WCN36XX_HAL_FEATURE_CAPS_EXCHANGE_RSP:
	case WCN36XX_HAL_8023_MULTICAST_LIST_RSP:
		memcpy(wcn->hal_buf, buf, len);
		wcn->hal_rsp_len = len;
		complete(&wcn->hal_rsp_compl);
		break;

	case WCN36XX_HAL_DEL_BA_IND:
	case WCN36XX_HAL_PRINT_REG_INFO_IND:
	case WCN36XX_HAL_COEX_IND:
	case WCN36XX_HAL_AVOID_FREQ_RANGE_IND:
	case WCN36XX_HAL_OTA_TX_COMPL_IND:
	case WCN36XX_HAL_MISSED_BEACON_IND:
	case WCN36XX_HAL_DELETE_STA_CONTEXT_IND:
		msg_ind = kmalloc(sizeof(*msg_ind), GFP_KERNEL);
		if (!msg_ind)
			goto nomem;
		msg_ind->msg_len = len;
		msg_ind->msg = kmemdup(buf, len, GFP_KERNEL);
		if (!msg_ind->msg) {
			kfree(msg_ind);
nomem:
			/*
			 * FIXME: Do something smarter then just
			 * printing an error.
			 */
			wcn36xx_err("Run out of memory while handling SMD_EVENT (%d)\n",
				    msg_header->msg_type);
			break;
		}
		mutex_lock(&wcn->hal_ind_mutex);
		list_add_tail(&msg_ind->list, &wcn->hal_ind_queue);
		queue_work(wcn->hal_ind_wq, &wcn->hal_ind_work);
		mutex_unlock(&wcn->hal_ind_mutex);
		wcn36xx_dbg(WCN36XX_DBG_HAL, "indication arrived\n");
		break;
	default:
		wcn36xx_err("SMD_EVENT (%d) not supported\n",
			      msg_header->msg_type);
	}
}
static void wcn36xx_ind_smd_work(struct work_struct *work)
{
	struct wcn36xx *wcn =
		container_of(work, struct wcn36xx, hal_ind_work);
	struct wcn36xx_hal_msg_header *msg_header;
	struct wcn36xx_hal_ind_msg *hal_ind_msg;

	mutex_lock(&wcn->hal_ind_mutex);

	hal_ind_msg = list_first_entry(&wcn->hal_ind_queue,
				       struct wcn36xx_hal_ind_msg,
				       list);

	msg_header = (struct wcn36xx_hal_msg_header *)hal_ind_msg->msg;

	switch (msg_header->msg_type) {
	case WCN36XX_HAL_DEL_BA_IND:
	case WCN36XX_HAL_PRINT_REG_INFO_IND:
	case WCN36XX_HAL_COEX_IND:
	case WCN36XX_HAL_AVOID_FREQ_RANGE_IND:
		break;
	case WCN36XX_HAL_OTA_TX_COMPL_IND:
		wcn36xx_smd_tx_compl_ind(wcn,
					 hal_ind_msg->msg,
					 hal_ind_msg->msg_len);
		break;
	case WCN36XX_HAL_MISSED_BEACON_IND:
		wcn36xx_smd_missed_beacon_ind(wcn,
					      hal_ind_msg->msg,
					      hal_ind_msg->msg_len);
		break;
	case WCN36XX_HAL_DELETE_STA_CONTEXT_IND:
		wcn36xx_smd_delete_sta_context_ind(wcn,
						   hal_ind_msg->msg,
						   hal_ind_msg->msg_len);
		break;
	default:
		wcn36xx_err("SMD_EVENT (%d) not supported\n",
			      msg_header->msg_type);
	}
	list_del(wcn->hal_ind_queue.next);
	kfree(hal_ind_msg->msg);
	kfree(hal_ind_msg);
	mutex_unlock(&wcn->hal_ind_mutex);
}
int wcn36xx_smd_open(struct wcn36xx *wcn)
{
	int ret = 0;
	wcn->hal_ind_wq = create_freezable_workqueue("wcn36xx_smd_ind");
	if (!wcn->hal_ind_wq) {
		wcn36xx_err("failed to allocate wq\n");
		ret = -ENOMEM;
		goto out;
	}
	INIT_WORK(&wcn->hal_ind_work, wcn36xx_ind_smd_work);
	INIT_LIST_HEAD(&wcn->hal_ind_queue);
	mutex_init(&wcn->hal_ind_mutex);

	ret = wcn->ctrl_ops->open(wcn, wcn36xx_smd_rsp_process);
	if (ret) {
		wcn36xx_err("failed to open control channel\n");
		goto free_wq;
	}

	return ret;

free_wq:
	destroy_workqueue(wcn->hal_ind_wq);
out:
	return ret;
}

void wcn36xx_smd_close(struct wcn36xx *wcn)
{
	wcn->ctrl_ops->close(wcn);
	destroy_workqueue(wcn->hal_ind_wq);
	mutex_destroy(&wcn->hal_ind_mutex);
}<|MERGE_RESOLUTION|>--- conflicted
+++ resolved
@@ -2029,12 +2029,7 @@
 		wcn36xx_err("Sending hal_trigger_ba failed\n");
 		goto out;
 	}
-<<<<<<< HEAD
-	ret = wcn36xx_smd_rsp_status_check_v2(wcn, wcn->hal_buf,
-						wcn->hal_rsp_len);
-=======
 	ret = wcn36xx_smd_trigger_ba_rsp(wcn->hal_buf, wcn->hal_rsp_len);
->>>>>>> 2094fec6
 	if (ret) {
 		wcn36xx_err("hal_trigger_ba response failed err=%d\n", ret);
 		goto out;
@@ -2161,8 +2156,6 @@
 	return ret;
 }
 
-<<<<<<< HEAD
-=======
 int wcn36xx_smd_set_mc_list(struct wcn36xx *wcn,
 			    struct ieee80211_vif *vif,
 			    struct wcn36xx_hal_rcv_flt_mc_addr_list_type *fp)
@@ -2202,7 +2195,6 @@
 	return ret;
 }
 
->>>>>>> 2094fec6
 static void wcn36xx_smd_rsp_process(struct wcn36xx *wcn, void *buf, size_t len)
 {
 	struct wcn36xx_hal_msg_header *msg_header = buf;
