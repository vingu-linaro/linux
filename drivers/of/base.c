/*
 * Procedures for creating, accessing and interpreting the device tree.
 *
 * Paul Mackerras	August 1996.
 * Copyright (C) 1996-2005 Paul Mackerras.
 *
 *  Adapted for 64bit PowerPC by Dave Engebretsen and Peter Bergner.
 *    {engebret|bergner}@us.ibm.com
 *
 *  Adapted for sparc and sparc64 by David S. Miller davem@davemloft.net
 *
 *  Reconsolidated from arch/x/kernel/prom.c by Stephen Rothwell and
 *  Grant Likely.
 *
 *      This program is free software; you can redistribute it and/or
 *      modify it under the terms of the GNU General Public License
 *      as published by the Free Software Foundation; either version
 *      2 of the License, or (at your option) any later version.
 */
#include <linux/ctype.h>
#include <linux/cpu.h>
#include <linux/module.h>
#include <linux/of.h>
#include <linux/of_graph.h>
#include <linux/spinlock.h>
#include <linux/slab.h>
#include <linux/string.h>
#include <linux/proc_fs.h>

#include "of_private.h"

LIST_HEAD(aliases_lookup);

struct device_node *of_allnodes;
EXPORT_SYMBOL(of_allnodes);
struct device_node *of_chosen;
struct device_node *of_aliases;
static struct device_node *of_stdout;

static struct kset *of_kset;

/*
 * Used to protect the of_aliases; but also overloaded to hold off addition of
 * nodes to sysfs
 */
DEFINE_MUTEX(of_aliases_mutex);

/* use when traversing tree through the allnext, child, sibling,
 * or parent members of struct device_node.
 */
DEFINE_RAW_SPINLOCK(devtree_lock);

int of_n_addr_cells(struct device_node *np)
{
	const __be32 *ip;

	do {
		if (np->parent)
			np = np->parent;
		ip = of_get_property(np, "#address-cells", NULL);
		if (ip)
			return be32_to_cpup(ip);
	} while (np->parent);
	/* No #address-cells property for the root node */
	return OF_ROOT_NODE_ADDR_CELLS_DEFAULT;
}
EXPORT_SYMBOL(of_n_addr_cells);

int of_n_size_cells(struct device_node *np)
{
	const __be32 *ip;

	do {
		if (np->parent)
			np = np->parent;
		ip = of_get_property(np, "#size-cells", NULL);
		if (ip)
			return be32_to_cpup(ip);
	} while (np->parent);
	/* No #size-cells property for the root node */
	return OF_ROOT_NODE_SIZE_CELLS_DEFAULT;
}
EXPORT_SYMBOL(of_n_size_cells);

#ifdef CONFIG_NUMA
int __weak of_node_to_nid(struct device_node *np)
{
	return numa_node_id();
}
#endif

#if defined(CONFIG_OF_DYNAMIC)
/**
 *	of_node_get - Increment refcount of a node
 *	@node:	Node to inc refcount, NULL is supported to
 *		simplify writing of callers
 *
 *	Returns node.
 */
struct device_node *of_node_get(struct device_node *node)
{
	if (node)
		kobject_get(&node->kobj);
	return node;
}
EXPORT_SYMBOL(of_node_get);

static inline struct device_node *kobj_to_device_node(struct kobject *kobj)
{
	return container_of(kobj, struct device_node, kobj);
}

/**
 *	of_node_release - release a dynamically allocated node
 *	@kref:  kref element of the node to be released
 *
 *	In of_node_put() this function is passed to kref_put()
 *	as the destructor.
 */
static void of_node_release(struct kobject *kobj)
{
	struct device_node *node = kobj_to_device_node(kobj);
	struct property *prop = node->properties;

	/* We should never be releasing nodes that haven't been detached. */
	if (!of_node_check_flag(node, OF_DETACHED)) {
		pr_err("ERROR: Bad of_node_put() on %s\n", node->full_name);
		dump_stack();
		return;
	}

	if (!of_node_check_flag(node, OF_DYNAMIC))
		return;

	while (prop) {
		struct property *next = prop->next;
		kfree(prop->name);
		kfree(prop->value);
		kfree(prop);
		prop = next;

		if (!prop) {
			prop = node->deadprops;
			node->deadprops = NULL;
		}
	}
	kfree(node->full_name);
	kfree(node->data);
	kfree(node);
}

/**
 *	of_node_put - Decrement refcount of a node
 *	@node:	Node to dec refcount, NULL is supported to
 *		simplify writing of callers
 *
 */
void of_node_put(struct device_node *node)
{
	if (node)
		kobject_put(&node->kobj);
}
EXPORT_SYMBOL(of_node_put);
#else
static void of_node_release(struct kobject *kobj)
{
	/* Without CONFIG_OF_DYNAMIC, no nodes gets freed */
}
#endif /* CONFIG_OF_DYNAMIC */

struct kobj_type of_node_ktype = {
	.release = of_node_release,
};

static ssize_t of_node_property_read(struct file *filp, struct kobject *kobj,
				struct bin_attribute *bin_attr, char *buf,
				loff_t offset, size_t count)
{
	struct property *pp = container_of(bin_attr, struct property, attr);
	return memory_read_from_buffer(buf, count, &offset, pp->value, pp->length);
}

static const char *safe_name(struct kobject *kobj, const char *orig_name)
{
	const char *name = orig_name;
	struct kernfs_node *kn;
	int i = 0;

	/* don't be a hero. After 16 tries give up */
	while (i < 16 && (kn = sysfs_get_dirent(kobj->sd, name))) {
		sysfs_put(kn);
		if (name != orig_name)
			kfree(name);
		name = kasprintf(GFP_KERNEL, "%s#%i", orig_name, ++i);
	}

	if (name != orig_name)
		pr_warn("device-tree: Duplicate name in %s, renamed to \"%s\"\n",
			kobject_name(kobj), name);
	return name;
}

static int __of_add_property_sysfs(struct device_node *np, struct property *pp)
{
	int rc;

	/* Important: Don't leak passwords */
	bool secure = strncmp(pp->name, "security-", 9) == 0;

	sysfs_bin_attr_init(&pp->attr);
	pp->attr.attr.name = safe_name(&np->kobj, pp->name);
	pp->attr.attr.mode = secure ? S_IRUSR : S_IRUGO;
	pp->attr.size = secure ? 0 : pp->length;
	pp->attr.read = of_node_property_read;

	rc = sysfs_create_bin_file(&np->kobj, &pp->attr);
	WARN(rc, "error adding attribute %s to node %s\n", pp->name, np->full_name);
	return rc;
}

static int __of_node_add(struct device_node *np)
{
	const char *name;
	struct property *pp;
	int rc;

	np->kobj.kset = of_kset;
	if (!np->parent) {
		/* Nodes without parents are new top level trees */
		rc = kobject_add(&np->kobj, NULL, safe_name(&of_kset->kobj, "base"));
	} else {
		name = safe_name(&np->parent->kobj, kbasename(np->full_name));
		if (!name || !name[0])
			return -EINVAL;

		rc = kobject_add(&np->kobj, &np->parent->kobj, "%s", name);
	}
	if (rc)
		return rc;

	for_each_property_of_node(np, pp)
		__of_add_property_sysfs(np, pp);

	return 0;
}

int of_node_add(struct device_node *np)
{
	int rc = 0;

	BUG_ON(!of_node_is_initialized(np));

	/*
	 * Grab the mutex here so that in a race condition between of_init() and
	 * of_node_add(), node addition will still be consistent.
	 */
	mutex_lock(&of_aliases_mutex);
	if (of_kset)
		rc = __of_node_add(np);
	else
		/* This scenario may be perfectly valid, but report it anyway */
		pr_info("of_node_add(%s) before of_init()\n", np->full_name);
	mutex_unlock(&of_aliases_mutex);
	return rc;
}

#if defined(CONFIG_OF_DYNAMIC)
static void of_node_remove(struct device_node *np)
{
	struct property *pp;

	BUG_ON(!of_node_is_initialized(np));

	/* only remove properties if on sysfs */
	if (of_node_is_attached(np)) {
		for_each_property_of_node(np, pp)
			sysfs_remove_bin_file(&np->kobj, &pp->attr);
		kobject_del(&np->kobj);
	}

	/* finally remove the kobj_init ref */
	of_node_put(np);
}
#endif

static int __init of_init(void)
{
	struct device_node *np;

	/* Create the kset, and register existing nodes */
	mutex_lock(&of_aliases_mutex);
	of_kset = kset_create_and_add("devicetree", NULL, firmware_kobj);
	if (!of_kset) {
		mutex_unlock(&of_aliases_mutex);
		return -ENOMEM;
	}
	for_each_of_allnodes(np)
		__of_node_add(np);
	mutex_unlock(&of_aliases_mutex);

	/* Symlink in /proc as required by userspace ABI */
	if (of_allnodes)
		proc_symlink("device-tree", NULL, "/sys/firmware/devicetree/base");

	return 0;
}
core_initcall(of_init);

static struct property *__of_find_property(const struct device_node *np,
					   const char *name, int *lenp)
{
	struct property *pp;

	if (!np)
		return NULL;

	for (pp = np->properties; pp; pp = pp->next) {
		if (of_prop_cmp(pp->name, name) == 0) {
			if (lenp)
				*lenp = pp->length;
			break;
		}
	}

	return pp;
}

struct property *of_find_property(const struct device_node *np,
				  const char *name,
				  int *lenp)
{
	struct property *pp;
	unsigned long flags;

	raw_spin_lock_irqsave(&devtree_lock, flags);
	pp = __of_find_property(np, name, lenp);
	raw_spin_unlock_irqrestore(&devtree_lock, flags);

	return pp;
}
EXPORT_SYMBOL(of_find_property);

/**
 * of_find_all_nodes - Get next node in global list
 * @prev:	Previous node or NULL to start iteration
 *		of_node_put() will be called on it
 *
 * Returns a node pointer with refcount incremented, use
 * of_node_put() on it when done.
 */
struct device_node *of_find_all_nodes(struct device_node *prev)
{
	struct device_node *np;
	unsigned long flags;

	raw_spin_lock_irqsave(&devtree_lock, flags);
	np = prev ? prev->allnext : of_allnodes;
	for (; np != NULL; np = np->allnext)
		if (of_node_get(np))
			break;
	of_node_put(prev);
	raw_spin_unlock_irqrestore(&devtree_lock, flags);
	return np;
}
EXPORT_SYMBOL(of_find_all_nodes);

/*
 * Find a property with a given name for a given node
 * and return the value.
 */
static const void *__of_get_property(const struct device_node *np,
				     const char *name, int *lenp)
{
	struct property *pp = __of_find_property(np, name, lenp);

	return pp ? pp->value : NULL;
}

/*
 * Find a property with a given name for a given node
 * and return the value.
 */
const void *of_get_property(const struct device_node *np, const char *name,
			    int *lenp)
{
	struct property *pp = of_find_property(np, name, lenp);

	return pp ? pp->value : NULL;
}
EXPORT_SYMBOL(of_get_property);

/*
 * arch_match_cpu_phys_id - Match the given logical CPU and physical id
 *
 * @cpu: logical cpu index of a core/thread
 * @phys_id: physical identifier of a core/thread
 *
 * CPU logical to physical index mapping is architecture specific.
 * However this __weak function provides a default match of physical
 * id to logical cpu index. phys_id provided here is usually values read
 * from the device tree which must match the hardware internal registers.
 *
 * Returns true if the physical identifier and the logical cpu index
 * correspond to the same core/thread, false otherwise.
 */
bool __weak arch_match_cpu_phys_id(int cpu, u64 phys_id)
{
	return (u32)phys_id == cpu;
}

/**
 * Checks if the given "prop_name" property holds the physical id of the
 * core/thread corresponding to the logical cpu 'cpu'. If 'thread' is not
 * NULL, local thread number within the core is returned in it.
 */
static bool __of_find_n_match_cpu_property(struct device_node *cpun,
			const char *prop_name, int cpu, unsigned int *thread)
{
	const __be32 *cell;
	int ac, prop_len, tid;
	u64 hwid;

	ac = of_n_addr_cells(cpun);
	cell = of_get_property(cpun, prop_name, &prop_len);
	if (!cell || !ac)
		return false;
	prop_len /= sizeof(*cell) * ac;
	for (tid = 0; tid < prop_len; tid++) {
		hwid = of_read_number(cell, ac);
		if (arch_match_cpu_phys_id(cpu, hwid)) {
			if (thread)
				*thread = tid;
			return true;
		}
		cell += ac;
	}
	return false;
}

/*
 * arch_find_n_match_cpu_physical_id - See if the given device node is
 * for the cpu corresponding to logical cpu 'cpu'.  Return true if so,
 * else false.  If 'thread' is non-NULL, the local thread number within the
 * core is returned in it.
 */
bool __weak arch_find_n_match_cpu_physical_id(struct device_node *cpun,
					      int cpu, unsigned int *thread)
{
	/* Check for non-standard "ibm,ppc-interrupt-server#s" property
	 * for thread ids on PowerPC. If it doesn't exist fallback to
	 * standard "reg" property.
	 */
	if (IS_ENABLED(CONFIG_PPC) &&
	    __of_find_n_match_cpu_property(cpun,
					   "ibm,ppc-interrupt-server#s",
					   cpu, thread))
		return true;

	if (__of_find_n_match_cpu_property(cpun, "reg", cpu, thread))
		return true;

	return false;
}

/**
 * of_get_cpu_node - Get device node associated with the given logical CPU
 *
 * @cpu: CPU number(logical index) for which device node is required
 * @thread: if not NULL, local thread number within the physical core is
 *          returned
 *
 * The main purpose of this function is to retrieve the device node for the
 * given logical CPU index. It should be used to initialize the of_node in
 * cpu device. Once of_node in cpu device is populated, all the further
 * references can use that instead.
 *
 * CPU logical to physical index mapping is architecture specific and is built
 * before booting secondary cores. This function uses arch_match_cpu_phys_id
 * which can be overridden by architecture specific implementation.
 *
 * Returns a node pointer for the logical cpu if found, else NULL.
 */
struct device_node *of_get_cpu_node(int cpu, unsigned int *thread)
{
	struct device_node *cpun;

	for_each_node_by_type(cpun, "cpu") {
		if (arch_find_n_match_cpu_physical_id(cpun, cpu, thread))
			return cpun;
	}
	return NULL;
}
EXPORT_SYMBOL(of_get_cpu_node);

/**
 * __of_device_is_compatible() - Check if the node matches given constraints
 * @device: pointer to node
 * @compat: required compatible string, NULL or "" for any match
 * @type: required device_type value, NULL or "" for any match
 * @name: required node name, NULL or "" for any match
 *
 * Checks if the given @compat, @type and @name strings match the
 * properties of the given @device. A constraints can be skipped by
 * passing NULL or an empty string as the constraint.
 *
 * Returns 0 for no match, and a positive integer on match. The return
 * value is a relative score with larger values indicating better
 * matches. The score is weighted for the most specific compatible value
 * to get the highest score. Matching type is next, followed by matching
 * name. Practically speaking, this results in the following priority
 * order for matches:
 *
 * 1. specific compatible && type && name
 * 2. specific compatible && type
 * 3. specific compatible && name
 * 4. specific compatible
 * 5. general compatible && type && name
 * 6. general compatible && type
 * 7. general compatible && name
 * 8. general compatible
 * 9. type && name
 * 10. type
 * 11. name
 */
static int __of_device_is_compatible(const struct device_node *device,
				     const char *compat, const char *type, const char *name)
{
	struct property *prop;
	const char *cp;
	int index = 0, score = 0;

	/* Compatible match has highest priority */
	if (compat && compat[0]) {
		prop = __of_find_property(device, "compatible", NULL);
		for (cp = of_prop_next_string(prop, NULL); cp;
		     cp = of_prop_next_string(prop, cp), index++) {
			if (of_compat_cmp(cp, compat, strlen(compat)) == 0) {
				score = INT_MAX/2 - (index << 2);
				break;
			}
		}
		if (!score)
			return 0;
	}

	/* Matching type is better than matching name */
	if (type && type[0]) {
		if (!device->type || of_node_cmp(type, device->type))
			return 0;
		score += 2;
	}

	/* Matching name is a bit better than not */
	if (name && name[0]) {
		if (!device->name || of_node_cmp(name, device->name))
			return 0;
		score++;
	}

	return score;
}

/** Checks if the given "compat" string matches one of the strings in
 * the device's "compatible" property
 */
int of_device_is_compatible(const struct device_node *device,
		const char *compat)
{
	unsigned long flags;
	int res;

	raw_spin_lock_irqsave(&devtree_lock, flags);
	res = __of_device_is_compatible(device, compat, NULL, NULL);
	raw_spin_unlock_irqrestore(&devtree_lock, flags);
	return res;
}
EXPORT_SYMBOL(of_device_is_compatible);

/**
 * of_machine_is_compatible - Test root of device tree for a given compatible value
 * @compat: compatible string to look for in root node's compatible property.
 *
 * Returns true if the root node has the given value in its
 * compatible property.
 */
int of_machine_is_compatible(const char *compat)
{
	struct device_node *root;
	int rc = 0;

	root = of_find_node_by_path("/");
	if (root) {
		rc = of_device_is_compatible(root, compat);
		of_node_put(root);
	}
	return rc;
}
EXPORT_SYMBOL(of_machine_is_compatible);

/**
 *  __of_device_is_available - check if a device is available for use
 *
 *  @device: Node to check for availability, with locks already held
 *
 *  Returns 1 if the status property is absent or set to "okay" or "ok",
 *  0 otherwise
 */
static int __of_device_is_available(const struct device_node *device)
{
	const char *status;
	int statlen;

	if (!device)
		return 0;

	status = __of_get_property(device, "status", &statlen);
	if (status == NULL)
		return 1;

	if (statlen > 0) {
		if (!strcmp(status, "okay") || !strcmp(status, "ok"))
			return 1;
	}

	return 0;
}

/**
 *  of_device_is_available - check if a device is available for use
 *
 *  @device: Node to check for availability
 *
 *  Returns 1 if the status property is absent or set to "okay" or "ok",
 *  0 otherwise
 */
int of_device_is_available(const struct device_node *device)
{
	unsigned long flags;
	int res;

	raw_spin_lock_irqsave(&devtree_lock, flags);
	res = __of_device_is_available(device);
	raw_spin_unlock_irqrestore(&devtree_lock, flags);
	return res;

}
EXPORT_SYMBOL(of_device_is_available);

/**
 *	of_get_parent - Get a node's parent if any
 *	@node:	Node to get parent
 *
 *	Returns a node pointer with refcount incremented, use
 *	of_node_put() on it when done.
 */
struct device_node *of_get_parent(const struct device_node *node)
{
	struct device_node *np;
	unsigned long flags;

	if (!node)
		return NULL;

	raw_spin_lock_irqsave(&devtree_lock, flags);
	np = of_node_get(node->parent);
	raw_spin_unlock_irqrestore(&devtree_lock, flags);
	return np;
}
EXPORT_SYMBOL(of_get_parent);

/**
 *	of_get_next_parent - Iterate to a node's parent
 *	@node:	Node to get parent of
 *
 * 	This is like of_get_parent() except that it drops the
 * 	refcount on the passed node, making it suitable for iterating
 * 	through a node's parents.
 *
 *	Returns a node pointer with refcount incremented, use
 *	of_node_put() on it when done.
 */
struct device_node *of_get_next_parent(struct device_node *node)
{
	struct device_node *parent;
	unsigned long flags;

	if (!node)
		return NULL;

	raw_spin_lock_irqsave(&devtree_lock, flags);
	parent = of_node_get(node->parent);
	of_node_put(node);
	raw_spin_unlock_irqrestore(&devtree_lock, flags);
	return parent;
}
EXPORT_SYMBOL(of_get_next_parent);

/**
 *	of_get_next_child - Iterate a node childs
 *	@node:	parent node
 *	@prev:	previous child of the parent node, or NULL to get first
 *
 *	Returns a node pointer with refcount incremented, use
 *	of_node_put() on it when done.
 */
struct device_node *of_get_next_child(const struct device_node *node,
	struct device_node *prev)
{
	struct device_node *next;
	unsigned long flags;

	raw_spin_lock_irqsave(&devtree_lock, flags);
	next = prev ? prev->sibling : node->child;
	for (; next; next = next->sibling)
		if (of_node_get(next))
			break;
	of_node_put(prev);
	raw_spin_unlock_irqrestore(&devtree_lock, flags);
	return next;
}
EXPORT_SYMBOL(of_get_next_child);

/**
 *	of_get_next_available_child - Find the next available child node
 *	@node:	parent node
 *	@prev:	previous child of the parent node, or NULL to get first
 *
 *      This function is like of_get_next_child(), except that it
 *      automatically skips any disabled nodes (i.e. status = "disabled").
 */
struct device_node *of_get_next_available_child(const struct device_node *node,
	struct device_node *prev)
{
	struct device_node *next;
	unsigned long flags;

	raw_spin_lock_irqsave(&devtree_lock, flags);
	next = prev ? prev->sibling : node->child;
	for (; next; next = next->sibling) {
		if (!__of_device_is_available(next))
			continue;
		if (of_node_get(next))
			break;
	}
	of_node_put(prev);
	raw_spin_unlock_irqrestore(&devtree_lock, flags);
	return next;
}
EXPORT_SYMBOL(of_get_next_available_child);

/**
 *	of_get_child_by_name - Find the child node by name for a given parent
 *	@node:	parent node
 *	@name:	child name to look for.
 *
 *      This function looks for child node for given matching name
 *
 *	Returns a node pointer if found, with refcount incremented, use
 *	of_node_put() on it when done.
 *	Returns NULL if node is not found.
 */
struct device_node *of_get_child_by_name(const struct device_node *node,
				const char *name)
{
	struct device_node *child;

	for_each_child_of_node(node, child)
		if (child->name && (of_node_cmp(child->name, name) == 0))
			break;
	return child;
}
EXPORT_SYMBOL(of_get_child_by_name);

/**
 *	of_find_node_by_path - Find a node matching a full OF path
 *	@path:	The full path to match
 *
 *	Returns a node pointer with refcount incremented, use
 *	of_node_put() on it when done.
 */
struct device_node *of_find_node_by_path(const char *path)
{
	struct device_node *np = of_allnodes;
	unsigned long flags;

	raw_spin_lock_irqsave(&devtree_lock, flags);
	for (; np; np = np->allnext) {
		if (np->full_name && (of_node_cmp(np->full_name, path) == 0)
		    && of_node_get(np))
			break;
	}
	raw_spin_unlock_irqrestore(&devtree_lock, flags);
	return np;
}
EXPORT_SYMBOL(of_find_node_by_path);

/**
 *	of_find_node_by_name - Find a node by its "name" property
 *	@from:	The node to start searching from or NULL, the node
 *		you pass will not be searched, only the next one
 *		will; typically, you pass what the previous call
 *		returned. of_node_put() will be called on it
 *	@name:	The name string to match against
 *
 *	Returns a node pointer with refcount incremented, use
 *	of_node_put() on it when done.
 */
struct device_node *of_find_node_by_name(struct device_node *from,
	const char *name)
{
	struct device_node *np;
	unsigned long flags;

	raw_spin_lock_irqsave(&devtree_lock, flags);
	np = from ? from->allnext : of_allnodes;
	for (; np; np = np->allnext)
		if (np->name && (of_node_cmp(np->name, name) == 0)
		    && of_node_get(np))
			break;
	of_node_put(from);
	raw_spin_unlock_irqrestore(&devtree_lock, flags);
	return np;
}
EXPORT_SYMBOL(of_find_node_by_name);

/**
 *	of_find_node_by_type - Find a node by its "device_type" property
 *	@from:	The node to start searching from, or NULL to start searching
 *		the entire device tree. The node you pass will not be
 *		searched, only the next one will; typically, you pass
 *		what the previous call returned. of_node_put() will be
 *		called on from for you.
 *	@type:	The type string to match against
 *
 *	Returns a node pointer with refcount incremented, use
 *	of_node_put() on it when done.
 */
struct device_node *of_find_node_by_type(struct device_node *from,
	const char *type)
{
	struct device_node *np;
	unsigned long flags;

	raw_spin_lock_irqsave(&devtree_lock, flags);
	np = from ? from->allnext : of_allnodes;
	for (; np; np = np->allnext)
		if (np->type && (of_node_cmp(np->type, type) == 0)
		    && of_node_get(np))
			break;
	of_node_put(from);
	raw_spin_unlock_irqrestore(&devtree_lock, flags);
	return np;
}
EXPORT_SYMBOL(of_find_node_by_type);

/**
 *	of_find_compatible_node - Find a node based on type and one of the
 *                                tokens in its "compatible" property
 *	@from:		The node to start searching from or NULL, the node
 *			you pass will not be searched, only the next one
 *			will; typically, you pass what the previous call
 *			returned. of_node_put() will be called on it
 *	@type:		The type string to match "device_type" or NULL to ignore
 *	@compatible:	The string to match to one of the tokens in the device
 *			"compatible" list.
 *
 *	Returns a node pointer with refcount incremented, use
 *	of_node_put() on it when done.
 */
struct device_node *of_find_compatible_node(struct device_node *from,
	const char *type, const char *compatible)
{
	struct device_node *np;
	unsigned long flags;

	raw_spin_lock_irqsave(&devtree_lock, flags);
	np = from ? from->allnext : of_allnodes;
	for (; np; np = np->allnext) {
		if (__of_device_is_compatible(np, compatible, type, NULL) &&
		    of_node_get(np))
			break;
	}
	of_node_put(from);
	raw_spin_unlock_irqrestore(&devtree_lock, flags);
	return np;
}
EXPORT_SYMBOL(of_find_compatible_node);

/**
 *	of_find_node_with_property - Find a node which has a property with
 *                                   the given name.
 *	@from:		The node to start searching from or NULL, the node
 *			you pass will not be searched, only the next one
 *			will; typically, you pass what the previous call
 *			returned. of_node_put() will be called on it
 *	@prop_name:	The name of the property to look for.
 *
 *	Returns a node pointer with refcount incremented, use
 *	of_node_put() on it when done.
 */
struct device_node *of_find_node_with_property(struct device_node *from,
	const char *prop_name)
{
	struct device_node *np;
	struct property *pp;
	unsigned long flags;

	raw_spin_lock_irqsave(&devtree_lock, flags);
	np = from ? from->allnext : of_allnodes;
	for (; np; np = np->allnext) {
		for (pp = np->properties; pp; pp = pp->next) {
			if (of_prop_cmp(pp->name, prop_name) == 0) {
				of_node_get(np);
				goto out;
			}
		}
	}
out:
	of_node_put(from);
	raw_spin_unlock_irqrestore(&devtree_lock, flags);
	return np;
}
EXPORT_SYMBOL(of_find_node_with_property);

static
const struct of_device_id *__of_match_node(const struct of_device_id *matches,
					   const struct device_node *node)
{
	const struct of_device_id *best_match = NULL;
	int score, best_score = 0;

	if (!matches)
		return NULL;

	for (; matches->name[0] || matches->type[0] || matches->compatible[0]; matches++) {
		score = __of_device_is_compatible(node, matches->compatible,
						  matches->type, matches->name);
		if (score > best_score) {
			best_match = matches;
			best_score = score;
		}
	}

	return best_match;
}

/**
 * of_match_node - Tell if an device_node has a matching of_match structure
 *	@matches:	array of of device match structures to search in
 *	@node:		the of device structure to match against
 *
 *	Low level utility function used by device matching.
 */
const struct of_device_id *of_match_node(const struct of_device_id *matches,
					 const struct device_node *node)
{
	const struct of_device_id *match;
	unsigned long flags;

	raw_spin_lock_irqsave(&devtree_lock, flags);
	match = __of_match_node(matches, node);
	raw_spin_unlock_irqrestore(&devtree_lock, flags);
	return match;
}
EXPORT_SYMBOL(of_match_node);

/**
 *	of_find_matching_node_and_match - Find a node based on an of_device_id
 *					  match table.
 *	@from:		The node to start searching from or NULL, the node
 *			you pass will not be searched, only the next one
 *			will; typically, you pass what the previous call
 *			returned. of_node_put() will be called on it
 *	@matches:	array of of device match structures to search in
 *	@match		Updated to point at the matches entry which matched
 *
 *	Returns a node pointer with refcount incremented, use
 *	of_node_put() on it when done.
 */
struct device_node *of_find_matching_node_and_match(struct device_node *from,
					const struct of_device_id *matches,
					const struct of_device_id **match)
{
	struct device_node *np;
	const struct of_device_id *m;
	unsigned long flags;

	if (match)
		*match = NULL;

	raw_spin_lock_irqsave(&devtree_lock, flags);
	np = from ? from->allnext : of_allnodes;
	for (; np; np = np->allnext) {
		m = __of_match_node(matches, np);
		if (m && of_node_get(np)) {
			if (match)
				*match = m;
			break;
		}
	}
	of_node_put(from);
	raw_spin_unlock_irqrestore(&devtree_lock, flags);
	return np;
}
EXPORT_SYMBOL(of_find_matching_node_and_match);

/**
 * of_modalias_node - Lookup appropriate modalias for a device node
 * @node:	pointer to a device tree node
 * @modalias:	Pointer to buffer that modalias value will be copied into
 * @len:	Length of modalias value
 *
 * Based on the value of the compatible property, this routine will attempt
 * to choose an appropriate modalias value for a particular device tree node.
 * It does this by stripping the manufacturer prefix (as delimited by a ',')
 * from the first entry in the compatible list property.
 *
 * This routine returns 0 on success, <0 on failure.
 */
int of_modalias_node(struct device_node *node, char *modalias, int len)
{
	const char *compatible, *p;
	int cplen;

	compatible = of_get_property(node, "compatible", &cplen);
	if (!compatible || strlen(compatible) > cplen)
		return -ENODEV;
	p = strchr(compatible, ',');
	strlcpy(modalias, p ? p + 1 : compatible, len);
	return 0;
}
EXPORT_SYMBOL_GPL(of_modalias_node);

/**
 * of_find_node_by_phandle - Find a node given a phandle
 * @handle:	phandle of the node to find
 *
 * Returns a node pointer with refcount incremented, use
 * of_node_put() on it when done.
 */
struct device_node *of_find_node_by_phandle(phandle handle)
{
	struct device_node *np;
	unsigned long flags;

	raw_spin_lock_irqsave(&devtree_lock, flags);
	for (np = of_allnodes; np; np = np->allnext)
		if (np->phandle == handle)
			break;
	of_node_get(np);
	raw_spin_unlock_irqrestore(&devtree_lock, flags);
	return np;
}
EXPORT_SYMBOL(of_find_node_by_phandle);

/**
 * of_property_count_elems_of_size - Count the number of elements in a property
 *
 * @np:		device node from which the property value is to be read.
 * @propname:	name of the property to be searched.
 * @elem_size:	size of the individual element
 *
 * Search for a property in a device node and count the number of elements of
 * size elem_size in it. Returns number of elements on sucess, -EINVAL if the
 * property does not exist or its length does not match a multiple of elem_size
 * and -ENODATA if the property does not have a value.
 */
int of_property_count_elems_of_size(const struct device_node *np,
				const char *propname, int elem_size)
{
	struct property *prop = of_find_property(np, propname, NULL);

	if (!prop)
		return -EINVAL;
	if (!prop->value)
		return -ENODATA;

	if (prop->length % elem_size != 0) {
		pr_err("size of %s in node %s is not a multiple of %d\n",
		       propname, np->full_name, elem_size);
		return -EINVAL;
	}

	return prop->length / elem_size;
}
EXPORT_SYMBOL_GPL(of_property_count_elems_of_size);

/**
 * of_find_property_value_of_size
 *
 * @np:		device node from which the property value is to be read.
 * @propname:	name of the property to be searched.
 * @len:	requested length of property value
 *
 * Search for a property in a device node and valid the requested size.
 * Returns the property value on success, -EINVAL if the property does not
 *  exist, -ENODATA if property does not have a value, and -EOVERFLOW if the
 * property data isn't large enough.
 *
 */
static void *of_find_property_value_of_size(const struct device_node *np,
			const char *propname, u32 len)
{
	struct property *prop = of_find_property(np, propname, NULL);

	if (!prop)
		return ERR_PTR(-EINVAL);
	if (!prop->value)
		return ERR_PTR(-ENODATA);
	if (len > prop->length)
		return ERR_PTR(-EOVERFLOW);

	return prop->value;
}

/**
 * of_property_read_u32_index - Find and read a u32 from a multi-value property.
 *
 * @np:		device node from which the property value is to be read.
 * @propname:	name of the property to be searched.
 * @index:	index of the u32 in the list of values
 * @out_value:	pointer to return value, modified only if no error.
 *
 * Search for a property in a device node and read nth 32-bit value from
 * it. Returns 0 on success, -EINVAL if the property does not exist,
 * -ENODATA if property does not have a value, and -EOVERFLOW if the
 * property data isn't large enough.
 *
 * The out_value is modified only if a valid u32 value can be decoded.
 */
int of_property_read_u32_index(const struct device_node *np,
				       const char *propname,
				       u32 index, u32 *out_value)
{
	const u32 *val = of_find_property_value_of_size(np, propname,
					((index + 1) * sizeof(*out_value)));

	if (IS_ERR(val))
		return PTR_ERR(val);

	*out_value = be32_to_cpup(((__be32 *)val) + index);
	return 0;
}
EXPORT_SYMBOL_GPL(of_property_read_u32_index);

/**
 * of_property_read_u8_array - Find and read an array of u8 from a property.
 *
 * @np:		device node from which the property value is to be read.
 * @propname:	name of the property to be searched.
 * @out_values:	pointer to return value, modified only if return value is 0.
 * @sz:		number of array elements to read
 *
 * Search for a property in a device node and read 8-bit value(s) from
 * it. Returns 0 on success, -EINVAL if the property does not exist,
 * -ENODATA if property does not have a value, and -EOVERFLOW if the
 * property data isn't large enough.
 *
 * dts entry of array should be like:
 *	property = /bits/ 8 <0x50 0x60 0x70>;
 *
 * The out_values is modified only if a valid u8 value can be decoded.
 */
int of_property_read_u8_array(const struct device_node *np,
			const char *propname, u8 *out_values, size_t sz)
{
	const u8 *val = of_find_property_value_of_size(np, propname,
						(sz * sizeof(*out_values)));

	if (IS_ERR(val))
		return PTR_ERR(val);

	while (sz--)
		*out_values++ = *val++;
	return 0;
}
EXPORT_SYMBOL_GPL(of_property_read_u8_array);

/**
 * of_property_read_u16_array - Find and read an array of u16 from a property.
 *
 * @np:		device node from which the property value is to be read.
 * @propname:	name of the property to be searched.
 * @out_values:	pointer to return value, modified only if return value is 0.
 * @sz:		number of array elements to read
 *
 * Search for a property in a device node and read 16-bit value(s) from
 * it. Returns 0 on success, -EINVAL if the property does not exist,
 * -ENODATA if property does not have a value, and -EOVERFLOW if the
 * property data isn't large enough.
 *
 * dts entry of array should be like:
 *	property = /bits/ 16 <0x5000 0x6000 0x7000>;
 *
 * The out_values is modified only if a valid u16 value can be decoded.
 */
int of_property_read_u16_array(const struct device_node *np,
			const char *propname, u16 *out_values, size_t sz)
{
	const __be16 *val = of_find_property_value_of_size(np, propname,
						(sz * sizeof(*out_values)));

	if (IS_ERR(val))
		return PTR_ERR(val);

	while (sz--)
		*out_values++ = be16_to_cpup(val++);
	return 0;
}
EXPORT_SYMBOL_GPL(of_property_read_u16_array);

/**
 * of_property_read_u32_array - Find and read an array of 32 bit integers
 * from a property.
 *
 * @np:		device node from which the property value is to be read.
 * @propname:	name of the property to be searched.
 * @out_values:	pointer to return value, modified only if return value is 0.
 * @sz:		number of array elements to read
 *
 * Search for a property in a device node and read 32-bit value(s) from
 * it. Returns 0 on success, -EINVAL if the property does not exist,
 * -ENODATA if property does not have a value, and -EOVERFLOW if the
 * property data isn't large enough.
 *
 * The out_values is modified only if a valid u32 value can be decoded.
 */
int of_property_read_u32_array(const struct device_node *np,
			       const char *propname, u32 *out_values,
			       size_t sz)
{
	const __be32 *val = of_find_property_value_of_size(np, propname,
						(sz * sizeof(*out_values)));

	if (IS_ERR(val))
		return PTR_ERR(val);

	while (sz--)
		*out_values++ = be32_to_cpup(val++);
	return 0;
}
EXPORT_SYMBOL_GPL(of_property_read_u32_array);

/**
 * of_property_read_u64 - Find and read a 64 bit integer from a property
 * @np:		device node from which the property value is to be read.
 * @propname:	name of the property to be searched.
 * @out_value:	pointer to return value, modified only if return value is 0.
 *
 * Search for a property in a device node and read a 64-bit value from
 * it. Returns 0 on success, -EINVAL if the property does not exist,
 * -ENODATA if property does not have a value, and -EOVERFLOW if the
 * property data isn't large enough.
 *
 * The out_value is modified only if a valid u64 value can be decoded.
 */
int of_property_read_u64(const struct device_node *np, const char *propname,
			 u64 *out_value)
{
	const __be32 *val = of_find_property_value_of_size(np, propname,
						sizeof(*out_value));

	if (IS_ERR(val))
		return PTR_ERR(val);

	*out_value = of_read_number(val, 2);
	return 0;
}
EXPORT_SYMBOL_GPL(of_property_read_u64);

/**
 * of_property_read_string - Find and read a string from a property
 * @np:		device node from which the property value is to be read.
 * @propname:	name of the property to be searched.
 * @out_string:	pointer to null terminated return string, modified only if
 *		return value is 0.
 *
 * Search for a property in a device tree node and retrieve a null
 * terminated string value (pointer to data, not a copy). Returns 0 on
 * success, -EINVAL if the property does not exist, -ENODATA if property
 * does not have a value, and -EILSEQ if the string is not null-terminated
 * within the length of the property data.
 *
 * The out_string pointer is modified only if a valid string can be decoded.
 */
int of_property_read_string(struct device_node *np, const char *propname,
				const char **out_string)
{
	struct property *prop = of_find_property(np, propname, NULL);
	if (!prop)
		return -EINVAL;
	if (!prop->value)
		return -ENODATA;
	if (strnlen(prop->value, prop->length) >= prop->length)
		return -EILSEQ;
	*out_string = prop->value;
	return 0;
}
EXPORT_SYMBOL_GPL(of_property_read_string);

/**
 * of_property_read_string_index - Find and read a string from a multiple
 * strings property.
 * @np:		device node from which the property value is to be read.
 * @propname:	name of the property to be searched.
 * @index:	index of the string in the list of strings
 * @out_string:	pointer to null terminated return string, modified only if
 *		return value is 0.
 *
 * Search for a property in a device tree node and retrieve a null
 * terminated string value (pointer to data, not a copy) in the list of strings
 * contained in that property.
 * Returns 0 on success, -EINVAL if the property does not exist, -ENODATA if
 * property does not have a value, and -EILSEQ if the string is not
 * null-terminated within the length of the property data.
 *
 * The out_string pointer is modified only if a valid string can be decoded.
 */
int of_property_read_string_index(struct device_node *np, const char *propname,
				  int index, const char **output)
{
	struct property *prop = of_find_property(np, propname, NULL);
	int i = 0;
	size_t l = 0, total = 0;
	const char *p;

	if (!prop)
		return -EINVAL;
	if (!prop->value)
		return -ENODATA;
	if (strnlen(prop->value, prop->length) >= prop->length)
		return -EILSEQ;

	p = prop->value;

	for (i = 0; total < prop->length; total += l, p += l) {
		l = strlen(p) + 1;
		if (i++ == index) {
			*output = p;
			return 0;
		}
	}
	return -ENODATA;
}
EXPORT_SYMBOL_GPL(of_property_read_string_index);

/**
 * of_property_match_string() - Find string in a list and return index
 * @np: pointer to node containing string list property
 * @propname: string list property name
 * @string: pointer to string to search for in string list
 *
 * This function searches a string list property and returns the index
 * of a specific string value.
 */
int of_property_match_string(struct device_node *np, const char *propname,
			     const char *string)
{
	struct property *prop = of_find_property(np, propname, NULL);
	size_t l;
	int i;
	const char *p, *end;

	if (!prop)
		return -EINVAL;
	if (!prop->value)
		return -ENODATA;

	p = prop->value;
	end = p + prop->length;

	for (i = 0; p < end; i++, p += l) {
		l = strlen(p) + 1;
		if (p + l > end)
			return -EILSEQ;
		pr_debug("comparing %s with %s\n", string, p);
		if (strcmp(string, p) == 0)
			return i; /* Found it; return index */
	}
	return -ENODATA;
}
EXPORT_SYMBOL_GPL(of_property_match_string);

/**
 * of_property_count_strings - Find and return the number of strings from a
 * multiple strings property.
 * @np:		device node from which the property value is to be read.
 * @propname:	name of the property to be searched.
 *
 * Search for a property in a device tree node and retrieve the number of null
 * terminated string contain in it. Returns the number of strings on
 * success, -EINVAL if the property does not exist, -ENODATA if property
 * does not have a value, and -EILSEQ if the string is not null-terminated
 * within the length of the property data.
 */
int of_property_count_strings(struct device_node *np, const char *propname)
{
	struct property *prop = of_find_property(np, propname, NULL);
	int i = 0;
	size_t l = 0, total = 0;
	const char *p;

	if (!prop)
		return -EINVAL;
	if (!prop->value)
		return -ENODATA;
	if (strnlen(prop->value, prop->length) >= prop->length)
		return -EILSEQ;

	p = prop->value;

	for (i = 0; total < prop->length; total += l, p += l, i++)
		l = strlen(p) + 1;

	return i;
}
EXPORT_SYMBOL_GPL(of_property_count_strings);

void of_print_phandle_args(const char *msg, const struct of_phandle_args *args)
{
	int i;
	printk("%s %s", msg, of_node_full_name(args->np));
	for (i = 0; i < args->args_count; i++)
		printk(i ? ",%08x" : ":%08x", args->args[i]);
	printk("\n");
}

static int __of_parse_phandle_with_args(const struct device_node *np,
					const char *list_name,
					const char *cells_name,
					int cell_count, int index,
					struct of_phandle_args *out_args)
{
	const __be32 *list, *list_end;
	int rc = 0, size, cur_index = 0;
	uint32_t count = 0;
	struct device_node *node = NULL;
	phandle phandle;

	/* Retrieve the phandle list property */
	list = of_get_property(np, list_name, &size);
	if (!list)
		return -ENOENT;
	list_end = list + size / sizeof(*list);

	/* Loop over the phandles until all the requested entry is found */
	while (list < list_end) {
		rc = -EINVAL;
		count = 0;

		/*
		 * If phandle is 0, then it is an empty entry with no
		 * arguments.  Skip forward to the next entry.
		 */
		phandle = be32_to_cpup(list++);
		if (phandle) {
			/*
			 * Find the provider node and parse the #*-cells
			 * property to determine the argument length.
			 *
			 * This is not needed if the cell count is hard-coded
			 * (i.e. cells_name not set, but cell_count is set),
			 * except when we're going to return the found node
			 * below.
			 */
			if (cells_name || cur_index == index) {
				node = of_find_node_by_phandle(phandle);
				if (!node) {
					pr_err("%s: could not find phandle\n",
						np->full_name);
					goto err;
				}
			}

			if (cells_name) {
				if (of_property_read_u32(node, cells_name,
							 &count)) {
					pr_err("%s: could not get %s for %s\n",
						np->full_name, cells_name,
						node->full_name);
					goto err;
				}
			} else {
				count = cell_count;
			}

			/*
			 * Make sure that the arguments actually fit in the
			 * remaining property data length
			 */
			if (list + count > list_end) {
				pr_err("%s: arguments longer than property\n",
					 np->full_name);
				goto err;
			}
		}

		/*
		 * All of the error cases above bail out of the loop, so at
		 * this point, the parsing is successful. If the requested
		 * index matches, then fill the out_args structure and return,
		 * or return -ENOENT for an empty entry.
		 */
		rc = -ENOENT;
		if (cur_index == index) {
			if (!phandle)
				goto err;

			if (out_args) {
				int i;
				if (WARN_ON(count > MAX_PHANDLE_ARGS))
					count = MAX_PHANDLE_ARGS;
				out_args->np = node;
				out_args->args_count = count;
				for (i = 0; i < count; i++)
					out_args->args[i] = be32_to_cpup(list++);
			} else {
				of_node_put(node);
			}

			/* Found it! return success */
			return 0;
		}

		of_node_put(node);
		node = NULL;
		list += count;
		cur_index++;
	}

	/*
	 * Unlock node before returning result; will be one of:
	 * -ENOENT : index is for empty phandle
	 * -EINVAL : parsing error on data
	 * [1..n]  : Number of phandle (count mode; when index = -1)
	 */
	rc = index < 0 ? cur_index : -ENOENT;
 err:
	if (node)
		of_node_put(node);
	return rc;
}

/**
 * of_parse_phandle - Resolve a phandle property to a device_node pointer
 * @np: Pointer to device node holding phandle property
 * @phandle_name: Name of property holding a phandle value
 * @index: For properties holding a table of phandles, this is the index into
 *         the table
 *
 * Returns the device_node pointer with refcount incremented.  Use
 * of_node_put() on it when done.
 */
struct device_node *of_parse_phandle(const struct device_node *np,
				     const char *phandle_name, int index)
{
	struct of_phandle_args args;

	if (index < 0)
		return NULL;

	if (__of_parse_phandle_with_args(np, phandle_name, NULL, 0,
					 index, &args))
		return NULL;

	return args.np;
}
EXPORT_SYMBOL(of_parse_phandle);

/**
 * of_parse_phandle_with_args() - Find a node pointed by phandle in a list
 * @np:		pointer to a device tree node containing a list
 * @list_name:	property name that contains a list
 * @cells_name:	property name that specifies phandles' arguments count
 * @index:	index of a phandle to parse out
 * @out_args:	optional pointer to output arguments structure (will be filled)
 *
 * This function is useful to parse lists of phandles and their arguments.
 * Returns 0 on success and fills out_args, on error returns appropriate
 * errno value.
 *
 * Caller is responsible to call of_node_put() on the returned out_args->node
 * pointer.
 *
 * Example:
 *
 * phandle1: node1 {
 * 	#list-cells = <2>;
 * }
 *
 * phandle2: node2 {
 * 	#list-cells = <1>;
 * }
 *
 * node3 {
 * 	list = <&phandle1 1 2 &phandle2 3>;
 * }
 *
 * To get a device_node of the `node2' node you may call this:
 * of_parse_phandle_with_args(node3, "list", "#list-cells", 1, &args);
 */
int of_parse_phandle_with_args(const struct device_node *np, const char *list_name,
				const char *cells_name, int index,
				struct of_phandle_args *out_args)
{
	if (index < 0)
		return -EINVAL;
	return __of_parse_phandle_with_args(np, list_name, cells_name, 0,
					    index, out_args);
}
EXPORT_SYMBOL(of_parse_phandle_with_args);

/**
 * of_parse_phandle_with_fixed_args() - Find a node pointed by phandle in a list
 * @np:		pointer to a device tree node containing a list
 * @list_name:	property name that contains a list
 * @cell_count: number of argument cells following the phandle
 * @index:	index of a phandle to parse out
 * @out_args:	optional pointer to output arguments structure (will be filled)
 *
 * This function is useful to parse lists of phandles and their arguments.
 * Returns 0 on success and fills out_args, on error returns appropriate
 * errno value.
 *
 * Caller is responsible to call of_node_put() on the returned out_args->node
 * pointer.
 *
 * Example:
 *
 * phandle1: node1 {
 * }
 *
 * phandle2: node2 {
 * }
 *
 * node3 {
 * 	list = <&phandle1 0 2 &phandle2 2 3>;
 * }
 *
 * To get a device_node of the `node2' node you may call this:
 * of_parse_phandle_with_fixed_args(node3, "list", 2, 1, &args);
 */
int of_parse_phandle_with_fixed_args(const struct device_node *np,
				const char *list_name, int cell_count,
				int index, struct of_phandle_args *out_args)
{
	if (index < 0)
		return -EINVAL;
	return __of_parse_phandle_with_args(np, list_name, NULL, cell_count,
					   index, out_args);
}
EXPORT_SYMBOL(of_parse_phandle_with_fixed_args);

/**
 * of_count_phandle_with_args() - Find the number of phandles references in a property
 * @np:		pointer to a device tree node containing a list
 * @list_name:	property name that contains a list
 * @cells_name:	property name that specifies phandles' arguments count
 *
 * Returns the number of phandle + argument tuples within a property. It
 * is a typical pattern to encode a list of phandle and variable
 * arguments into a single property. The number of arguments is encoded
 * by a property in the phandle-target node. For example, a gpios
 * property would contain a list of GPIO specifies consisting of a
 * phandle and 1 or more arguments. The number of arguments are
 * determined by the #gpio-cells property in the node pointed to by the
 * phandle.
 */
int of_count_phandle_with_args(const struct device_node *np, const char *list_name,
				const char *cells_name)
{
	return __of_parse_phandle_with_args(np, list_name, cells_name, 0, -1,
					    NULL);
}
EXPORT_SYMBOL(of_count_phandle_with_args);

#if defined(CONFIG_OF_DYNAMIC)
static int of_property_notify(int action, struct device_node *np,
			      struct property *prop)
{
	struct of_prop_reconfig pr;

	/* only call notifiers if the node is attached */
	if (!of_node_is_attached(np))
		return 0;

	pr.dn = np;
	pr.prop = prop;
	return of_reconfig_notify(action, &pr);
}
#else
static int of_property_notify(int action, struct device_node *np,
			      struct property *prop)
{
	return 0;
}
#endif

/**
 * __of_add_property - Add a property to a node without lock operations
 */
static int __of_add_property(struct device_node *np, struct property *prop)
{
	struct property **next;

	prop->next = NULL;
	next = &np->properties;
	while (*next) {
		if (strcmp(prop->name, (*next)->name) == 0)
			/* duplicate ! don't insert it */
			return -EEXIST;

		next = &(*next)->next;
	}
	*next = prop;

	return 0;
}

/**
 * of_add_property - Add a property to a node
 */
int of_add_property(struct device_node *np, struct property *prop)
{
	unsigned long flags;
	int rc;

	rc = of_property_notify(OF_RECONFIG_ADD_PROPERTY, np, prop);
	if (rc)
		return rc;

	raw_spin_lock_irqsave(&devtree_lock, flags);
	rc = __of_add_property(np, prop);
	raw_spin_unlock_irqrestore(&devtree_lock, flags);
	if (rc)
		return rc;

	if (of_node_is_attached(np))
		__of_add_property_sysfs(np, prop);

	return rc;
}

/**
 * of_remove_property - Remove a property from a node.
 *
 * Note that we don't actually remove it, since we have given out
 * who-knows-how-many pointers to the data using get-property.
 * Instead we just move the property to the "dead properties"
 * list, so it won't be found any more.
 */
int of_remove_property(struct device_node *np, struct property *prop)
{
	struct property **next;
	unsigned long flags;
	int found = 0;
	int rc;

	rc = of_property_notify(OF_RECONFIG_REMOVE_PROPERTY, np, prop);
	if (rc)
		return rc;

	raw_spin_lock_irqsave(&devtree_lock, flags);
	next = &np->properties;
	while (*next) {
		if (*next == prop) {
			/* found the node */
			*next = prop->next;
			prop->next = np->deadprops;
			np->deadprops = prop;
			found = 1;
			break;
		}
		next = &(*next)->next;
	}
	raw_spin_unlock_irqrestore(&devtree_lock, flags);

	if (!found)
		return -ENODEV;

	/* at early boot, bail hear and defer setup to of_init() */
	if (!of_kset)
		return 0;

	sysfs_remove_bin_file(&np->kobj, &prop->attr);

	return 0;
}

/*
 * of_update_property - Update a property in a node, if the property does
 * not exist, add it.
 *
 * Note that we don't actually remove it, since we have given out
 * who-knows-how-many pointers to the data using get-property.
 * Instead we just move the property to the "dead properties" list,
 * and add the new property to the property list
 */
int of_update_property(struct device_node *np, struct property *newprop)
{
	struct property **next, *oldprop;
	unsigned long flags;
	int rc, found = 0;

	rc = of_property_notify(OF_RECONFIG_UPDATE_PROPERTY, np, newprop);
	if (rc)
		return rc;

	if (!newprop->name)
		return -EINVAL;

	oldprop = of_find_property(np, newprop->name, NULL);
	if (!oldprop)
		return of_add_property(np, newprop);

	raw_spin_lock_irqsave(&devtree_lock, flags);
	next = &np->properties;
	while (*next) {
		if (*next == oldprop) {
			/* found the node */
			newprop->next = oldprop->next;
			*next = newprop;
			oldprop->next = np->deadprops;
			np->deadprops = oldprop;
			found = 1;
			break;
		}
		next = &(*next)->next;
	}
	raw_spin_unlock_irqrestore(&devtree_lock, flags);
	if (!found)
		return -ENODEV;
<<<<<<< HEAD
=======

	/* At early boot, bail out and defer setup to of_init() */
	if (!of_kset)
		return found ? 0 : -ENODEV;
>>>>>>> 51fa31d4

	/* Update the sysfs attribute */
	sysfs_remove_bin_file(&np->kobj, &oldprop->attr);
	__of_add_property_sysfs(np, newprop);

	return 0;
}

#if defined(CONFIG_OF_DYNAMIC)
/*
 * Support for dynamic device trees.
 *
 * On some platforms, the device tree can be manipulated at runtime.
 * The routines in this section support adding, removing and changing
 * device tree nodes.
 */

static BLOCKING_NOTIFIER_HEAD(of_reconfig_chain);

int of_reconfig_notifier_register(struct notifier_block *nb)
{
	return blocking_notifier_chain_register(&of_reconfig_chain, nb);
}
EXPORT_SYMBOL_GPL(of_reconfig_notifier_register);

int of_reconfig_notifier_unregister(struct notifier_block *nb)
{
	return blocking_notifier_chain_unregister(&of_reconfig_chain, nb);
}
EXPORT_SYMBOL_GPL(of_reconfig_notifier_unregister);

int of_reconfig_notify(unsigned long action, void *p)
{
	int rc;

	rc = blocking_notifier_call_chain(&of_reconfig_chain, action, p);
	return notifier_to_errno(rc);
}

/**
 * of_attach_node - Plug a device node into the tree and global list.
 */
int of_attach_node(struct device_node *np)
{
	unsigned long flags;
	int rc;

	rc = of_reconfig_notify(OF_RECONFIG_ATTACH_NODE, np);
	if (rc)
		return rc;

	raw_spin_lock_irqsave(&devtree_lock, flags);
	np->sibling = np->parent->child;
	np->allnext = of_allnodes;
	np->parent->child = np;
	of_allnodes = np;
	of_node_clear_flag(np, OF_DETACHED);
	raw_spin_unlock_irqrestore(&devtree_lock, flags);

	of_node_add(np);
	return 0;
}

/**
 * of_detach_node - "Unplug" a node from the device tree.
 *
 * The caller must hold a reference to the node.  The memory associated with
 * the node is not freed until its refcount goes to zero.
 */
int of_detach_node(struct device_node *np)
{
	struct device_node *parent;
	unsigned long flags;
	int rc = 0;

	rc = of_reconfig_notify(OF_RECONFIG_DETACH_NODE, np);
	if (rc)
		return rc;

	raw_spin_lock_irqsave(&devtree_lock, flags);

	if (of_node_check_flag(np, OF_DETACHED)) {
		/* someone already detached it */
		raw_spin_unlock_irqrestore(&devtree_lock, flags);
		return rc;
	}

	parent = np->parent;
	if (!parent) {
		raw_spin_unlock_irqrestore(&devtree_lock, flags);
		return rc;
	}

	if (of_allnodes == np)
		of_allnodes = np->allnext;
	else {
		struct device_node *prev;
		for (prev = of_allnodes;
		     prev->allnext != np;
		     prev = prev->allnext)
			;
		prev->allnext = np->allnext;
	}

	if (parent->child == np)
		parent->child = np->sibling;
	else {
		struct device_node *prevsib;
		for (prevsib = np->parent->child;
		     prevsib->sibling != np;
		     prevsib = prevsib->sibling)
			;
		prevsib->sibling = np->sibling;
	}

	of_node_set_flag(np, OF_DETACHED);
	raw_spin_unlock_irqrestore(&devtree_lock, flags);

	of_node_remove(np);
	return rc;
}
#endif /* defined(CONFIG_OF_DYNAMIC) */

static void of_alias_add(struct alias_prop *ap, struct device_node *np,
			 int id, const char *stem, int stem_len)
{
	ap->np = np;
	ap->id = id;
	strncpy(ap->stem, stem, stem_len);
	ap->stem[stem_len] = 0;
	list_add_tail(&ap->link, &aliases_lookup);
	pr_debug("adding DT alias:%s: stem=%s id=%i node=%s\n",
		 ap->alias, ap->stem, ap->id, of_node_full_name(np));
}

/**
 * of_alias_scan - Scan all properties of 'aliases' node
 *
 * The function scans all the properties of 'aliases' node and populate
 * the the global lookup table with the properties.  It returns the
 * number of alias_prop found, or error code in error case.
 *
 * @dt_alloc:	An allocator that provides a virtual address to memory
 *		for the resulting tree
 */
void of_alias_scan(void * (*dt_alloc)(u64 size, u64 align))
{
	struct property *pp;

	of_chosen = of_find_node_by_path("/chosen");
	if (of_chosen == NULL)
		of_chosen = of_find_node_by_path("/chosen@0");

	if (of_chosen) {
		const char *name = of_get_property(of_chosen, "stdout-path", NULL);
		if (!name)
			name = of_get_property(of_chosen, "linux,stdout-path", NULL);
		if (name)
			of_stdout = of_find_node_by_path(name);
	}

	of_aliases = of_find_node_by_path("/aliases");
	if (!of_aliases)
		return;

	for_each_property_of_node(of_aliases, pp) {
		const char *start = pp->name;
		const char *end = start + strlen(start);
		struct device_node *np;
		struct alias_prop *ap;
		int id, len;

		/* Skip those we do not want to proceed */
		if (!strcmp(pp->name, "name") ||
		    !strcmp(pp->name, "phandle") ||
		    !strcmp(pp->name, "linux,phandle"))
			continue;

		np = of_find_node_by_path(pp->value);
		if (!np)
			continue;

		/* walk the alias backwards to extract the id and work out
		 * the 'stem' string */
		while (isdigit(*(end-1)) && end > start)
			end--;
		len = end - start;

		if (kstrtoint(end, 10, &id) < 0)
			continue;

		/* Allocate an alias_prop with enough space for the stem */
		ap = dt_alloc(sizeof(*ap) + len + 1, 4);
		if (!ap)
			continue;
		memset(ap, 0, sizeof(*ap) + len + 1);
		ap->alias = start;
		of_alias_add(ap, np, id, start, len);
	}
}

/**
 * of_alias_get_id - Get alias id for the given device_node
 * @np:		Pointer to the given device_node
 * @stem:	Alias stem of the given device_node
 *
 * The function travels the lookup table to get alias id for the given
 * device_node and alias stem.  It returns the alias id if find it.
 */
int of_alias_get_id(struct device_node *np, const char *stem)
{
	struct alias_prop *app;
	int id = -ENODEV;

	mutex_lock(&of_aliases_mutex);
	list_for_each_entry(app, &aliases_lookup, link) {
		if (strcmp(app->stem, stem) != 0)
			continue;

		if (np == app->np) {
			id = app->id;
			break;
		}
	}
	mutex_unlock(&of_aliases_mutex);

	return id;
}
EXPORT_SYMBOL_GPL(of_alias_get_id);

const __be32 *of_prop_next_u32(struct property *prop, const __be32 *cur,
			       u32 *pu)
{
	const void *curv = cur;

	if (!prop)
		return NULL;

	if (!cur) {
		curv = prop->value;
		goto out_val;
	}

	curv += sizeof(*cur);
	if (curv >= prop->value + prop->length)
		return NULL;

out_val:
	*pu = be32_to_cpup(curv);
	return curv;
}
EXPORT_SYMBOL_GPL(of_prop_next_u32);

const char *of_prop_next_string(struct property *prop, const char *cur)
{
	const void *curv = cur;

	if (!prop)
		return NULL;

	if (!cur)
		return prop->value;

	curv += strlen(cur) + 1;
	if (curv >= prop->value + prop->length)
		return NULL;

	return curv;
}
EXPORT_SYMBOL_GPL(of_prop_next_string);

/**
 * of_device_is_stdout_path - check if a device node matches the
 *                            linux,stdout-path property
 *
 * Check if this device node matches the linux,stdout-path property
 * in the chosen node. return true if yes, false otherwise.
 */
int of_device_is_stdout_path(struct device_node *dn)
{
	if (!of_stdout)
		return false;

	return of_stdout == dn;
}
EXPORT_SYMBOL_GPL(of_device_is_stdout_path);

/**
 *	of_find_next_cache_node - Find a node's subsidiary cache
 *	@np:	node of type "cpu" or "cache"
 *
 *	Returns a node pointer with refcount incremented, use
 *	of_node_put() on it when done.  Caller should hold a reference
 *	to np.
 */
struct device_node *of_find_next_cache_node(const struct device_node *np)
{
	struct device_node *child;
	const phandle *handle;

	handle = of_get_property(np, "l2-cache", NULL);
	if (!handle)
		handle = of_get_property(np, "next-level-cache", NULL);

	if (handle)
		return of_find_node_by_phandle(be32_to_cpup(handle));

	/* OF on pmac has nodes instead of properties named "l2-cache"
	 * beneath CPU nodes.
	 */
	if (!strcmp(np->type, "cpu"))
		for_each_child_of_node(np, child)
			if (!strcmp(child->type, "cache"))
				return child;

	return NULL;
}

/**
 * of_graph_parse_endpoint() - parse common endpoint node properties
 * @node: pointer to endpoint device_node
 * @endpoint: pointer to the OF endpoint data structure
 *
 * The caller should hold a reference to @node.
 */
int of_graph_parse_endpoint(const struct device_node *node,
			    struct of_endpoint *endpoint)
{
	struct device_node *port_node = of_get_parent(node);

	WARN_ONCE(!port_node, "%s(): endpoint %s has no parent node\n",
		  __func__, node->full_name);

	memset(endpoint, 0, sizeof(*endpoint));

	endpoint->local_node = node;
	/*
	 * It doesn't matter whether the two calls below succeed.
	 * If they don't then the default value 0 is used.
	 */
	of_property_read_u32(port_node, "reg", &endpoint->port);
	of_property_read_u32(node, "reg", &endpoint->id);

	of_node_put(port_node);

	return 0;
}
EXPORT_SYMBOL(of_graph_parse_endpoint);

/**
 * of_graph_get_next_endpoint() - get next endpoint node
 * @parent: pointer to the parent device node
 * @prev: previous endpoint node, or NULL to get first
 *
 * Return: An 'endpoint' node pointer with refcount incremented. Refcount
 * of the passed @prev node is not decremented, the caller have to use
 * of_node_put() on it when done.
 */
struct device_node *of_graph_get_next_endpoint(const struct device_node *parent,
					struct device_node *prev)
{
	struct device_node *endpoint;
	struct device_node *port;

	if (!parent)
		return NULL;

	/*
	 * Start by locating the port node. If no previous endpoint is specified
	 * search for the first port node, otherwise get the previous endpoint
	 * parent port node.
	 */
	if (!prev) {
		struct device_node *node;

		node = of_get_child_by_name(parent, "ports");
		if (node)
			parent = node;

		port = of_get_child_by_name(parent, "port");
		of_node_put(node);

		if (!port) {
			pr_err("%s(): no port node found in %s\n",
			       __func__, parent->full_name);
			return NULL;
		}
	} else {
		port = of_get_parent(prev);
		if (WARN_ONCE(!port, "%s(): endpoint %s has no parent node\n",
			      __func__, prev->full_name))
			return NULL;

		/*
		 * Avoid dropping prev node refcount to 0 when getting the next
		 * child below.
		 */
		of_node_get(prev);
	}

	while (1) {
		/*
		 * Now that we have a port node, get the next endpoint by
		 * getting the next child. If the previous endpoint is NULL this
		 * will return the first child.
		 */
		endpoint = of_get_next_child(port, prev);
		if (endpoint) {
			of_node_put(port);
			return endpoint;
		}

		/* No more endpoints under this port, try the next one. */
		prev = NULL;

		do {
			port = of_get_next_child(parent, port);
			if (!port)
				return NULL;
		} while (of_node_cmp(port->name, "port"));
	}
}
EXPORT_SYMBOL(of_graph_get_next_endpoint);

/**
 * of_graph_get_remote_port_parent() - get remote port's parent node
 * @node: pointer to a local endpoint device_node
 *
 * Return: Remote device node associated with remote endpoint node linked
 *	   to @node. Use of_node_put() on it when done.
 */
struct device_node *of_graph_get_remote_port_parent(
			       const struct device_node *node)
{
	struct device_node *np;
	unsigned int depth;

	/* Get remote endpoint node. */
	np = of_parse_phandle(node, "remote-endpoint", 0);

	/* Walk 3 levels up only if there is 'ports' node. */
	for (depth = 3; depth && np; depth--) {
		np = of_get_next_parent(np);
		if (depth == 2 && of_node_cmp(np->name, "ports"))
			break;
	}
	return np;
}
EXPORT_SYMBOL(of_graph_get_remote_port_parent);

/**
 * of_graph_get_remote_port() - get remote port node
 * @node: pointer to a local endpoint device_node
 *
 * Return: Remote port node associated with remote endpoint node linked
 *	   to @node. Use of_node_put() on it when done.
 */
struct device_node *of_graph_get_remote_port(const struct device_node *node)
{
	struct device_node *np;

	/* Get remote endpoint node. */
	np = of_parse_phandle(node, "remote-endpoint", 0);
	if (!np)
		return NULL;
	return of_get_next_parent(np);
}
EXPORT_SYMBOL(of_graph_get_remote_port);<|MERGE_RESOLUTION|>--- conflicted
+++ resolved
@@ -1830,13 +1830,10 @@
 	raw_spin_unlock_irqrestore(&devtree_lock, flags);
 	if (!found)
 		return -ENODEV;
-<<<<<<< HEAD
-=======
 
 	/* At early boot, bail out and defer setup to of_init() */
 	if (!of_kset)
 		return found ? 0 : -ENODEV;
->>>>>>> 51fa31d4
 
 	/* Update the sysfs attribute */
 	sysfs_remove_bin_file(&np->kobj, &oldprop->attr);
