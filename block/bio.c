--- conflicted
+++ resolved
@@ -729,12 +729,6 @@
 	if (bio->bi_vcnt >= queue_max_segments(q))
 		return 0;
 
-<<<<<<< HEAD
-	if (bio->bi_phys_segments >= queue_max_segments(q))
-		return 0;
-
-=======
->>>>>>> 6fb08f1a
 	bvec = &bio->bi_io_vec[bio->bi_vcnt];
 	bvec->bv_page = page;
 	bvec->bv_len = len;
@@ -742,11 +736,6 @@
 	bio->bi_vcnt++;
  done:
 	bio->bi_iter.bi_size += len;
-<<<<<<< HEAD
-	bio->bi_phys_segments = bio->bi_vcnt;
-	bio_set_flag(bio, BIO_SEG_VALID);
-=======
->>>>>>> 6fb08f1a
 	return len;
 }
 
@@ -835,11 +824,7 @@
 	bool same_page = false;
 
 	if (!__bio_try_merge_page(bio, page, len, offset, &same_page)) {
-<<<<<<< HEAD
-		if (bio_full(bio))
-=======
 		if (bio_full(bio, len))
->>>>>>> 6fb08f1a
 			return 0;
 		__bio_add_page(bio, page, len, offset);
 	}
@@ -847,28 +832,11 @@
 }
 EXPORT_SYMBOL(bio_add_page);
 
-<<<<<<< HEAD
-static void bio_get_pages(struct bio *bio)
-=======
 void bio_release_pages(struct bio *bio, bool mark_dirty)
->>>>>>> 6fb08f1a
 {
 	struct bvec_iter_all iter_all;
 	struct bio_vec *bvec;
 
-<<<<<<< HEAD
-	bio_for_each_segment_all(bvec, bio, iter_all)
-		get_page(bvec->bv_page);
-}
-
-static void bio_release_pages(struct bio *bio)
-{
-	struct bvec_iter_all iter_all;
-	struct bio_vec *bvec;
-
-	bio_for_each_segment_all(bvec, bio, iter_all)
-		put_page(bvec->bv_page);
-=======
 	if (bio_flagged(bio, BIO_NO_PAGE_REF))
 		return;
 
@@ -877,7 +845,6 @@
 			set_page_dirty_lock(bvec->bv_page);
 		put_page(bvec->bv_page);
 	}
->>>>>>> 6fb08f1a
 }
 
 static int __bio_iov_bvec_add_pages(struct bio *bio, struct iov_iter *iter)
@@ -942,11 +909,7 @@
 			if (same_page)
 				put_page(page);
 		} else {
-<<<<<<< HEAD
-			if (WARN_ON_ONCE(bio_full(bio)))
-=======
 			if (WARN_ON_ONCE(bio_full(bio, len)))
->>>>>>> 6fb08f1a
                                 return -EINVAL;
 			__bio_add_page(bio, page, len, offset);
 		}
@@ -990,20 +953,10 @@
 			ret = __bio_iov_bvec_add_pages(bio, iter);
 		else
 			ret = __bio_iov_iter_get_pages(bio, iter);
-<<<<<<< HEAD
-	} while (!ret && iov_iter_count(iter) && !bio_full(bio));
-
-	if (iov_iter_bvec_no_ref(iter))
-		bio_set_flag(bio, BIO_NO_PAGE_REF);
-	else if (is_bvec)
-		bio_get_pages(bio);
-
-=======
 	} while (!ret && iov_iter_count(iter) && !bio_full(bio, 0));
 
 	if (is_bvec)
 		bio_set_flag(bio, BIO_NO_PAGE_REF);
->>>>>>> 6fb08f1a
 	return bio->bi_vcnt ? 0 : ret;
 }
 
@@ -1467,38 +1420,11 @@
 	return bio;
 
  out_unmap:
-<<<<<<< HEAD
-	bio_for_each_segment_all(bvec, bio, iter_all) {
-		put_page(bvec->bv_page);
-	}
-=======
 	bio_release_pages(bio, false);
->>>>>>> 6fb08f1a
 	bio_put(bio);
 	return ERR_PTR(ret);
 }
 
-<<<<<<< HEAD
-static void __bio_unmap_user(struct bio *bio)
-{
-	struct bio_vec *bvec;
-	struct bvec_iter_all iter_all;
-
-	/*
-	 * make sure we dirty pages we wrote to
-	 */
-	bio_for_each_segment_all(bvec, bio, iter_all) {
-		if (bio_data_dir(bio) == READ)
-			set_page_dirty_lock(bvec->bv_page);
-
-		put_page(bvec->bv_page);
-	}
-
-	bio_put(bio);
-}
-
-=======
->>>>>>> 6fb08f1a
 /**
  *	bio_unmap_user	-	unmap a bio
  *	@bio:		the bio being unmapped
