--- conflicted
+++ resolved
@@ -610,12 +610,7 @@
 	 * PMU requests more than one contiguous chunks of memory
 	 * for SW double buffering
 	 */
-<<<<<<< HEAD
-	if ((event->pmu->capabilities & PERF_PMU_CAP_AUX_SW_DOUBLEBUF) &&
-	    !overwrite) {
-=======
 	if (!overwrite) {
->>>>>>> 69dbdfff
 		if (!max_order)
 			return -EINVAL;
 
