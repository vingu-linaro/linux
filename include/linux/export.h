--- conflicted
+++ resolved
@@ -18,14 +18,8 @@
 #define THIS_MODULE ((struct module *)0)
 #endif
 
-<<<<<<< HEAD
-=======
-#ifdef CONFIG_MODULES
-
 #define NS_SEPARATOR "."
 
-#if defined(__KERNEL__) && !defined(__GENKSYMS__)
->>>>>>> 2e6fcfeb
 #ifdef CONFIG_MODVERSIONS
 /* Mark the CRC weak since genksyms apparently decides not to
  * generate a checksums for some symbols */
@@ -101,18 +95,14 @@
 };
 #endif
 
-<<<<<<< HEAD
 #ifdef __GENKSYMS__
 
-#define ___EXPORT_SYMBOL(sym, sec)	__GENKSYMS_EXPORT_SYMBOL(sym)
+#define ___EXPORT_SYMBOL(sym,sec)	__GENKSYMS_EXPORT_SYMBOL(sym)
+#define ___EXPORT_SYMBOL_NS(sym,sec,ns)	__GENKSYMS_EXPORT_SYMBOL(sym)
 
 #else
 
-/* For every exported symbol, place a struct in the __ksymtab section */
-#define ___EXPORT_SYMBOL(sym, sec)					\
-=======
 #define ___export_symbol_common(sym, sec)				\
->>>>>>> 2e6fcfeb
 	extern typeof(sym) sym;						\
 	__CRC_SYMBOL(sym, sec);						\
 	static const char __kstrtab_##sym[]				\
@@ -178,15 +168,11 @@
 #define __cond_export_ns_sym_0(sym, sec, ns) /* nothing */
 
 #else
-<<<<<<< HEAD
 
-#define __EXPORT_SYMBOL(sym, sec)	___EXPORT_SYMBOL(sym, sec)
+#define __EXPORT_SYMBOL_NS(sym,sec,ns)	___EXPORT_SYMBOL_NS(sym,sec,ns)
+#define __EXPORT_SYMBOL(sym,sec)	___EXPORT_SYMBOL(sym,sec)
 
 #endif /* CONFIG_MODULES */
-=======
-#define __EXPORT_SYMBOL_NS ___EXPORT_SYMBOL_NS
-#define __EXPORT_SYMBOL ___EXPORT_SYMBOL
-#endif
 
 #ifdef DEFAULT_SYMBOL_NAMESPACE
 #undef __EXPORT_SYMBOL
@@ -194,16 +180,12 @@
 	__EXPORT_SYMBOL_NS(sym, sec, DEFAULT_SYMBOL_NAMESPACE)
 #endif
 
-#define EXPORT_SYMBOL(sym) __EXPORT_SYMBOL(sym, "")
-#define EXPORT_SYMBOL_GPL(sym) __EXPORT_SYMBOL(sym, "_gpl")
-#define EXPORT_SYMBOL_GPL_FUTURE(sym) __EXPORT_SYMBOL(sym, "_gpl_future")
-#define EXPORT_SYMBOL_NS(sym, ns) __EXPORT_SYMBOL_NS(sym, "", ns)
-#define EXPORT_SYMBOL_NS_GPL(sym, ns) __EXPORT_SYMBOL_NS(sym, "_gpl", ns)
->>>>>>> 2e6fcfeb
-
 #define EXPORT_SYMBOL(sym)		__EXPORT_SYMBOL(sym, "")
 #define EXPORT_SYMBOL_GPL(sym)		__EXPORT_SYMBOL(sym, "_gpl")
 #define EXPORT_SYMBOL_GPL_FUTURE(sym)	__EXPORT_SYMBOL(sym, "_gpl_future")
+#define EXPORT_SYMBOL_NS(sym, ns)	__EXPORT_SYMBOL_NS(sym, "", ns)
+#define EXPORT_SYMBOL_NS_GPL(sym, ns)	__EXPORT_SYMBOL_NS(sym, "_gpl", ns)
+
 #ifdef CONFIG_UNUSED_SYMBOLS
 #define EXPORT_UNUSED_SYMBOL(sym)	__EXPORT_SYMBOL(sym, "_unused")
 #define EXPORT_UNUSED_SYMBOL_GPL(sym)	__EXPORT_SYMBOL(sym, "_unused_gpl")
@@ -212,37 +194,6 @@
 #define EXPORT_UNUSED_SYMBOL_GPL(sym)
 #endif
 
-<<<<<<< HEAD
-=======
-#endif	/* __KERNEL__ && !__GENKSYMS__ */
-
-#if defined(__GENKSYMS__)
-/*
- * When we're running genksyms, ignore the namespace and make the _NS
- * variants look like the normal ones. There are two reasons for this:
- * 1) In the normal definition of EXPORT_SYMBOL_NS, the 'ns' macro
- *    argument is itself not expanded because it's always tokenized or
- *    concatenated; but when running genksyms, a blank definition of the
- *    macro does allow the argument to be expanded; if a namespace
- *    happens to collide with a #define, this can cause issues.
- * 2) There's no need to modify genksyms to deal with the _NS variants
- */
-#define EXPORT_SYMBOL_NS(sym, ns) EXPORT_SYMBOL(sym)
-#define EXPORT_SYMBOL_NS_GPL(sym, ns) EXPORT_SYMBOL_GPL(sym)
-#endif
-
-#else /* !CONFIG_MODULES... */
-
-#define EXPORT_SYMBOL(sym)
-#define EXPORT_SYMBOL_NS(sym, ns)
-#define EXPORT_SYMBOL_NS_GPL(sym, ns)
-#define EXPORT_SYMBOL_GPL(sym)
-#define EXPORT_SYMBOL_GPL_FUTURE(sym)
-#define EXPORT_UNUSED_SYMBOL(sym)
-#define EXPORT_UNUSED_SYMBOL_GPL(sym)
-
-#endif /* CONFIG_MODULES */
->>>>>>> 2e6fcfeb
 #endif /* !__ASSEMBLY__ */
 
 #endif /* _LINUX_EXPORT_H */