--- conflicted
+++ resolved
@@ -358,10 +358,6 @@
 #define FS_EXTENT_FL			0x00080000 /* Extents */
 #define FS_DIRECTIO_FL			0x00100000 /* Use direct i/o */
 #define FS_NOCOW_FL			0x00800000 /* Do not cow file */
-<<<<<<< HEAD
-#define FS_COW_FL			0x02000000 /* Cow file */
-=======
->>>>>>> d762f438
 #define FS_RESERVED_FL			0x80000000 /* reserved for ext2 lib */
 
 #define FS_FL_USER_VISIBLE		0x0003DFFF /* User visible flags */
