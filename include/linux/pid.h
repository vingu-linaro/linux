/* SPDX-License-Identifier: GPL-2.0 */
#ifndef _LINUX_PID_H
#define _LINUX_PID_H

#include <linux/rculist.h>
<<<<<<< HEAD
#include <linux/wait.h>
=======
#include <linux/refcount.h>
>>>>>>> a21b4ccc

enum pid_type
{
	PIDTYPE_PID,
	PIDTYPE_TGID,
	PIDTYPE_PGID,
	PIDTYPE_SID,
	PIDTYPE_MAX,
};

/*
 * What is struct pid?
 *
 * A struct pid is the kernel's internal notion of a process identifier.
 * It refers to individual tasks, process groups, and sessions.  While
 * there are processes attached to it the struct pid lives in a hash
 * table, so it and then the processes that it refers to can be found
 * quickly from the numeric pid value.  The attached processes may be
 * quickly accessed by following pointers from struct pid.
 *
 * Storing pid_t values in the kernel and referring to them later has a
 * problem.  The process originally with that pid may have exited and the
 * pid allocator wrapped, and another process could have come along
 * and been assigned that pid.
 *
 * Referring to user space processes by holding a reference to struct
 * task_struct has a problem.  When the user space process exits
 * the now useless task_struct is still kept.  A task_struct plus a
 * stack consumes around 10K of low kernel memory.  More precisely
 * this is THREAD_SIZE + sizeof(struct task_struct).  By comparison
 * a struct pid is about 64 bytes.
 *
 * Holding a reference to struct pid solves both of these problems.
 * It is small so holding a reference does not consume a lot of
 * resources, and since a new struct pid is allocated when the numeric pid
 * value is reused (when pids wrap around) we don't mistakenly refer to new
 * processes.
 */


/*
 * struct upid is used to get the id of the struct pid, as it is
 * seen in particular namespace. Later the struct pid is found with
 * find_pid_ns() using the int nr and struct pid_namespace *ns.
 */

struct upid {
	int nr;
	struct pid_namespace *ns;
};

struct pid
{
	refcount_t count;
	unsigned int level;
	/* lists of tasks that use this pid */
	struct hlist_head tasks[PIDTYPE_MAX];
	/* wait queue for pidfd notifications */
	wait_queue_head_t wait_pidfd;
	struct rcu_head rcu;
	struct upid numbers[1];
};

extern struct pid init_struct_pid;

extern const struct file_operations pidfd_fops;

static inline struct pid *get_pid(struct pid *pid)
{
	if (pid)
		refcount_inc(&pid->count);
	return pid;
}

extern void put_pid(struct pid *pid);
extern struct task_struct *pid_task(struct pid *pid, enum pid_type);
extern struct task_struct *get_pid_task(struct pid *pid, enum pid_type);

extern struct pid *get_task_pid(struct task_struct *task, enum pid_type type);

/*
 * these helpers must be called with the tasklist_lock write-held.
 */
extern void attach_pid(struct task_struct *task, enum pid_type);
extern void detach_pid(struct task_struct *task, enum pid_type);
extern void change_pid(struct task_struct *task, enum pid_type,
			struct pid *pid);
extern void transfer_pid(struct task_struct *old, struct task_struct *new,
			 enum pid_type);

struct pid_namespace;
extern struct pid_namespace init_pid_ns;

/*
 * look up a PID in the hash table. Must be called with the tasklist_lock
 * or rcu_read_lock() held.
 *
 * find_pid_ns() finds the pid in the namespace specified
 * find_vpid() finds the pid by its virtual id, i.e. in the current namespace
 *
 * see also find_task_by_vpid() set in include/linux/sched.h
 */
extern struct pid *find_pid_ns(int nr, struct pid_namespace *ns);
extern struct pid *find_vpid(int nr);

/*
 * Lookup a PID in the hash table, and return with it's count elevated.
 */
extern struct pid *find_get_pid(int nr);
extern struct pid *find_ge_pid(int nr, struct pid_namespace *);

extern struct pid *alloc_pid(struct pid_namespace *ns);
extern void free_pid(struct pid *pid);
extern void disable_pid_allocation(struct pid_namespace *ns);

/*
 * ns_of_pid() returns the pid namespace in which the specified pid was
 * allocated.
 *
 * NOTE:
 * 	ns_of_pid() is expected to be called for a process (task) that has
 * 	an attached 'struct pid' (see attach_pid(), detach_pid()) i.e @pid
 * 	is expected to be non-NULL. If @pid is NULL, caller should handle
 * 	the resulting NULL pid-ns.
 */
static inline struct pid_namespace *ns_of_pid(struct pid *pid)
{
	struct pid_namespace *ns = NULL;
	if (pid)
		ns = pid->numbers[pid->level].ns;
	return ns;
}

/*
 * is_child_reaper returns true if the pid is the init process
 * of the current namespace. As this one could be checked before
 * pid_ns->child_reaper is assigned in copy_process, we check
 * with the pid number.
 */
static inline bool is_child_reaper(struct pid *pid)
{
	return pid->numbers[pid->level].nr == 1;
}

/*
 * the helpers to get the pid's id seen from different namespaces
 *
 * pid_nr()    : global id, i.e. the id seen from the init namespace;
 * pid_vnr()   : virtual id, i.e. the id seen from the pid namespace of
 *               current.
 * pid_nr_ns() : id seen from the ns specified.
 *
 * see also task_xid_nr() etc in include/linux/sched.h
 */

static inline pid_t pid_nr(struct pid *pid)
{
	pid_t nr = 0;
	if (pid)
		nr = pid->numbers[0].nr;
	return nr;
}

pid_t pid_nr_ns(struct pid *pid, struct pid_namespace *ns);
pid_t pid_vnr(struct pid *pid);

#define do_each_pid_task(pid, type, task)				\
	do {								\
		if ((pid) != NULL)					\
			hlist_for_each_entry_rcu((task),		\
				&(pid)->tasks[type], pid_links[type]) {

			/*
			 * Both old and new leaders may be attached to
			 * the same pid in the middle of de_thread().
			 */
#define while_each_pid_task(pid, type, task)				\
				if (type == PIDTYPE_PID)		\
					break;				\
			}						\
	} while (0)

#define do_each_pid_thread(pid, type, task)				\
	do_each_pid_task(pid, type, task) {				\
		struct task_struct *tg___ = task;			\
		for_each_thread(tg___, task) {

#define while_each_pid_thread(pid, type, task)				\
		}							\
		task = tg___;						\
	} while_each_pid_task(pid, type, task)
#endif /* _LINUX_PID_H */<|MERGE_RESOLUTION|>--- conflicted
+++ resolved
@@ -3,11 +3,8 @@
 #define _LINUX_PID_H
 
 #include <linux/rculist.h>
-<<<<<<< HEAD
 #include <linux/wait.h>
-=======
 #include <linux/refcount.h>
->>>>>>> a21b4ccc
 
 enum pid_type
 {
