--- conflicted
+++ resolved
@@ -37,8 +37,6 @@
 #define X86_CR4_SMAP		(1ul << 21)
 #define X86_CR4_PKE		(1ul << 22)
 
-<<<<<<< HEAD
-=======
 /* CPUID.1.ECX */
 #define CPUID_VMX		(1ul << 5)
 #define CPUID_SMX		(1ul << 6)
@@ -55,7 +53,6 @@
 #define CPUID_PKU		(1ul << 3)
 #define CPUID_LA57		(1ul << 16)
 
->>>>>>> d45f89f7
 #define UNEXPECTED_VECTOR_PORT 0xfff0u
 
 /* General Registers in 64-Bit Mode */
