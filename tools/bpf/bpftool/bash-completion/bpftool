# bpftool(8) bash completion                               -*- shell-script -*-
#
# SPDX-License-Identifier: (GPL-2.0-only OR BSD-2-Clause)
# Copyright (C) 2017-2018 Netronome Systems, Inc.
#
# Author: Quentin Monnet <quentin.monnet@netronome.com>

# Takes a list of words in argument; each one of them is added to COMPREPLY if
# it is not already present on the command line. Returns no value.
_bpftool_once_attr()
{
    local w idx found
    for w in $*; do
        found=0
        for (( idx=3; idx < ${#words[@]}-1; idx++ )); do
            if [[ $w == ${words[idx]} ]]; then
                found=1
                break
            fi
        done
        [[ $found -eq 0 ]] && \
            COMPREPLY+=( $( compgen -W "$w" -- "$cur" ) )
    done
}

# Takes a list of words as argument; if any of those words is present on the
# command line, return 0. Otherwise, return 1.
_bpftool_search_list()
{
    local w idx
    for w in $*; do
        for (( idx=3; idx < ${#words[@]}-1; idx++ )); do
            [[ $w == ${words[idx]} ]] && return 0
        done
    done
    return 1
}

# Takes a list of words in argument; adds them all to COMPREPLY if none of them
# is already present on the command line. Returns no value.
_bpftool_one_of_list()
{
    _bpftool_search_list $* && return 1
    COMPREPLY+=( $( compgen -W "$*" -- "$cur" ) )
}

_bpftool_get_map_ids()
{
    COMPREPLY+=( $( compgen -W "$( bpftool -jp map  2>&1 | \
        command sed -n 's/.*"id": \(.*\),$/\1/p' )" -- "$cur" ) )
}

# Takes map type and adds matching map ids to the list of suggestions.
_bpftool_get_map_ids_for_type()
{
    local type="$1"
    COMPREPLY+=( $( compgen -W "$( bpftool -jp map  2>&1 | \
        command grep -C2 "$type" | \
        command sed -n 's/.*"id": \(.*\),$/\1/p' )" -- "$cur" ) )
}

_bpftool_get_prog_ids()
{
    COMPREPLY+=( $( compgen -W "$( bpftool -jp prog 2>&1 | \
        command sed -n 's/.*"id": \(.*\),$/\1/p' )" -- "$cur" ) )
}

_bpftool_get_prog_tags()
{
    COMPREPLY+=( $( compgen -W "$( bpftool -jp prog 2>&1 | \
        command sed -n 's/.*"tag": "\(.*\)",$/\1/p' )" -- "$cur" ) )
}

_bpftool_get_btf_ids()
{
    COMPREPLY+=( $( compgen -W "$( bpftool -jp prog 2>&1 | \
        command sed -n 's/.*"btf_id": \(.*\),\?$/\1/p' )" -- "$cur" ) )
}

_bpftool_get_obj_map_names()
{
    local obj

    obj=$1

    maps=$(objdump -j maps -t $obj 2>/dev/null | \
        command awk '/g     . maps/ {print $NF}')

    COMPREPLY+=( $( compgen -W "$maps" -- "$cur" ) )
}

_bpftool_get_obj_map_idxs()
{
    local obj

    obj=$1

    nmaps=$(objdump -j maps -t $obj 2>/dev/null | grep -c 'g     . maps')

    COMPREPLY+=( $( compgen -W "$(seq 0 $((nmaps - 1)))" -- "$cur" ) )
}

_sysfs_get_netdevs()
{
    COMPREPLY+=( $( compgen -W "$( ls /sys/class/net 2>/dev/null )" -- \
        "$cur" ) )
}

# Retrieve type of the map that we are operating on.
_bpftool_map_guess_map_type()
{
    local keyword ref
    for (( idx=3; idx < ${#words[@]}-1; idx++ )); do
        case "${words[$((idx-2))]}" in
            lookup|update)
                keyword=${words[$((idx-1))]}
                ref=${words[$((idx))]}
                ;;
            push)
                printf "stack"
                return 0
                ;;
            enqueue)
                printf "queue"
                return 0
                ;;
        esac
    done
    [[ -z $ref ]] && return 0

    local type
    type=$(bpftool -jp map show $keyword $ref | \
        command sed -n 's/.*"type": "\(.*\)",$/\1/p')
    [[ -n $type ]] && printf $type
}

_bpftool_map_update_get_id()
{
    local command="$1"

    # Is it the map to update, or a map to insert into the map to update?
    # Search for "value" keyword.
    local idx value
    for (( idx=7; idx < ${#words[@]}-1; idx++ )); do
        if [[ ${words[idx]} == "value" ]]; then
            value=1
            break
        fi
    done
    if [[ $value -eq 0 ]]; then
        case "$command" in
            push)
                _bpftool_get_map_ids_for_type stack
                ;;
            enqueue)
                _bpftool_get_map_ids_for_type queue
                ;;
            *)
                _bpftool_get_map_ids
                ;;
        esac
        return 0
    fi

    # Id to complete is for a value. It can be either prog id or map id. This
    # depends on the type of the map to update.
    local type=$(_bpftool_map_guess_map_type)
    case $type in
        array_of_maps|hash_of_maps)
            _bpftool_get_map_ids
            return 0
            ;;
        prog_array)
            _bpftool_get_prog_ids
            return 0
            ;;
        *)
            return 0
            ;;
    esac
}

_bpftool()
{
    local cur prev words objword
    _init_completion || return

    # Deal with options
    if [[ ${words[cword]} == -* ]]; then
        local c='--version --json --pretty --bpffs --mapcompat --debug'
        COMPREPLY=( $( compgen -W "$c" -- "$cur" ) )
        return 0
    fi

    # Deal with simplest keywords
    case $prev in
        help|hex|opcodes|visual|linum)
            return 0
            ;;
        tag)
            _bpftool_get_prog_tags
            return 0
            ;;
        file|pinned)
            _filedir
            return 0
            ;;
        batch)
            COMPREPLY=( $( compgen -W 'file' -- "$cur" ) )
            return 0
            ;;
    esac

    # Remove all options so completions don't have to deal with them.
    local i
    for (( i=1; i < ${#words[@]}; )); do
        if [[ ${words[i]::1} == - ]]; then
            words=( "${words[@]:0:i}" "${words[@]:i+1}" )
            [[ $i -le $cword ]] && cword=$(( cword - 1 ))
        else
            i=$(( ++i ))
        fi
    done
    cur=${words[cword]}
    prev=${words[cword - 1]}
    pprev=${words[cword - 2]}

    local object=${words[1]} command=${words[2]}

    if [[ -z $object || $cword -eq 1 ]]; then
        case $cur in
            *)
                COMPREPLY=( $( compgen -W "$( bpftool help 2>&1 | \
                    command sed \
                    -e '/OBJECT := /!d' \
                    -e 's/.*{//' \
                    -e 's/}.*//' \
                    -e 's/|//g' )" -- "$cur" ) )
                COMPREPLY+=( $( compgen -W 'batch help' -- "$cur" ) )
                return 0
                ;;
        esac
    fi

    [[ $command == help ]] && return 0

    # Completion depends on object and command in use
    case $object in
        prog)
            # Complete id, only for subcommands that use prog (but no map) ids
            case $command in
                show|list|dump|pin)
                    case $prev in
                        id)
                            _bpftool_get_prog_ids
                            return 0
                            ;;
                    esac
                    ;;
            esac

            local PROG_TYPE='id pinned tag'
            local MAP_TYPE='id pinned'
            case $command in
                show|list)
                    [[ $prev != "$command" ]] && return 0
                    COMPREPLY=( $( compgen -W "$PROG_TYPE" -- "$cur" ) )
                    return 0
                    ;;
                dump)
                    case $prev in
                        $command)
                            COMPREPLY+=( $( compgen -W "xlated jited" -- \
                                "$cur" ) )
                            return 0
                            ;;
                        xlated|jited)
                            COMPREPLY=( $( compgen -W "$PROG_TYPE" -- \
                                "$cur" ) )
                            return 0
                            ;;
                        *)
                            _bpftool_once_attr 'file'
                            if _bpftool_search_list 'xlated'; then
                                COMPREPLY+=( $( compgen -W 'opcodes visual linum' -- \
                                    "$cur" ) )
                            else
                                COMPREPLY+=( $( compgen -W 'opcodes linum' -- \
                                    "$cur" ) )
                            fi
                            return 0
                            ;;
                    esac
                    ;;
                pin)
                    if [[ $prev == "$command" ]]; then
                        COMPREPLY=( $( compgen -W "$PROG_TYPE" -- "$cur" ) )
                    else
                        _filedir
                    fi
                    return 0
                    ;;
                attach|detach)
                    case $cword in
                        3)
                            COMPREPLY=( $( compgen -W "$PROG_TYPE" -- "$cur" ) )
                            return 0
                            ;;
                        4)
                            case $prev in
                                id)
                                    _bpftool_get_prog_ids
                                    ;;
                                pinned)
                                    _filedir
                                    ;;
                            esac
                            return 0
                            ;;
                        5)
                            COMPREPLY=( $( compgen -W 'msg_verdict stream_verdict \
                                stream_parser flow_dissector' -- "$cur" ) )
                            return 0
                            ;;
                        6)
                            COMPREPLY=( $( compgen -W "$MAP_TYPE" -- "$cur" ) )
                            return 0
                            ;;
                        7)
                            case $prev in
                                id)
                                    _bpftool_get_map_ids
                                    ;;
                                pinned)
                                    _filedir
                                    ;;
                            esac
                            return 0
                            ;;
                    esac
                    ;;
                load|loadall)
                    local obj

                    # Propose "load/loadall" to complete "bpftool prog load",
                    # or bash tries to complete "load" as a filename below.
                    if [[ ${#words[@]} -eq 3 ]]; then
                        COMPREPLY=( $( compgen -W "load loadall" -- "$cur" ) )
                        return 0
                    fi

                    if [[ ${#words[@]} -lt 6 ]]; then
                        _filedir
                        return 0
                    fi

                    obj=${words[3]}

                    if [[ ${words[-4]} == "map" ]]; then
                        COMPREPLY=( $( compgen -W "id pinned" -- "$cur" ) )
                        return 0
                    fi
                    if [[ ${words[-3]} == "map" ]]; then
                        if [[ ${words[-2]} == "idx" ]]; then
                            _bpftool_get_obj_map_idxs $obj
                        elif [[ ${words[-2]} == "name" ]]; then
                            _bpftool_get_obj_map_names $obj
                        fi
                        return 0
                    fi
                    if [[ ${words[-2]} == "map" ]]; then
                        COMPREPLY=( $( compgen -W "idx name" -- "$cur" ) )
                        return 0
                    fi

                    case $prev in
                        type)
                            COMPREPLY=( $( compgen -W "socket kprobe \
                                kretprobe classifier flow_dissector \
                                action tracepoint raw_tracepoint \
                                xdp perf_event cgroup/skb cgroup/sock \
                                cgroup/dev lwt_in lwt_out lwt_xmit \
                                lwt_seg6local sockops sk_skb sk_msg \
                                lirc_mode2 cgroup/bind4 cgroup/bind6 \
                                cgroup/connect4 cgroup/connect6 \
                                cgroup/sendmsg4 cgroup/sendmsg6 \
<<<<<<< HEAD
                                cgroup/post_bind4 cgroup/post_bind6 \
                                cgroup/sysctl" -- \
=======
                                cgroup/recvmsg4 cgroup/recvmsg6 \
                                cgroup/post_bind4 cgroup/post_bind6 \
                                cgroup/sysctl cgroup/getsockopt \
                                cgroup/setsockopt" -- \
>>>>>>> 4ff96fb5
                                                   "$cur" ) )
                            return 0
                            ;;
                        id)
                            _bpftool_get_map_ids
                            return 0
                            ;;
                        pinned|pinmaps)
                            _filedir
                            return 0
                            ;;
                        dev)
                            _sysfs_get_netdevs
                            return 0
                            ;;
                        *)
                            COMPREPLY=( $( compgen -W "map" -- "$cur" ) )
                            _bpftool_once_attr 'type'
                            _bpftool_once_attr 'dev'
                            _bpftool_once_attr 'pinmaps'
                            return 0
                            ;;
                    esac
                    ;;
                tracelog)
                    return 0
                    ;;
                run)
                    if [[ ${#words[@]} -lt 5 ]]; then
                        _filedir
                        return 0
                    fi
                    case $prev in
                        id)
                            _bpftool_get_prog_ids
                            return 0
                            ;;
                        data_in|data_out|ctx_in|ctx_out)
                            _filedir
                            return 0
                            ;;
                        repeat|data_size_out|ctx_size_out)
                            return 0
                            ;;
                        *)
                            _bpftool_once_attr 'data_in data_out data_size_out \
                                ctx_in ctx_out ctx_size_out repeat'
                            return 0
                            ;;
                    esac
                    ;;
                *)
                    [[ $prev == $object ]] && \
                        COMPREPLY=( $( compgen -W 'dump help pin attach detach \
                            load loadall show list tracelog run' -- "$cur" ) )
                    ;;
            esac
            ;;
        map)
            local MAP_TYPE='id pinned'
            case $command in
                show|list|dump|peek|pop|dequeue)
                    case $prev in
                        $command)
                            COMPREPLY=( $( compgen -W "$MAP_TYPE" -- "$cur" ) )
                            return 0
                            ;;
                        id)
                            case "$command" in
                                peek)
                                    _bpftool_get_map_ids_for_type stack
                                    _bpftool_get_map_ids_for_type queue
                                    ;;
                                pop)
                                    _bpftool_get_map_ids_for_type stack
                                    ;;
                                dequeue)
                                    _bpftool_get_map_ids_for_type queue
                                    ;;
                                *)
                                    _bpftool_get_map_ids
                                    ;;
                            esac
                            return 0
                            ;;
                        *)
                            return 0
                            ;;
                    esac
                    ;;
                create)
                    case $prev in
                        $command)
                            _filedir
                            return 0
                            ;;
                        type)
                            COMPREPLY=( $( compgen -W 'hash array prog_array \
                                perf_event_array percpu_hash percpu_array \
                                stack_trace cgroup_array lru_hash \
                                lru_percpu_hash lpm_trie array_of_maps \
                                hash_of_maps devmap sockmap cpumap xskmap \
                                sockhash cgroup_storage reuseport_sockarray \
                                percpu_cgroup_storage queue stack' -- \
                                                   "$cur" ) )
                            return 0
                            ;;
                        key|value|flags|name|entries)
                            return 0
                            ;;
                        dev)
                            _sysfs_get_netdevs
                            return 0
                            ;;
                        *)
                            _bpftool_once_attr 'type'
                            _bpftool_once_attr 'key'
                            _bpftool_once_attr 'value'
                            _bpftool_once_attr 'entries'
                            _bpftool_once_attr 'name'
                            _bpftool_once_attr 'flags'
                            _bpftool_once_attr 'dev'
                            return 0
                            ;;
                    esac
                    ;;
                lookup|getnext|delete)
                    case $prev in
                        $command)
                            COMPREPLY=( $( compgen -W "$MAP_TYPE" -- "$cur" ) )
                            return 0
                            ;;
                        id)
                            _bpftool_get_map_ids
                            return 0
                            ;;
                        key)
                            COMPREPLY+=( $( compgen -W 'hex' -- "$cur" ) )
                            ;;
                        *)
                            case $(_bpftool_map_guess_map_type) in
                                queue|stack)
                                    return 0
                                    ;;
                            esac

                            _bpftool_once_attr 'key'
                            return 0
                            ;;
                    esac
                    ;;
                update|push|enqueue)
                    case $prev in
                        $command)
                            COMPREPLY=( $( compgen -W "$MAP_TYPE" -- "$cur" ) )
                            return 0
                            ;;
                        id)
                            _bpftool_map_update_get_id $command
                            return 0
                            ;;
                        key)
                            COMPREPLY+=( $( compgen -W 'hex' -- "$cur" ) )
                            ;;
                        value)
                            # We can have bytes, or references to a prog or a
                            # map, depending on the type of the map to update.
                            case "$(_bpftool_map_guess_map_type)" in
                                array_of_maps|hash_of_maps)
                                    local MAP_TYPE='id pinned'
                                    COMPREPLY+=( $( compgen -W "$MAP_TYPE" \
                                        -- "$cur" ) )
                                    return 0
                                    ;;
                                prog_array)
                                    local PROG_TYPE='id pinned tag'
                                    COMPREPLY+=( $( compgen -W "$PROG_TYPE" \
                                        -- "$cur" ) )
                                    return 0
                                    ;;
                                *)
                                    COMPREPLY+=( $( compgen -W 'hex' \
                                        -- "$cur" ) )
                                    return 0
                                    ;;
                            esac
                            return 0
                            ;;
                        *)
                            case $(_bpftool_map_guess_map_type) in
                                queue|stack)
                                    _bpftool_once_attr 'value'
                                    return 0;
                                    ;;
                            esac

                            _bpftool_once_attr 'key'
                            local UPDATE_FLAGS='any exist noexist'
                            for (( idx=3; idx < ${#words[@]}-1; idx++ )); do
                                if [[ ${words[idx]} == 'value' ]]; then
                                    # 'value' is present, but is not the last
                                    # word i.e. we can now have UPDATE_FLAGS.
                                    _bpftool_one_of_list "$UPDATE_FLAGS"
                                    return 0
                                fi
                            done
                            for (( idx=3; idx < ${#words[@]}-1; idx++ )); do
                                if [[ ${words[idx]} == 'key' ]]; then
                                    # 'key' is present, but is not the last
                                    # word i.e. we can now have 'value'.
                                    _bpftool_once_attr 'value'
                                    return 0
                                fi
                            done

                            return 0
                            ;;
                    esac
                    ;;
                pin)
                    if [[ $prev == "$command" ]]; then
                        COMPREPLY=( $( compgen -W "$PROG_TYPE" -- "$cur" ) )
                    else
                        _filedir
                    fi
                    return 0
                    ;;
                event_pipe)
                    case $prev in
                        $command)
                            COMPREPLY=( $( compgen -W "$MAP_TYPE" -- "$cur" ) )
                            return 0
                            ;;
                        id)
                            _bpftool_get_map_ids_for_type perf_event_array
                            return 0
                            ;;
                        cpu)
                            return 0
                            ;;
                        index)
                            return 0
                            ;;
                        *)
                            _bpftool_once_attr 'cpu'
                            _bpftool_once_attr 'index'
                            return 0
                            ;;
                    esac
                    ;;
                *)
                    [[ $prev == $object ]] && \
                        COMPREPLY=( $( compgen -W 'delete dump getnext help \
                            lookup pin event_pipe show list update create \
                            peek push enqueue pop dequeue' -- \
                            "$cur" ) )
                    ;;
            esac
            ;;
        btf)
            local PROG_TYPE='id pinned tag'
            local MAP_TYPE='id pinned'
            case $command in
                dump)
                    case $prev in
                        $command)
                            COMPREPLY+=( $( compgen -W "id map prog file" -- \
                                "$cur" ) )
                            return 0
                            ;;
                        prog)
                            COMPREPLY=( $( compgen -W "$PROG_TYPE" -- "$cur" ) )
                            return 0
                            ;;
                        map)
                            COMPREPLY=( $( compgen -W "$MAP_TYPE" -- "$cur" ) )
                            return 0
                            ;;
                        id)
                            case $pprev in
                                prog)
                                    _bpftool_get_prog_ids
                                    ;;
                                map)
                                    _bpftool_get_map_ids
                                    ;;
<<<<<<< HEAD
                            esac
                            return 0
                            ;;
                        *)
                            if [[ $cword == 6 ]] && [[ ${words[3]} == "map" ]]; then
                                 COMPREPLY+=( $( compgen -W 'key value kv all' -- \
                                     "$cur" ) )
                            fi
=======
                                dump)
                                    _bpftool_get_btf_ids
                                    ;;
                            esac
                            return 0
                            ;;
                        format)
                            COMPREPLY=( $( compgen -W "c raw" -- "$cur" ) )
                            ;;
                        *)
                            # emit extra options
                            case ${words[3]} in
                                id|file)
                                    _bpftool_once_attr 'format'
                                    ;;
                                map|prog)
                                    if [[ ${words[3]} == "map" ]] && [[ $cword == 6 ]]; then
                                        COMPREPLY+=( $( compgen -W "key value kv all" -- "$cur" ) )
                                    fi
                                    _bpftool_once_attr 'format'
                                    ;;
                                *)
                                    ;;
                            esac
>>>>>>> 4ff96fb5
                            return 0
                            ;;
                    esac
                    ;;
                *)
                    [[ $prev == $object ]] && \
                        COMPREPLY=( $( compgen -W 'dump help' -- "$cur" ) )
                    ;;
            esac
            ;;
        cgroup)
            case $command in
                show|list)
                    _filedir
                    return 0
                    ;;
                tree)
                    _filedir
                    return 0
                    ;;
                attach|detach)
                    local ATTACH_TYPES='ingress egress sock_create sock_ops \
                        device bind4 bind6 post_bind4 post_bind6 connect4 \
<<<<<<< HEAD
                        connect6 sendmsg4 sendmsg6 sysctl'
=======
                        connect6 sendmsg4 sendmsg6 recvmsg4 recvmsg6 sysctl \
                        getsockopt setsockopt'
>>>>>>> 4ff96fb5
                    local ATTACH_FLAGS='multi override'
                    local PROG_TYPE='id pinned tag'
                    case $prev in
                        $command)
                            _filedir
                            return 0
                            ;;
                        ingress|egress|sock_create|sock_ops|device|bind4|bind6|\
                        post_bind4|post_bind6|connect4|connect6|sendmsg4|\
<<<<<<< HEAD
                        sendmsg6|sysctl)
=======
                        sendmsg6|recvmsg4|recvmsg6|sysctl|getsockopt|\
                        setsockopt)
>>>>>>> 4ff96fb5
                            COMPREPLY=( $( compgen -W "$PROG_TYPE" -- \
                                "$cur" ) )
                            return 0
                            ;;
                        id)
                            _bpftool_get_prog_ids
                            return 0
                            ;;
                        *)
                            if ! _bpftool_search_list "$ATTACH_TYPES"; then
                                COMPREPLY=( $( compgen -W "$ATTACH_TYPES" -- \
                                    "$cur" ) )
                            elif [[ "$command" == "attach" ]]; then
                                # We have an attach type on the command line,
                                # but it is not the previous word, or
                                # "id|pinned|tag" (we already checked for
                                # that). This should only leave the case when
                                # we need attach flags for "attach" commamnd.
                                _bpftool_one_of_list "$ATTACH_FLAGS"
                            fi
                            return 0
                            ;;
                    esac
                    ;;
                *)
                    [[ $prev == $object ]] && \
                        COMPREPLY=( $( compgen -W 'help attach detach \
                            show list tree' -- "$cur" ) )
                    ;;
            esac
            ;;
        perf)
            case $command in
                *)
                    [[ $prev == $object ]] && \
                        COMPREPLY=( $( compgen -W 'help \
                            show list' -- "$cur" ) )
                    ;;
            esac
            ;;
        net)
            case $command in
                *)
                    [[ $prev == $object ]] && \
                        COMPREPLY=( $( compgen -W 'help \
                            show list' -- "$cur" ) )
                    ;;
            esac
            ;;
        feature)
            case $command in
                probe)
                    [[ $prev == "dev" ]] && _sysfs_get_netdevs && return 0
                    [[ $prev == "prefix" ]] && return 0
                    if _bpftool_search_list 'macros'; then
                        COMPREPLY+=( $( compgen -W 'prefix' -- "$cur" ) )
                    else
                        COMPREPLY+=( $( compgen -W 'macros' -- "$cur" ) )
                    fi
                    _bpftool_one_of_list 'kernel dev'
                    return 0
                    ;;
                *)
                    [[ $prev == $object ]] && \
                        COMPREPLY=( $( compgen -W 'help probe' -- "$cur" ) )
                    ;;
            esac
            ;;
    esac
} &&
complete -F _bpftool bpftool

# ex: ts=4 sw=4 et filetype=sh<|MERGE_RESOLUTION|>--- conflicted
+++ resolved
@@ -384,15 +384,10 @@
                                 lirc_mode2 cgroup/bind4 cgroup/bind6 \
                                 cgroup/connect4 cgroup/connect6 \
                                 cgroup/sendmsg4 cgroup/sendmsg6 \
-<<<<<<< HEAD
-                                cgroup/post_bind4 cgroup/post_bind6 \
-                                cgroup/sysctl" -- \
-=======
                                 cgroup/recvmsg4 cgroup/recvmsg6 \
                                 cgroup/post_bind4 cgroup/post_bind6 \
                                 cgroup/sysctl cgroup/getsockopt \
                                 cgroup/setsockopt" -- \
->>>>>>> 4ff96fb5
                                                    "$cur" ) )
                             return 0
                             ;;
@@ -679,16 +674,6 @@
                                 map)
                                     _bpftool_get_map_ids
                                     ;;
-<<<<<<< HEAD
-                            esac
-                            return 0
-                            ;;
-                        *)
-                            if [[ $cword == 6 ]] && [[ ${words[3]} == "map" ]]; then
-                                 COMPREPLY+=( $( compgen -W 'key value kv all' -- \
-                                     "$cur" ) )
-                            fi
-=======
                                 dump)
                                     _bpftool_get_btf_ids
                                     ;;
@@ -713,7 +698,6 @@
                                 *)
                                     ;;
                             esac
->>>>>>> 4ff96fb5
                             return 0
                             ;;
                     esac
@@ -737,12 +721,8 @@
                 attach|detach)
                     local ATTACH_TYPES='ingress egress sock_create sock_ops \
                         device bind4 bind6 post_bind4 post_bind6 connect4 \
-<<<<<<< HEAD
-                        connect6 sendmsg4 sendmsg6 sysctl'
-=======
                         connect6 sendmsg4 sendmsg6 recvmsg4 recvmsg6 sysctl \
                         getsockopt setsockopt'
->>>>>>> 4ff96fb5
                     local ATTACH_FLAGS='multi override'
                     local PROG_TYPE='id pinned tag'
                     case $prev in
@@ -752,12 +732,8 @@
                             ;;
                         ingress|egress|sock_create|sock_ops|device|bind4|bind6|\
                         post_bind4|post_bind6|connect4|connect6|sendmsg4|\
-<<<<<<< HEAD
-                        sendmsg6|sysctl)
-=======
                         sendmsg6|recvmsg4|recvmsg6|sysctl|getsockopt|\
                         setsockopt)
->>>>>>> 4ff96fb5
                             COMPREPLY=( $( compgen -W "$PROG_TYPE" -- \
                                 "$cur" ) )
                             return 0
