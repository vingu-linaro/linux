// SPDX-License-Identifier: (LGPL-2.1 OR BSD-2-Clause)
/* Copyright (c) 2018 Facebook */

#include <stdio.h>
#include <stdlib.h>
#include <string.h>
#include <unistd.h>
#include <errno.h>
#include <linux/err.h>
#include <linux/btf.h>
#include "btf.h"
#include "bpf.h"
#include "libbpf.h"
#include "libbpf_util.h"

#define max(a, b) ((a) > (b) ? (a) : (b))
#define min(a, b) ((a) < (b) ? (a) : (b))

#define BTF_MAX_NR_TYPES 0x7fffffff
#define BTF_MAX_STR_OFFSET 0x7fffffff

#define IS_MODIFIER(k) (((k) == BTF_KIND_TYPEDEF) || \
		((k) == BTF_KIND_VOLATILE) || \
		((k) == BTF_KIND_CONST) || \
		((k) == BTF_KIND_RESTRICT))

static struct btf_type btf_void;

struct btf {
	union {
		struct btf_header *hdr;
		void *data;
	};
	struct btf_type **types;
	const char *strings;
	void *nohdr_data;
	__u32 nr_types;
	__u32 types_size;
	__u32 data_size;
	int fd;
};

struct btf_ext_info {
	/*
	 * info points to the individual info section (e.g. func_info and
	 * line_info) from the .BTF.ext. It does not include the __u32 rec_size.
	 */
	void *info;
	__u32 rec_size;
	__u32 len;
};

struct btf_ext {
	union {
		struct btf_ext_header *hdr;
		void *data;
	};
	struct btf_ext_info func_info;
	struct btf_ext_info line_info;
	__u32 data_size;
};

struct btf_ext_info_sec {
	__u32	sec_name_off;
	__u32	num_info;
	/* Followed by num_info * record_size number of bytes */
	__u8	data[0];
};

/* The minimum bpf_func_info checked by the loader */
struct bpf_func_info_min {
	__u32   insn_off;
	__u32   type_id;
};

/* The minimum bpf_line_info checked by the loader */
struct bpf_line_info_min {
	__u32	insn_off;
	__u32	file_name_off;
	__u32	line_off;
	__u32	line_col;
};

static inline __u64 ptr_to_u64(const void *ptr)
{
	return (__u64) (unsigned long) ptr;
}

static int btf_add_type(struct btf *btf, struct btf_type *t)
{
	if (btf->types_size - btf->nr_types < 2) {
		struct btf_type **new_types;
		__u32 expand_by, new_size;

		if (btf->types_size == BTF_MAX_NR_TYPES)
			return -E2BIG;

		expand_by = max(btf->types_size >> 2, 16);
		new_size = min(BTF_MAX_NR_TYPES, btf->types_size + expand_by);

		new_types = realloc(btf->types, sizeof(*new_types) * new_size);
		if (!new_types)
			return -ENOMEM;

		if (btf->nr_types == 0)
			new_types[0] = &btf_void;

		btf->types = new_types;
		btf->types_size = new_size;
	}

	btf->types[++(btf->nr_types)] = t;

	return 0;
}

static int btf_parse_hdr(struct btf *btf)
{
	const struct btf_header *hdr = btf->hdr;
	__u32 meta_left;

	if (btf->data_size < sizeof(struct btf_header)) {
		pr_debug("BTF header not found\n");
		return -EINVAL;
	}

	if (hdr->magic != BTF_MAGIC) {
		pr_debug("Invalid BTF magic:%x\n", hdr->magic);
		return -EINVAL;
	}

	if (hdr->version != BTF_VERSION) {
		pr_debug("Unsupported BTF version:%u\n", hdr->version);
		return -ENOTSUP;
	}

	if (hdr->flags) {
		pr_debug("Unsupported BTF flags:%x\n", hdr->flags);
		return -ENOTSUP;
	}

	meta_left = btf->data_size - sizeof(*hdr);
	if (!meta_left) {
		pr_debug("BTF has no data\n");
		return -EINVAL;
	}

	if (meta_left < hdr->type_off) {
		pr_debug("Invalid BTF type section offset:%u\n", hdr->type_off);
		return -EINVAL;
	}

	if (meta_left < hdr->str_off) {
		pr_debug("Invalid BTF string section offset:%u\n", hdr->str_off);
		return -EINVAL;
	}

	if (hdr->type_off >= hdr->str_off) {
		pr_debug("BTF type section offset >= string section offset. No type?\n");
		return -EINVAL;
	}

	if (hdr->type_off & 0x02) {
		pr_debug("BTF type section is not aligned to 4 bytes\n");
		return -EINVAL;
	}

	btf->nohdr_data = btf->hdr + 1;

	return 0;
}

static int btf_parse_str_sec(struct btf *btf)
{
	const struct btf_header *hdr = btf->hdr;
	const char *start = btf->nohdr_data + hdr->str_off;
	const char *end = start + btf->hdr->str_len;

	if (!hdr->str_len || hdr->str_len - 1 > BTF_MAX_STR_OFFSET ||
	    start[0] || end[-1]) {
		pr_debug("Invalid BTF string section\n");
		return -EINVAL;
	}

	btf->strings = start;

	return 0;
}

static int btf_type_size(struct btf_type *t)
{
	int base_size = sizeof(struct btf_type);
	__u16 vlen = BTF_INFO_VLEN(t->info);

	switch (BTF_INFO_KIND(t->info)) {
	case BTF_KIND_FWD:
	case BTF_KIND_CONST:
	case BTF_KIND_VOLATILE:
	case BTF_KIND_RESTRICT:
	case BTF_KIND_PTR:
	case BTF_KIND_TYPEDEF:
	case BTF_KIND_FUNC:
		return base_size;
	case BTF_KIND_INT:
		return base_size + sizeof(__u32);
	case BTF_KIND_ENUM:
		return base_size + vlen * sizeof(struct btf_enum);
	case BTF_KIND_ARRAY:
		return base_size + sizeof(struct btf_array);
	case BTF_KIND_STRUCT:
	case BTF_KIND_UNION:
		return base_size + vlen * sizeof(struct btf_member);
	case BTF_KIND_FUNC_PROTO:
		return base_size + vlen * sizeof(struct btf_param);
	default:
		pr_debug("Unsupported BTF_KIND:%u\n", BTF_INFO_KIND(t->info));
		return -EINVAL;
	}
}

static int btf_parse_type_sec(struct btf *btf)
{
	struct btf_header *hdr = btf->hdr;
	void *nohdr_data = btf->nohdr_data;
	void *next_type = nohdr_data + hdr->type_off;
	void *end_type = nohdr_data + hdr->str_off;

	while (next_type < end_type) {
		struct btf_type *t = next_type;
		int type_size;
		int err;

		type_size = btf_type_size(t);
		if (type_size < 0)
			return type_size;
		next_type += type_size;
		err = btf_add_type(btf, t);
		if (err)
			return err;
	}

	return 0;
}

__u32 btf__get_nr_types(const struct btf *btf)
{
	return btf->nr_types;
}

const struct btf_type *btf__type_by_id(const struct btf *btf, __u32 type_id)
{
	if (type_id > btf->nr_types)
		return NULL;

	return btf->types[type_id];
}

static bool btf_type_is_void(const struct btf_type *t)
{
	return t == &btf_void || BTF_INFO_KIND(t->info) == BTF_KIND_FWD;
}

static bool btf_type_is_void_or_null(const struct btf_type *t)
{
	return !t || btf_type_is_void(t);
}

#define MAX_RESOLVE_DEPTH 32

__s64 btf__resolve_size(const struct btf *btf, __u32 type_id)
{
	const struct btf_array *array;
	const struct btf_type *t;
	__u32 nelems = 1;
	__s64 size = -1;
	int i;

	t = btf__type_by_id(btf, type_id);
	for (i = 0; i < MAX_RESOLVE_DEPTH && !btf_type_is_void_or_null(t);
	     i++) {
		switch (BTF_INFO_KIND(t->info)) {
		case BTF_KIND_INT:
		case BTF_KIND_STRUCT:
		case BTF_KIND_UNION:
		case BTF_KIND_ENUM:
			size = t->size;
			goto done;
		case BTF_KIND_PTR:
			size = sizeof(void *);
			goto done;
		case BTF_KIND_TYPEDEF:
		case BTF_KIND_VOLATILE:
		case BTF_KIND_CONST:
		case BTF_KIND_RESTRICT:
			type_id = t->type;
			break;
		case BTF_KIND_ARRAY:
			array = (const struct btf_array *)(t + 1);
			if (nelems && array->nelems > UINT32_MAX / nelems)
				return -E2BIG;
			nelems *= array->nelems;
			type_id = array->type;
			break;
		default:
			return -EINVAL;
		}

		t = btf__type_by_id(btf, type_id);
	}

	if (size < 0)
		return -EINVAL;

done:
	if (nelems && size > UINT32_MAX / nelems)
		return -E2BIG;

	return nelems * size;
}

int btf__resolve_type(const struct btf *btf, __u32 type_id)
{
	const struct btf_type *t;
	int depth = 0;

	t = btf__type_by_id(btf, type_id);
	while (depth < MAX_RESOLVE_DEPTH &&
	       !btf_type_is_void_or_null(t) &&
	       IS_MODIFIER(BTF_INFO_KIND(t->info))) {
		type_id = t->type;
		t = btf__type_by_id(btf, type_id);
		depth++;
	}

	if (depth == MAX_RESOLVE_DEPTH || btf_type_is_void_or_null(t))
		return -EINVAL;

	return type_id;
}

__s32 btf__find_by_name(const struct btf *btf, const char *type_name)
{
	__u32 i;

	if (!strcmp(type_name, "void"))
		return 0;

	for (i = 1; i <= btf->nr_types; i++) {
		const struct btf_type *t = btf->types[i];
		const char *name = btf__name_by_offset(btf, t->name_off);

		if (name && !strcmp(type_name, name))
			return i;
	}

	return -ENOENT;
}

void btf__free(struct btf *btf)
{
	if (!btf)
		return;

	if (btf->fd != -1)
		close(btf->fd);

	free(btf->data);
	free(btf->types);
	free(btf);
}

struct btf *btf__new(__u8 *data, __u32 size)
{
	struct btf *btf;
	int err;

	btf = calloc(1, sizeof(struct btf));
	if (!btf)
		return ERR_PTR(-ENOMEM);

	btf->fd = -1;

	btf->data = malloc(size);
	if (!btf->data) {
		err = -ENOMEM;
		goto done;
	}

	memcpy(btf->data, data, size);
	btf->data_size = size;

	err = btf_parse_hdr(btf);
	if (err)
		goto done;

	err = btf_parse_str_sec(btf);
	if (err)
		goto done;

	err = btf_parse_type_sec(btf);

done:
	if (err) {
		btf__free(btf);
		return ERR_PTR(err);
	}

	return btf;
}

int btf__load(struct btf *btf)
{
	__u32 log_buf_size = BPF_LOG_BUF_SIZE;
	char *log_buf = NULL;
	int err = 0;

	if (btf->fd >= 0)
		return -EEXIST;

	log_buf = malloc(log_buf_size);
	if (!log_buf)
		return -ENOMEM;

	*log_buf = 0;

	btf->fd = bpf_load_btf(btf->data, btf->data_size,
			       log_buf, log_buf_size, false);
	if (btf->fd < 0) {
		err = -errno;
		pr_warning("Error loading BTF: %s(%d)\n", strerror(errno), errno);
		if (*log_buf)
			pr_warning("%s\n", log_buf);
		goto done;
	}

done:
	free(log_buf);
	return err;
}

int btf__fd(const struct btf *btf)
{
	return btf->fd;
}

const void *btf__get_raw_data(const struct btf *btf, __u32 *size)
{
	*size = btf->data_size;
	return btf->data;
}

const char *btf__name_by_offset(const struct btf *btf, __u32 offset)
{
	if (offset < btf->hdr->str_len)
		return &btf->strings[offset];
	else
		return NULL;
}

int btf__get_from_id(__u32 id, struct btf **btf)
{
	struct bpf_btf_info btf_info = { 0 };
	__u32 len = sizeof(btf_info);
	__u32 last_size;
	int btf_fd;
	void *ptr;
	int err;

	err = 0;
	*btf = NULL;
	btf_fd = bpf_btf_get_fd_by_id(id);
	if (btf_fd < 0)
		return 0;

	/* we won't know btf_size until we call bpf_obj_get_info_by_fd(). so
	 * let's start with a sane default - 4KiB here - and resize it only if
	 * bpf_obj_get_info_by_fd() needs a bigger buffer.
	 */
	btf_info.btf_size = 4096;
	last_size = btf_info.btf_size;
	ptr = malloc(last_size);
	if (!ptr) {
		err = -ENOMEM;
		goto exit_free;
	}

	memset(ptr, 0, last_size);
	btf_info.btf = ptr_to_u64(ptr);
	err = bpf_obj_get_info_by_fd(btf_fd, &btf_info, &len);

	if (!err && btf_info.btf_size > last_size) {
		void *temp_ptr;

		last_size = btf_info.btf_size;
		temp_ptr = realloc(ptr, last_size);
		if (!temp_ptr) {
			err = -ENOMEM;
			goto exit_free;
		}
		ptr = temp_ptr;
		memset(ptr, 0, last_size);
		btf_info.btf = ptr_to_u64(ptr);
		err = bpf_obj_get_info_by_fd(btf_fd, &btf_info, &len);
	}

	if (err || btf_info.btf_size > last_size) {
		err = errno;
		goto exit_free;
	}

	*btf = btf__new((__u8 *)(long)btf_info.btf, btf_info.btf_size);
	if (IS_ERR(*btf)) {
		err = PTR_ERR(*btf);
		*btf = NULL;
	}

exit_free:
	close(btf_fd);
	free(ptr);

	return err;
}

int btf__get_map_kv_tids(const struct btf *btf, const char *map_name,
			 __u32 expected_key_size, __u32 expected_value_size,
			 __u32 *key_type_id, __u32 *value_type_id)
{
	const struct btf_type *container_type;
	const struct btf_member *key, *value;
	const size_t max_name = 256;
	char container_name[max_name];
	__s64 key_size, value_size;
	__s32 container_id;

	if (snprintf(container_name, max_name, "____btf_map_%s", map_name) ==
	    max_name) {
		pr_warning("map:%s length of '____btf_map_%s' is too long\n",
			   map_name, map_name);
		return -EINVAL;
	}

	container_id = btf__find_by_name(btf, container_name);
	if (container_id < 0) {
		pr_debug("map:%s container_name:%s cannot be found in BTF. Missing BPF_ANNOTATE_KV_PAIR?\n",
			 map_name, container_name);
		return container_id;
	}

	container_type = btf__type_by_id(btf, container_id);
	if (!container_type) {
		pr_warning("map:%s cannot find BTF type for container_id:%u\n",
			   map_name, container_id);
		return -EINVAL;
	}

	if (BTF_INFO_KIND(container_type->info) != BTF_KIND_STRUCT ||
	    BTF_INFO_VLEN(container_type->info) < 2) {
		pr_warning("map:%s container_name:%s is an invalid container struct\n",
			   map_name, container_name);
		return -EINVAL;
	}

	key = (struct btf_member *)(container_type + 1);
	value = key + 1;

	key_size = btf__resolve_size(btf, key->type);
	if (key_size < 0) {
		pr_warning("map:%s invalid BTF key_type_size\n", map_name);
		return key_size;
	}

	if (expected_key_size != key_size) {
		pr_warning("map:%s btf_key_type_size:%u != map_def_key_size:%u\n",
			   map_name, (__u32)key_size, expected_key_size);
		return -EINVAL;
	}

	value_size = btf__resolve_size(btf, value->type);
	if (value_size < 0) {
		pr_warning("map:%s invalid BTF value_type_size\n", map_name);
		return value_size;
	}

	if (expected_value_size != value_size) {
		pr_warning("map:%s btf_value_type_size:%u != map_def_value_size:%u\n",
			   map_name, (__u32)value_size, expected_value_size);
		return -EINVAL;
	}

	*key_type_id = key->type;
	*value_type_id = value->type;

	return 0;
}

struct btf_ext_sec_setup_param {
	__u32 off;
	__u32 len;
	__u32 min_rec_size;
	struct btf_ext_info *ext_info;
	const char *desc;
};

static int btf_ext_setup_info(struct btf_ext *btf_ext,
			      struct btf_ext_sec_setup_param *ext_sec)
{
	const struct btf_ext_info_sec *sinfo;
	struct btf_ext_info *ext_info;
	__u32 info_left, record_size;
	/* The start of the info sec (including the __u32 record_size). */
	void *info;

	if (ext_sec->off & 0x03) {
		pr_debug(".BTF.ext %s section is not aligned to 4 bytes\n",
		     ext_sec->desc);
		return -EINVAL;
	}

	info = btf_ext->data + btf_ext->hdr->hdr_len + ext_sec->off;
	info_left = ext_sec->len;

	if (btf_ext->data + btf_ext->data_size < info + ext_sec->len) {
		pr_debug("%s section (off:%u len:%u) is beyond the end of the ELF section .BTF.ext\n",
			 ext_sec->desc, ext_sec->off, ext_sec->len);
		return -EINVAL;
	}

	/* At least a record size */
	if (info_left < sizeof(__u32)) {
		pr_debug(".BTF.ext %s record size not found\n", ext_sec->desc);
		return -EINVAL;
	}

	/* The record size needs to meet the minimum standard */
	record_size = *(__u32 *)info;
	if (record_size < ext_sec->min_rec_size ||
	    record_size & 0x03) {
		pr_debug("%s section in .BTF.ext has invalid record size %u\n",
			 ext_sec->desc, record_size);
		return -EINVAL;
	}

	sinfo = info + sizeof(__u32);
	info_left -= sizeof(__u32);

	/* If no records, return failure now so .BTF.ext won't be used. */
	if (!info_left) {
		pr_debug("%s section in .BTF.ext has no records", ext_sec->desc);
		return -EINVAL;
	}

	while (info_left) {
		unsigned int sec_hdrlen = sizeof(struct btf_ext_info_sec);
		__u64 total_record_size;
		__u32 num_records;

		if (info_left < sec_hdrlen) {
			pr_debug("%s section header is not found in .BTF.ext\n",
			     ext_sec->desc);
			return -EINVAL;
		}

		num_records = sinfo->num_info;
		if (num_records == 0) {
			pr_debug("%s section has incorrect num_records in .BTF.ext\n",
			     ext_sec->desc);
			return -EINVAL;
		}

		total_record_size = sec_hdrlen +
				    (__u64)num_records * record_size;
		if (info_left < total_record_size) {
			pr_debug("%s section has incorrect num_records in .BTF.ext\n",
			     ext_sec->desc);
			return -EINVAL;
		}

		info_left -= total_record_size;
		sinfo = (void *)sinfo + total_record_size;
	}

	ext_info = ext_sec->ext_info;
	ext_info->len = ext_sec->len - sizeof(__u32);
	ext_info->rec_size = record_size;
	ext_info->info = info + sizeof(__u32);

	return 0;
}

static int btf_ext_setup_func_info(struct btf_ext *btf_ext)
{
	struct btf_ext_sec_setup_param param = {
		.off = btf_ext->hdr->func_info_off,
		.len = btf_ext->hdr->func_info_len,
		.min_rec_size = sizeof(struct bpf_func_info_min),
		.ext_info = &btf_ext->func_info,
		.desc = "func_info"
	};

	return btf_ext_setup_info(btf_ext, &param);
}

static int btf_ext_setup_line_info(struct btf_ext *btf_ext)
{
	struct btf_ext_sec_setup_param param = {
		.off = btf_ext->hdr->line_info_off,
		.len = btf_ext->hdr->line_info_len,
		.min_rec_size = sizeof(struct bpf_line_info_min),
		.ext_info = &btf_ext->line_info,
		.desc = "line_info",
	};

	return btf_ext_setup_info(btf_ext, &param);
}

static int btf_ext_parse_hdr(__u8 *data, __u32 data_size)
{
	const struct btf_ext_header *hdr = (struct btf_ext_header *)data;

	if (data_size < offsetof(struct btf_ext_header, func_info_off) ||
	    data_size < hdr->hdr_len) {
		pr_debug("BTF.ext header not found");
		return -EINVAL;
	}

	if (hdr->magic != BTF_MAGIC) {
		pr_debug("Invalid BTF.ext magic:%x\n", hdr->magic);
		return -EINVAL;
	}

	if (hdr->version != BTF_VERSION) {
		pr_debug("Unsupported BTF.ext version:%u\n", hdr->version);
		return -ENOTSUP;
	}

	if (hdr->flags) {
		pr_debug("Unsupported BTF.ext flags:%x\n", hdr->flags);
		return -ENOTSUP;
	}

	if (data_size == hdr->hdr_len) {
		pr_debug("BTF.ext has no data\n");
		return -EINVAL;
	}

	return 0;
}

void btf_ext__free(struct btf_ext *btf_ext)
{
	if (!btf_ext)
		return;
	free(btf_ext->data);
	free(btf_ext);
}

struct btf_ext *btf_ext__new(__u8 *data, __u32 size)
{
	struct btf_ext *btf_ext;
	int err;

	err = btf_ext_parse_hdr(data, size);
	if (err)
		return ERR_PTR(err);

	btf_ext = calloc(1, sizeof(struct btf_ext));
	if (!btf_ext)
		return ERR_PTR(-ENOMEM);

	btf_ext->data_size = size;
	btf_ext->data = malloc(size);
	if (!btf_ext->data) {
		err = -ENOMEM;
		goto done;
	}
	memcpy(btf_ext->data, data, size);

	err = btf_ext_setup_func_info(btf_ext);
	if (err)
		goto done;

	err = btf_ext_setup_line_info(btf_ext);
	if (err)
		goto done;

done:
	if (err) {
		btf_ext__free(btf_ext);
		return ERR_PTR(err);
	}

	return btf_ext;
}

const void *btf_ext__get_raw_data(const struct btf_ext *btf_ext, __u32 *size)
{
	*size = btf_ext->data_size;
	return btf_ext->data;
}

static int btf_ext_reloc_info(const struct btf *btf,
			      const struct btf_ext_info *ext_info,
			      const char *sec_name, __u32 insns_cnt,
			      void **info, __u32 *cnt)
{
	__u32 sec_hdrlen = sizeof(struct btf_ext_info_sec);
	__u32 i, record_size, existing_len, records_len;
	struct btf_ext_info_sec *sinfo;
	const char *info_sec_name;
	__u64 remain_len;
	void *data;

	record_size = ext_info->rec_size;
	sinfo = ext_info->info;
	remain_len = ext_info->len;
	while (remain_len > 0) {
		records_len = sinfo->num_info * record_size;
		info_sec_name = btf__name_by_offset(btf, sinfo->sec_name_off);
		if (strcmp(info_sec_name, sec_name)) {
			remain_len -= sec_hdrlen + records_len;
			sinfo = (void *)sinfo + sec_hdrlen + records_len;
			continue;
		}

		existing_len = (*cnt) * record_size;
		data = realloc(*info, existing_len + records_len);
		if (!data)
			return -ENOMEM;

		memcpy(data + existing_len, sinfo->data, records_len);
		/* adjust insn_off only, the rest data will be passed
		 * to the kernel.
		 */
		for (i = 0; i < sinfo->num_info; i++) {
			__u32 *insn_off;

			insn_off = data + existing_len + (i * record_size);
			*insn_off = *insn_off / sizeof(struct bpf_insn) +
				insns_cnt;
		}
		*info = data;
		*cnt += sinfo->num_info;
		return 0;
	}

	return -ENOENT;
}

int btf_ext__reloc_func_info(const struct btf *btf,
			     const struct btf_ext *btf_ext,
			     const char *sec_name, __u32 insns_cnt,
			     void **func_info, __u32 *cnt)
{
	return btf_ext_reloc_info(btf, &btf_ext->func_info, sec_name,
				  insns_cnt, func_info, cnt);
}

int btf_ext__reloc_line_info(const struct btf *btf,
			     const struct btf_ext *btf_ext,
			     const char *sec_name, __u32 insns_cnt,
			     void **line_info, __u32 *cnt)
{
	return btf_ext_reloc_info(btf, &btf_ext->line_info, sec_name,
				  insns_cnt, line_info, cnt);
}

__u32 btf_ext__func_info_rec_size(const struct btf_ext *btf_ext)
{
	return btf_ext->func_info.rec_size;
}

__u32 btf_ext__line_info_rec_size(const struct btf_ext *btf_ext)
{
	return btf_ext->line_info.rec_size;
}

struct btf_dedup;

static struct btf_dedup *btf_dedup_new(struct btf *btf, struct btf_ext *btf_ext,
				       const struct btf_dedup_opts *opts);
static void btf_dedup_free(struct btf_dedup *d);
static int btf_dedup_strings(struct btf_dedup *d);
static int btf_dedup_prim_types(struct btf_dedup *d);
static int btf_dedup_struct_types(struct btf_dedup *d);
static int btf_dedup_ref_types(struct btf_dedup *d);
static int btf_dedup_compact_types(struct btf_dedup *d);
static int btf_dedup_remap_types(struct btf_dedup *d);

/*
 * Deduplicate BTF types and strings.
 *
 * BTF dedup algorithm takes as an input `struct btf` representing `.BTF` ELF
 * section with all BTF type descriptors and string data. It overwrites that
 * memory in-place with deduplicated types and strings without any loss of
 * information. If optional `struct btf_ext` representing '.BTF.ext' ELF section
 * is provided, all the strings referenced from .BTF.ext section are honored
 * and updated to point to the right offsets after deduplication.
 *
 * If function returns with error, type/string data might be garbled and should
 * be discarded.
 *
 * More verbose and detailed description of both problem btf_dedup is solving,
 * as well as solution could be found at:
 * https://facebookmicrosites.github.io/bpf/blog/2018/11/14/btf-enhancement.html
 *
 * Problem description and justification
 * =====================================
 *
 * BTF type information is typically emitted either as a result of conversion
 * from DWARF to BTF or directly by compiler. In both cases, each compilation
 * unit contains information about a subset of all the types that are used
 * in an application. These subsets are frequently overlapping and contain a lot
 * of duplicated information when later concatenated together into a single
 * binary. This algorithm ensures that each unique type is represented by single
 * BTF type descriptor, greatly reducing resulting size of BTF data.
 *
 * Compilation unit isolation and subsequent duplication of data is not the only
 * problem. The same type hierarchy (e.g., struct and all the type that struct
 * references) in different compilation units can be represented in BTF to
 * various degrees of completeness (or, rather, incompleteness) due to
 * struct/union forward declarations.
 *
 * Let's take a look at an example, that we'll use to better understand the
 * problem (and solution). Suppose we have two compilation units, each using
 * same `struct S`, but each of them having incomplete type information about
 * struct's fields:
 *
 * // CU #1:
 * struct S;
 * struct A {
 *	int a;
 *	struct A* self;
 *	struct S* parent;
 * };
 * struct B;
 * struct S {
 *	struct A* a_ptr;
 *	struct B* b_ptr;
 * };
 *
 * // CU #2:
 * struct S;
 * struct A;
 * struct B {
 *	int b;
 *	struct B* self;
 *	struct S* parent;
 * };
 * struct S {
 *	struct A* a_ptr;
 *	struct B* b_ptr;
 * };
 *
 * In case of CU #1, BTF data will know only that `struct B` exist (but no
 * more), but will know the complete type information about `struct A`. While
 * for CU #2, it will know full type information about `struct B`, but will
 * only know about forward declaration of `struct A` (in BTF terms, it will
 * have `BTF_KIND_FWD` type descriptor with name `B`).
 *
 * This compilation unit isolation means that it's possible that there is no
 * single CU with complete type information describing structs `S`, `A`, and
 * `B`. Also, we might get tons of duplicated and redundant type information.
 *
 * Additional complication we need to keep in mind comes from the fact that
 * types, in general, can form graphs containing cycles, not just DAGs.
 *
 * While algorithm does deduplication, it also merges and resolves type
 * information (unless disabled throught `struct btf_opts`), whenever possible.
 * E.g., in the example above with two compilation units having partial type
 * information for structs `A` and `B`, the output of algorithm will emit
 * a single copy of each BTF type that describes structs `A`, `B`, and `S`
 * (as well as type information for `int` and pointers), as if they were defined
 * in a single compilation unit as:
 *
 * struct A {
 *	int a;
 *	struct A* self;
 *	struct S* parent;
 * };
 * struct B {
 *	int b;
 *	struct B* self;
 *	struct S* parent;
 * };
 * struct S {
 *	struct A* a_ptr;
 *	struct B* b_ptr;
 * };
 *
 * Algorithm summary
 * =================
 *
 * Algorithm completes its work in 6 separate passes:
 *
 * 1. Strings deduplication.
 * 2. Primitive types deduplication (int, enum, fwd).
 * 3. Struct/union types deduplication.
 * 4. Reference types deduplication (pointers, typedefs, arrays, funcs, func
 *    protos, and const/volatile/restrict modifiers).
 * 5. Types compaction.
 * 6. Types remapping.
 *
 * Algorithm determines canonical type descriptor, which is a single
 * representative type for each truly unique type. This canonical type is the
 * one that will go into final deduplicated BTF type information. For
 * struct/unions, it is also the type that algorithm will merge additional type
 * information into (while resolving FWDs), as it discovers it from data in
 * other CUs. Each input BTF type eventually gets either mapped to itself, if
 * that type is canonical, or to some other type, if that type is equivalent
 * and was chosen as canonical representative. This mapping is stored in
 * `btf_dedup->map` array. This map is also used to record STRUCT/UNION that
 * FWD type got resolved to.
 *
 * To facilitate fast discovery of canonical types, we also maintain canonical
 * index (`btf_dedup->dedup_table`), which maps type descriptor's signature hash
 * (i.e., hashed kind, name, size, fields, etc) into a list of canonical types
 * that match that signature. With sufficiently good choice of type signature
 * hashing function, we can limit number of canonical types for each unique type
 * signature to a very small number, allowing to find canonical type for any
 * duplicated type very quickly.
 *
 * Struct/union deduplication is the most critical part and algorithm for
 * deduplicating structs/unions is described in greater details in comments for
 * `btf_dedup_is_equiv` function.
 */
int btf__dedup(struct btf *btf, struct btf_ext *btf_ext,
	       const struct btf_dedup_opts *opts)
{
	struct btf_dedup *d = btf_dedup_new(btf, btf_ext, opts);
	int err;

	if (IS_ERR(d)) {
		pr_debug("btf_dedup_new failed: %ld", PTR_ERR(d));
		return -EINVAL;
	}

	err = btf_dedup_strings(d);
	if (err < 0) {
		pr_debug("btf_dedup_strings failed:%d\n", err);
		goto done;
	}
	err = btf_dedup_prim_types(d);
	if (err < 0) {
		pr_debug("btf_dedup_prim_types failed:%d\n", err);
		goto done;
	}
	err = btf_dedup_struct_types(d);
	if (err < 0) {
		pr_debug("btf_dedup_struct_types failed:%d\n", err);
		goto done;
	}
	err = btf_dedup_ref_types(d);
	if (err < 0) {
		pr_debug("btf_dedup_ref_types failed:%d\n", err);
		goto done;
	}
	err = btf_dedup_compact_types(d);
	if (err < 0) {
		pr_debug("btf_dedup_compact_types failed:%d\n", err);
		goto done;
	}
	err = btf_dedup_remap_types(d);
	if (err < 0) {
		pr_debug("btf_dedup_remap_types failed:%d\n", err);
		goto done;
	}

done:
	btf_dedup_free(d);
	return err;
}

#define BTF_DEDUP_TABLE_DEFAULT_SIZE (1 << 14)
#define BTF_DEDUP_TABLE_MAX_SIZE_LOG 31
#define BTF_UNPROCESSED_ID ((__u32)-1)
#define BTF_IN_PROGRESS_ID ((__u32)-2)

struct btf_dedup_node {
	struct btf_dedup_node *next;
	__u32 type_id;
};

struct btf_dedup {
	/* .BTF section to be deduped in-place */
	struct btf *btf;
	/*
	 * Optional .BTF.ext section. When provided, any strings referenced
	 * from it will be taken into account when deduping strings
	 */
	struct btf_ext *btf_ext;
	/*
	 * This is a map from any type's signature hash to a list of possible
	 * canonical representative type candidates. Hash collisions are
	 * ignored, so even types of various kinds can share same list of
	 * candidates, which is fine because we rely on subsequent
	 * btf_xxx_equal() checks to authoritatively verify type equality.
	 */
	struct btf_dedup_node **dedup_table;
	/* Canonical types map */
	__u32 *map;
	/* Hypothetical mapping, used during type graph equivalence checks */
	__u32 *hypot_map;
	__u32 *hypot_list;
	size_t hypot_cnt;
	size_t hypot_cap;
	/* Various option modifying behavior of algorithm */
	struct btf_dedup_opts opts;
};

struct btf_str_ptr {
	const char *str;
	__u32 new_off;
	bool used;
};

struct btf_str_ptrs {
	struct btf_str_ptr *ptrs;
	const char *data;
	__u32 cnt;
	__u32 cap;
};

static inline __u32 hash_combine(__u32 h, __u32 value)
{
/* 2^31 + 2^29 - 2^25 + 2^22 - 2^19 - 2^16 + 1 */
#define GOLDEN_RATIO_PRIME 0x9e370001UL
	return h * 37 + value * GOLDEN_RATIO_PRIME;
#undef GOLDEN_RATIO_PRIME
}

#define for_each_dedup_cand(d, hash, node) \
	for (node = d->dedup_table[hash & (d->opts.dedup_table_size - 1)]; \
	     node;							   \
	     node = node->next)

static int btf_dedup_table_add(struct btf_dedup *d, __u32 hash, __u32 type_id)
{
	struct btf_dedup_node *node = malloc(sizeof(struct btf_dedup_node));
	int bucket = hash & (d->opts.dedup_table_size - 1);

	if (!node)
		return -ENOMEM;
	node->type_id = type_id;
	node->next = d->dedup_table[bucket];
	d->dedup_table[bucket] = node;
	return 0;
}

static int btf_dedup_hypot_map_add(struct btf_dedup *d,
				   __u32 from_id, __u32 to_id)
{
	if (d->hypot_cnt == d->hypot_cap) {
		__u32 *new_list;

		d->hypot_cap += max(16, d->hypot_cap / 2);
		new_list = realloc(d->hypot_list, sizeof(__u32) * d->hypot_cap);
		if (!new_list)
			return -ENOMEM;
		d->hypot_list = new_list;
	}
	d->hypot_list[d->hypot_cnt++] = from_id;
	d->hypot_map[from_id] = to_id;
	return 0;
}

static void btf_dedup_clear_hypot_map(struct btf_dedup *d)
{
	int i;

	for (i = 0; i < d->hypot_cnt; i++)
		d->hypot_map[d->hypot_list[i]] = BTF_UNPROCESSED_ID;
	d->hypot_cnt = 0;
}

static void btf_dedup_table_free(struct btf_dedup *d)
{
	struct btf_dedup_node *head, *tmp;
	int i;

	if (!d->dedup_table)
		return;

	for (i = 0; i < d->opts.dedup_table_size; i++) {
		while (d->dedup_table[i]) {
			tmp = d->dedup_table[i];
			d->dedup_table[i] = tmp->next;
			free(tmp);
		}

		head = d->dedup_table[i];
		while (head) {
			tmp = head;
			head = head->next;
			free(tmp);
		}
	}

	free(d->dedup_table);
	d->dedup_table = NULL;
}

static void btf_dedup_free(struct btf_dedup *d)
{
	btf_dedup_table_free(d);

	free(d->map);
	d->map = NULL;

	free(d->hypot_map);
	d->hypot_map = NULL;

	free(d->hypot_list);
	d->hypot_list = NULL;

	free(d);
}

/* Find closest power of two >= to size, capped at 2^max_size_log */
static __u32 roundup_pow2_max(__u32 size, int max_size_log)
{
	int i;

	for (i = 0; i < max_size_log  && (1U << i) < size;  i++)
		;
	return 1U << i;
}


static struct btf_dedup *btf_dedup_new(struct btf *btf, struct btf_ext *btf_ext,
				       const struct btf_dedup_opts *opts)
{
	struct btf_dedup *d = calloc(1, sizeof(struct btf_dedup));
	int i, err = 0;
	__u32 sz;

	if (!d)
		return ERR_PTR(-ENOMEM);

	d->opts.dont_resolve_fwds = opts && opts->dont_resolve_fwds;
	sz = opts && opts->dedup_table_size ? opts->dedup_table_size
					    : BTF_DEDUP_TABLE_DEFAULT_SIZE;
	sz = roundup_pow2_max(sz, BTF_DEDUP_TABLE_MAX_SIZE_LOG);
	d->opts.dedup_table_size = sz;

	d->btf = btf;
	d->btf_ext = btf_ext;

	d->dedup_table = calloc(d->opts.dedup_table_size,
				sizeof(struct btf_dedup_node *));
	if (!d->dedup_table) {
		err = -ENOMEM;
		goto done;
	}

	d->map = malloc(sizeof(__u32) * (1 + btf->nr_types));
	if (!d->map) {
		err = -ENOMEM;
		goto done;
	}
	/* special BTF "void" type is made canonical immediately */
	d->map[0] = 0;
	for (i = 1; i <= btf->nr_types; i++)
		d->map[i] = BTF_UNPROCESSED_ID;

	d->hypot_map = malloc(sizeof(__u32) * (1 + btf->nr_types));
	if (!d->hypot_map) {
		err = -ENOMEM;
		goto done;
	}
	for (i = 0; i <= btf->nr_types; i++)
		d->hypot_map[i] = BTF_UNPROCESSED_ID;

done:
	if (err) {
		btf_dedup_free(d);
		return ERR_PTR(err);
	}

	return d;
}

typedef int (*str_off_fn_t)(__u32 *str_off_ptr, void *ctx);

/*
 * Iterate over all possible places in .BTF and .BTF.ext that can reference
 * string and pass pointer to it to a provided callback `fn`.
 */
static int btf_for_each_str_off(struct btf_dedup *d, str_off_fn_t fn, void *ctx)
{
	void *line_data_cur, *line_data_end;
	int i, j, r, rec_size;
	struct btf_type *t;

	for (i = 1; i <= d->btf->nr_types; i++) {
		t = d->btf->types[i];
		r = fn(&t->name_off, ctx);
		if (r)
			return r;

		switch (BTF_INFO_KIND(t->info)) {
		case BTF_KIND_STRUCT:
		case BTF_KIND_UNION: {
			struct btf_member *m = (struct btf_member *)(t + 1);
			__u16 vlen = BTF_INFO_VLEN(t->info);

			for (j = 0; j < vlen; j++) {
				r = fn(&m->name_off, ctx);
				if (r)
					return r;
				m++;
			}
			break;
		}
		case BTF_KIND_ENUM: {
			struct btf_enum *m = (struct btf_enum *)(t + 1);
			__u16 vlen = BTF_INFO_VLEN(t->info);

			for (j = 0; j < vlen; j++) {
				r = fn(&m->name_off, ctx);
				if (r)
					return r;
				m++;
			}
			break;
		}
		case BTF_KIND_FUNC_PROTO: {
			struct btf_param *m = (struct btf_param *)(t + 1);
			__u16 vlen = BTF_INFO_VLEN(t->info);

			for (j = 0; j < vlen; j++) {
				r = fn(&m->name_off, ctx);
				if (r)
					return r;
				m++;
			}
			break;
		}
		default:
			break;
		}
	}

	if (!d->btf_ext)
		return 0;

	line_data_cur = d->btf_ext->line_info.info;
	line_data_end = d->btf_ext->line_info.info + d->btf_ext->line_info.len;
	rec_size = d->btf_ext->line_info.rec_size;

	while (line_data_cur < line_data_end) {
		struct btf_ext_info_sec *sec = line_data_cur;
		struct bpf_line_info_min *line_info;
		__u32 num_info = sec->num_info;

		r = fn(&sec->sec_name_off, ctx);
		if (r)
			return r;

		line_data_cur += sizeof(struct btf_ext_info_sec);
		for (i = 0; i < num_info; i++) {
			line_info = line_data_cur;
			r = fn(&line_info->file_name_off, ctx);
			if (r)
				return r;
			r = fn(&line_info->line_off, ctx);
			if (r)
				return r;
			line_data_cur += rec_size;
		}
	}

	return 0;
}

static int str_sort_by_content(const void *a1, const void *a2)
{
	const struct btf_str_ptr *p1 = a1;
	const struct btf_str_ptr *p2 = a2;

	return strcmp(p1->str, p2->str);
}

static int str_sort_by_offset(const void *a1, const void *a2)
{
	const struct btf_str_ptr *p1 = a1;
	const struct btf_str_ptr *p2 = a2;

	if (p1->str != p2->str)
		return p1->str < p2->str ? -1 : 1;
	return 0;
}

static int btf_dedup_str_ptr_cmp(const void *str_ptr, const void *pelem)
{
	const struct btf_str_ptr *p = pelem;

	if (str_ptr != p->str)
		return (const char *)str_ptr < p->str ? -1 : 1;
	return 0;
}

static int btf_str_mark_as_used(__u32 *str_off_ptr, void *ctx)
{
	struct btf_str_ptrs *strs;
	struct btf_str_ptr *s;

	if (*str_off_ptr == 0)
		return 0;

	strs = ctx;
	s = bsearch(strs->data + *str_off_ptr, strs->ptrs, strs->cnt,
		    sizeof(struct btf_str_ptr), btf_dedup_str_ptr_cmp);
	if (!s)
		return -EINVAL;
	s->used = true;
	return 0;
}

static int btf_str_remap_offset(__u32 *str_off_ptr, void *ctx)
{
	struct btf_str_ptrs *strs;
	struct btf_str_ptr *s;

	if (*str_off_ptr == 0)
		return 0;

	strs = ctx;
	s = bsearch(strs->data + *str_off_ptr, strs->ptrs, strs->cnt,
		    sizeof(struct btf_str_ptr), btf_dedup_str_ptr_cmp);
	if (!s)
		return -EINVAL;
	*str_off_ptr = s->new_off;
	return 0;
}

/*
 * Dedup string and filter out those that are not referenced from either .BTF
 * or .BTF.ext (if provided) sections.
 *
 * This is done by building index of all strings in BTF's string section,
 * then iterating over all entities that can reference strings (e.g., type
 * names, struct field names, .BTF.ext line info, etc) and marking corresponding
 * strings as used. After that all used strings are deduped and compacted into
 * sequential blob of memory and new offsets are calculated. Then all the string
 * references are iterated again and rewritten using new offsets.
 */
static int btf_dedup_strings(struct btf_dedup *d)
{
	const struct btf_header *hdr = d->btf->hdr;
	char *start = (char *)d->btf->nohdr_data + hdr->str_off;
	char *end = start + d->btf->hdr->str_len;
	char *p = start, *tmp_strs = NULL;
	struct btf_str_ptrs strs = {
		.cnt = 0,
		.cap = 0,
		.ptrs = NULL,
		.data = start,
	};
	int i, j, err = 0, grp_idx;
	bool grp_used;

	/* build index of all strings */
	while (p < end) {
		if (strs.cnt + 1 > strs.cap) {
			struct btf_str_ptr *new_ptrs;

			strs.cap += max(strs.cnt / 2, 16);
			new_ptrs = realloc(strs.ptrs,
					   sizeof(strs.ptrs[0]) * strs.cap);
			if (!new_ptrs) {
				err = -ENOMEM;
				goto done;
			}
			strs.ptrs = new_ptrs;
		}

		strs.ptrs[strs.cnt].str = p;
		strs.ptrs[strs.cnt].used = false;

		p += strlen(p) + 1;
		strs.cnt++;
	}

	/* temporary storage for deduplicated strings */
	tmp_strs = malloc(d->btf->hdr->str_len);
	if (!tmp_strs) {
		err = -ENOMEM;
		goto done;
	}

	/* mark all used strings */
	strs.ptrs[0].used = true;
	err = btf_for_each_str_off(d, btf_str_mark_as_used, &strs);
	if (err)
		goto done;

	/* sort strings by context, so that we can identify duplicates */
	qsort(strs.ptrs, strs.cnt, sizeof(strs.ptrs[0]), str_sort_by_content);

	/*
	 * iterate groups of equal strings and if any instance in a group was
	 * referenced, emit single instance and remember new offset
	 */
	p = tmp_strs;
	grp_idx = 0;
	grp_used = strs.ptrs[0].used;
	/* iterate past end to avoid code duplication after loop */
	for (i = 1; i <= strs.cnt; i++) {
		/*
		 * when i == strs.cnt, we want to skip string comparison and go
		 * straight to handling last group of strings (otherwise we'd
		 * need to handle last group after the loop w/ duplicated code)
		 */
		if (i < strs.cnt &&
		    !strcmp(strs.ptrs[i].str, strs.ptrs[grp_idx].str)) {
			grp_used = grp_used || strs.ptrs[i].used;
			continue;
		}

		/*
		 * this check would have been required after the loop to handle
		 * last group of strings, but due to <= condition in a loop
		 * we avoid that duplication
		 */
		if (grp_used) {
			int new_off = p - tmp_strs;
			__u32 len = strlen(strs.ptrs[grp_idx].str);

			memmove(p, strs.ptrs[grp_idx].str, len + 1);
			for (j = grp_idx; j < i; j++)
				strs.ptrs[j].new_off = new_off;
			p += len + 1;
		}

		if (i < strs.cnt) {
			grp_idx = i;
			grp_used = strs.ptrs[i].used;
		}
	}

	/* replace original strings with deduped ones */
	d->btf->hdr->str_len = p - tmp_strs;
	memmove(start, tmp_strs, d->btf->hdr->str_len);
	end = start + d->btf->hdr->str_len;

	/* restore original order for further binary search lookups */
	qsort(strs.ptrs, strs.cnt, sizeof(strs.ptrs[0]), str_sort_by_offset);

	/* remap string offsets */
	err = btf_for_each_str_off(d, btf_str_remap_offset, &strs);
	if (err)
		goto done;

	d->btf->hdr->str_len = end - start;

done:
	free(tmp_strs);
	free(strs.ptrs);
	return err;
}

static __u32 btf_hash_common(struct btf_type *t)
{
	__u32 h;

	h = hash_combine(0, t->name_off);
	h = hash_combine(h, t->info);
	h = hash_combine(h, t->size);
	return h;
}

static bool btf_equal_common(struct btf_type *t1, struct btf_type *t2)
{
	return t1->name_off == t2->name_off &&
	       t1->info == t2->info &&
	       t1->size == t2->size;
}

/* Calculate type signature hash of INT. */
static __u32 btf_hash_int(struct btf_type *t)
{
	__u32 info = *(__u32 *)(t + 1);
	__u32 h;

	h = btf_hash_common(t);
	h = hash_combine(h, info);
	return h;
}

/* Check structural equality of two INTs. */
static bool btf_equal_int(struct btf_type *t1, struct btf_type *t2)
{
	__u32 info1, info2;

	if (!btf_equal_common(t1, t2))
		return false;
	info1 = *(__u32 *)(t1 + 1);
	info2 = *(__u32 *)(t2 + 1);
	return info1 == info2;
}

/* Calculate type signature hash of ENUM. */
static __u32 btf_hash_enum(struct btf_type *t)
{
	__u32 h;

	/* don't hash vlen and enum members to support enum fwd resolving */
	h = hash_combine(0, t->name_off);
	h = hash_combine(h, t->info & ~0xffff);
	h = hash_combine(h, t->size);
	return h;
}

/* Check structural equality of two ENUMs. */
static bool btf_equal_enum(struct btf_type *t1, struct btf_type *t2)
{
	struct btf_enum *m1, *m2;
	__u16 vlen;
	int i;

	if (!btf_equal_common(t1, t2))
		return false;

	vlen = BTF_INFO_VLEN(t1->info);
	m1 = (struct btf_enum *)(t1 + 1);
	m2 = (struct btf_enum *)(t2 + 1);
	for (i = 0; i < vlen; i++) {
		if (m1->name_off != m2->name_off || m1->val != m2->val)
			return false;
		m1++;
		m2++;
	}
	return true;
}

static inline bool btf_is_enum_fwd(struct btf_type *t)
{
	return BTF_INFO_KIND(t->info) == BTF_KIND_ENUM &&
	       BTF_INFO_VLEN(t->info) == 0;
}

static bool btf_compat_enum(struct btf_type *t1, struct btf_type *t2)
{
	if (!btf_is_enum_fwd(t1) && !btf_is_enum_fwd(t2))
		return btf_equal_enum(t1, t2);
	/* ignore vlen when comparing */
	return t1->name_off == t2->name_off &&
	       (t1->info & ~0xffff) == (t2->info & ~0xffff) &&
	       t1->size == t2->size;
}

/*
 * Calculate type signature hash of STRUCT/UNION, ignoring referenced type IDs,
 * as referenced type IDs equivalence is established separately during type
 * graph equivalence check algorithm.
 */
static __u32 btf_hash_struct(struct btf_type *t)
{
	struct btf_member *member = (struct btf_member *)(t + 1);
	__u32 vlen = BTF_INFO_VLEN(t->info);
	__u32 h = btf_hash_common(t);
	int i;

	for (i = 0; i < vlen; i++) {
		h = hash_combine(h, member->name_off);
		h = hash_combine(h, member->offset);
		/* no hashing of referenced type ID, it can be unresolved yet */
		member++;
	}
	return h;
}

/*
 * Check structural compatibility of two FUNC_PROTOs, ignoring referenced type
 * IDs. This check is performed during type graph equivalence check and
 * referenced types equivalence is checked separately.
 */
static bool btf_shallow_equal_struct(struct btf_type *t1, struct btf_type *t2)
{
	struct btf_member *m1, *m2;
	__u16 vlen;
	int i;

	if (!btf_equal_common(t1, t2))
		return false;

	vlen = BTF_INFO_VLEN(t1->info);
	m1 = (struct btf_member *)(t1 + 1);
	m2 = (struct btf_member *)(t2 + 1);
	for (i = 0; i < vlen; i++) {
		if (m1->name_off != m2->name_off || m1->offset != m2->offset)
			return false;
		m1++;
		m2++;
	}
	return true;
}

/*
 * Calculate type signature hash of ARRAY, including referenced type IDs,
 * under assumption that they were already resolved to canonical type IDs and
 * are not going to change.
 */
static __u32 btf_hash_array(struct btf_type *t)
{
	struct btf_array *info = (struct btf_array *)(t + 1);
	__u32 h = btf_hash_common(t);

	h = hash_combine(h, info->type);
	h = hash_combine(h, info->index_type);
	h = hash_combine(h, info->nelems);
	return h;
}

/*
 * Check exact equality of two ARRAYs, taking into account referenced
 * type IDs, under assumption that they were already resolved to canonical
 * type IDs and are not going to change.
 * This function is called during reference types deduplication to compare
 * ARRAY to potential canonical representative.
 */
static bool btf_equal_array(struct btf_type *t1, struct btf_type *t2)
{
	struct btf_array *info1, *info2;

	if (!btf_equal_common(t1, t2))
		return false;

	info1 = (struct btf_array *)(t1 + 1);
	info2 = (struct btf_array *)(t2 + 1);
	return info1->type == info2->type &&
	       info1->index_type == info2->index_type &&
	       info1->nelems == info2->nelems;
}

/*
 * Check structural compatibility of two ARRAYs, ignoring referenced type
 * IDs. This check is performed during type graph equivalence check and
 * referenced types equivalence is checked separately.
 */
static bool btf_compat_array(struct btf_type *t1, struct btf_type *t2)
{
	struct btf_array *info1, *info2;

	if (!btf_equal_common(t1, t2))
		return false;

	info1 = (struct btf_array *)(t1 + 1);
	info2 = (struct btf_array *)(t2 + 1);
	return info1->nelems == info2->nelems;
}

/*
 * Calculate type signature hash of FUNC_PROTO, including referenced type IDs,
 * under assumption that they were already resolved to canonical type IDs and
 * are not going to change.
 */
static inline __u32 btf_hash_fnproto(struct btf_type *t)
{
	struct btf_param *member = (struct btf_param *)(t + 1);
	__u16 vlen = BTF_INFO_VLEN(t->info);
	__u32 h = btf_hash_common(t);
	int i;

	for (i = 0; i < vlen; i++) {
		h = hash_combine(h, member->name_off);
		h = hash_combine(h, member->type);
		member++;
	}
	return h;
}

/*
 * Check exact equality of two FUNC_PROTOs, taking into account referenced
 * type IDs, under assumption that they were already resolved to canonical
 * type IDs and are not going to change.
 * This function is called during reference types deduplication to compare
 * FUNC_PROTO to potential canonical representative.
 */
static inline bool btf_equal_fnproto(struct btf_type *t1, struct btf_type *t2)
{
	struct btf_param *m1, *m2;
	__u16 vlen;
	int i;

	if (!btf_equal_common(t1, t2))
		return false;

	vlen = BTF_INFO_VLEN(t1->info);
	m1 = (struct btf_param *)(t1 + 1);
	m2 = (struct btf_param *)(t2 + 1);
	for (i = 0; i < vlen; i++) {
		if (m1->name_off != m2->name_off || m1->type != m2->type)
			return false;
		m1++;
		m2++;
	}
	return true;
}

/*
 * Check structural compatibility of two FUNC_PROTOs, ignoring referenced type
 * IDs. This check is performed during type graph equivalence check and
 * referenced types equivalence is checked separately.
 */
static inline bool btf_compat_fnproto(struct btf_type *t1, struct btf_type *t2)
{
	struct btf_param *m1, *m2;
	__u16 vlen;
	int i;

	/* skip return type ID */
	if (t1->name_off != t2->name_off || t1->info != t2->info)
		return false;

	vlen = BTF_INFO_VLEN(t1->info);
	m1 = (struct btf_param *)(t1 + 1);
	m2 = (struct btf_param *)(t2 + 1);
	for (i = 0; i < vlen; i++) {
		if (m1->name_off != m2->name_off)
			return false;
		m1++;
		m2++;
	}
	return true;
}

/*
 * Deduplicate primitive types, that can't reference other types, by calculating
 * their type signature hash and comparing them with any possible canonical
 * candidate. If no canonical candidate matches, type itself is marked as
 * canonical and is added into `btf_dedup->dedup_table` as another candidate.
 */
static int btf_dedup_prim_type(struct btf_dedup *d, __u32 type_id)
{
	struct btf_type *t = d->btf->types[type_id];
	struct btf_type *cand;
	struct btf_dedup_node *cand_node;
	/* if we don't find equivalent type, then we are canonical */
	__u32 new_id = type_id;
	__u32 h;

	switch (BTF_INFO_KIND(t->info)) {
	case BTF_KIND_CONST:
	case BTF_KIND_VOLATILE:
	case BTF_KIND_RESTRICT:
	case BTF_KIND_PTR:
	case BTF_KIND_TYPEDEF:
	case BTF_KIND_ARRAY:
	case BTF_KIND_STRUCT:
	case BTF_KIND_UNION:
	case BTF_KIND_FUNC:
	case BTF_KIND_FUNC_PROTO:
		return 0;

	case BTF_KIND_INT:
		h = btf_hash_int(t);
		for_each_dedup_cand(d, h, cand_node) {
			cand = d->btf->types[cand_node->type_id];
			if (btf_equal_int(t, cand)) {
				new_id = cand_node->type_id;
				break;
			}
		}
		break;

	case BTF_KIND_ENUM:
		h = btf_hash_enum(t);
		for_each_dedup_cand(d, h, cand_node) {
			cand = d->btf->types[cand_node->type_id];
			if (btf_equal_enum(t, cand)) {
				new_id = cand_node->type_id;
				break;
			}
			if (d->opts.dont_resolve_fwds)
				continue;
			if (btf_compat_enum(t, cand)) {
				if (btf_is_enum_fwd(t)) {
					/* resolve fwd to full enum */
					new_id = cand_node->type_id;
					break;
				}
				/* resolve canonical enum fwd to full enum */
				d->map[cand_node->type_id] = type_id;
			}
		}
		break;

	case BTF_KIND_FWD:
		h = btf_hash_common(t);
		for_each_dedup_cand(d, h, cand_node) {
			cand = d->btf->types[cand_node->type_id];
			if (btf_equal_common(t, cand)) {
				new_id = cand_node->type_id;
				break;
			}
		}
		break;

	default:
		return -EINVAL;
	}

	d->map[type_id] = new_id;
	if (type_id == new_id && btf_dedup_table_add(d, h, type_id))
		return -ENOMEM;

	return 0;
}

static int btf_dedup_prim_types(struct btf_dedup *d)
{
	int i, err;

	for (i = 1; i <= d->btf->nr_types; i++) {
		err = btf_dedup_prim_type(d, i);
		if (err)
			return err;
	}
	return 0;
}

/*
 * Check whether type is already mapped into canonical one (could be to itself).
 */
static inline bool is_type_mapped(struct btf_dedup *d, uint32_t type_id)
{
	return d->map[type_id] <= BTF_MAX_NR_TYPES;
}

/*
 * Resolve type ID into its canonical type ID, if any; otherwise return original
 * type ID. If type is FWD and is resolved into STRUCT/UNION already, follow
 * STRUCT/UNION link and resolve it into canonical type ID as well.
 */
static inline __u32 resolve_type_id(struct btf_dedup *d, __u32 type_id)
{
	while (is_type_mapped(d, type_id) && d->map[type_id] != type_id)
		type_id = d->map[type_id];
	return type_id;
}

/*
 * Resolve FWD to underlying STRUCT/UNION, if any; otherwise return original
 * type ID.
 */
static uint32_t resolve_fwd_id(struct btf_dedup *d, uint32_t type_id)
{
	__u32 orig_type_id = type_id;

	if (BTF_INFO_KIND(d->btf->types[type_id]->info) != BTF_KIND_FWD)
		return type_id;

	while (is_type_mapped(d, type_id) && d->map[type_id] != type_id)
		type_id = d->map[type_id];

	if (BTF_INFO_KIND(d->btf->types[type_id]->info) != BTF_KIND_FWD)
		return type_id;

	return orig_type_id;
}


static inline __u16 btf_fwd_kind(struct btf_type *t)
{
	return BTF_INFO_KFLAG(t->info) ? BTF_KIND_UNION : BTF_KIND_STRUCT;
}

/*
 * Check equivalence of BTF type graph formed by candidate struct/union (we'll
 * call it "candidate graph" in this description for brevity) to a type graph
 * formed by (potential) canonical struct/union ("canonical graph" for brevity
 * here, though keep in mind that not all types in canonical graph are
 * necessarily canonical representatives themselves, some of them might be
 * duplicates or its uniqueness might not have been established yet).
 * Returns:
 *  - >0, if type graphs are equivalent;
 *  -  0, if not equivalent;
 *  - <0, on error.
 *
 * Algorithm performs side-by-side DFS traversal of both type graphs and checks
 * equivalence of BTF types at each step. If at any point BTF types in candidate
 * and canonical graphs are not compatible structurally, whole graphs are
 * incompatible. If types are structurally equivalent (i.e., all information
 * except referenced type IDs is exactly the same), a mapping from `canon_id` to
 * a `cand_id` is recored in hypothetical mapping (`btf_dedup->hypot_map`).
 * If a type references other types, then those referenced types are checked
 * for equivalence recursively.
 *
 * During DFS traversal, if we find that for current `canon_id` type we
 * already have some mapping in hypothetical map, we check for two possible
 * situations:
 *   - `canon_id` is mapped to exactly the same type as `cand_id`. This will
 *     happen when type graphs have cycles. In this case we assume those two
 *     types are equivalent.
 *   - `canon_id` is mapped to different type. This is contradiction in our
 *     hypothetical mapping, because same graph in canonical graph corresponds
 *     to two different types in candidate graph, which for equivalent type
 *     graphs shouldn't happen. This condition terminates equivalence check
 *     with negative result.
 *
 * If type graphs traversal exhausts types to check and find no contradiction,
 * then type graphs are equivalent.
 *
 * When checking types for equivalence, there is one special case: FWD types.
 * If FWD type resolution is allowed and one of the types (either from canonical
 * or candidate graph) is FWD and other is STRUCT/UNION (depending on FWD's kind
 * flag) and their names match, hypothetical mapping is updated to point from
 * FWD to STRUCT/UNION. If graphs will be determined as equivalent successfully,
 * this mapping will be used to record FWD -> STRUCT/UNION mapping permanently.
 *
 * Technically, this could lead to incorrect FWD to STRUCT/UNION resolution,
 * if there are two exactly named (or anonymous) structs/unions that are
 * compatible structurally, one of which has FWD field, while other is concrete
 * STRUCT/UNION, but according to C sources they are different structs/unions
 * that are referencing different types with the same name. This is extremely
 * unlikely to happen, but btf_dedup API allows to disable FWD resolution if
 * this logic is causing problems.
 *
 * Doing FWD resolution means that both candidate and/or canonical graphs can
 * consists of portions of the graph that come from multiple compilation units.
 * This is due to the fact that types within single compilation unit are always
 * deduplicated and FWDs are already resolved, if referenced struct/union
 * definiton is available. So, if we had unresolved FWD and found corresponding
 * STRUCT/UNION, they will be from different compilation units. This
 * consequently means that when we "link" FWD to corresponding STRUCT/UNION,
 * type graph will likely have at least two different BTF types that describe
 * same type (e.g., most probably there will be two different BTF types for the
 * same 'int' primitive type) and could even have "overlapping" parts of type
 * graph that describe same subset of types.
 *
 * This in turn means that our assumption that each type in canonical graph
 * must correspond to exactly one type in candidate graph might not hold
 * anymore and will make it harder to detect contradictions using hypothetical
 * map. To handle this problem, we allow to follow FWD -> STRUCT/UNION
 * resolution only in canonical graph. FWDs in candidate graphs are never
 * resolved. To see why it's OK, let's check all possible situations w.r.t. FWDs
 * that can occur:
 *   - Both types in canonical and candidate graphs are FWDs. If they are
 *     structurally equivalent, then they can either be both resolved to the
 *     same STRUCT/UNION or not resolved at all. In both cases they are
 *     equivalent and there is no need to resolve FWD on candidate side.
 *   - Both types in canonical and candidate graphs are concrete STRUCT/UNION,
 *     so nothing to resolve as well, algorithm will check equivalence anyway.
 *   - Type in canonical graph is FWD, while type in candidate is concrete
 *     STRUCT/UNION. In this case candidate graph comes from single compilation
 *     unit, so there is exactly one BTF type for each unique C type. After
 *     resolving FWD into STRUCT/UNION, there might be more than one BTF type
 *     in canonical graph mapping to single BTF type in candidate graph, but
 *     because hypothetical mapping maps from canonical to candidate types, it's
 *     alright, and we still maintain the property of having single `canon_id`
 *     mapping to single `cand_id` (there could be two different `canon_id`
 *     mapped to the same `cand_id`, but it's not contradictory).
 *   - Type in canonical graph is concrete STRUCT/UNION, while type in candidate
 *     graph is FWD. In this case we are just going to check compatibility of
 *     STRUCT/UNION and corresponding FWD, and if they are compatible, we'll
 *     assume that whatever STRUCT/UNION FWD resolves to must be equivalent to
 *     a concrete STRUCT/UNION from canonical graph. If the rest of type graphs
 *     turn out equivalent, we'll re-resolve FWD to concrete STRUCT/UNION from
 *     canonical graph.
 */
static int btf_dedup_is_equiv(struct btf_dedup *d, __u32 cand_id,
			      __u32 canon_id)
{
	struct btf_type *cand_type;
	struct btf_type *canon_type;
	__u32 hypot_type_id;
	__u16 cand_kind;
	__u16 canon_kind;
	int i, eq;

	/* if both resolve to the same canonical, they must be equivalent */
	if (resolve_type_id(d, cand_id) == resolve_type_id(d, canon_id))
		return 1;

	canon_id = resolve_fwd_id(d, canon_id);

	hypot_type_id = d->hypot_map[canon_id];
	if (hypot_type_id <= BTF_MAX_NR_TYPES)
		return hypot_type_id == cand_id;

	if (btf_dedup_hypot_map_add(d, canon_id, cand_id))
		return -ENOMEM;

	cand_type = d->btf->types[cand_id];
	canon_type = d->btf->types[canon_id];
	cand_kind = BTF_INFO_KIND(cand_type->info);
	canon_kind = BTF_INFO_KIND(canon_type->info);

	if (cand_type->name_off != canon_type->name_off)
		return 0;

	/* FWD <--> STRUCT/UNION equivalence check, if enabled */
	if (!d->opts.dont_resolve_fwds
	    && (cand_kind == BTF_KIND_FWD || canon_kind == BTF_KIND_FWD)
	    && cand_kind != canon_kind) {
		__u16 real_kind;
		__u16 fwd_kind;

		if (cand_kind == BTF_KIND_FWD) {
			real_kind = canon_kind;
			fwd_kind = btf_fwd_kind(cand_type);
		} else {
			real_kind = cand_kind;
			fwd_kind = btf_fwd_kind(canon_type);
		}
		return fwd_kind == real_kind;
	}

<<<<<<< HEAD
=======
	if (cand_kind != canon_kind)
		return 0;

>>>>>>> 69dbdfff
	switch (cand_kind) {
	case BTF_KIND_INT:
		return btf_equal_int(cand_type, canon_type);

	case BTF_KIND_ENUM:
		if (d->opts.dont_resolve_fwds)
			return btf_equal_enum(cand_type, canon_type);
		else
			return btf_compat_enum(cand_type, canon_type);

	case BTF_KIND_FWD:
		return btf_equal_common(cand_type, canon_type);

	case BTF_KIND_CONST:
	case BTF_KIND_VOLATILE:
	case BTF_KIND_RESTRICT:
	case BTF_KIND_PTR:
	case BTF_KIND_TYPEDEF:
	case BTF_KIND_FUNC:
		if (cand_type->info != canon_type->info)
			return 0;
		return btf_dedup_is_equiv(d, cand_type->type, canon_type->type);

	case BTF_KIND_ARRAY: {
		struct btf_array *cand_arr, *canon_arr;

		if (!btf_compat_array(cand_type, canon_type))
			return 0;
		cand_arr = (struct btf_array *)(cand_type + 1);
		canon_arr = (struct btf_array *)(canon_type + 1);
		eq = btf_dedup_is_equiv(d,
			cand_arr->index_type, canon_arr->index_type);
		if (eq <= 0)
			return eq;
		return btf_dedup_is_equiv(d, cand_arr->type, canon_arr->type);
	}

	case BTF_KIND_STRUCT:
	case BTF_KIND_UNION: {
		struct btf_member *cand_m, *canon_m;
		__u16 vlen;

		if (!btf_shallow_equal_struct(cand_type, canon_type))
			return 0;
		vlen = BTF_INFO_VLEN(cand_type->info);
		cand_m = (struct btf_member *)(cand_type + 1);
		canon_m = (struct btf_member *)(canon_type + 1);
		for (i = 0; i < vlen; i++) {
			eq = btf_dedup_is_equiv(d, cand_m->type, canon_m->type);
			if (eq <= 0)
				return eq;
			cand_m++;
			canon_m++;
		}

		return 1;
	}

	case BTF_KIND_FUNC_PROTO: {
		struct btf_param *cand_p, *canon_p;
		__u16 vlen;

		if (!btf_compat_fnproto(cand_type, canon_type))
			return 0;
		eq = btf_dedup_is_equiv(d, cand_type->type, canon_type->type);
		if (eq <= 0)
			return eq;
		vlen = BTF_INFO_VLEN(cand_type->info);
		cand_p = (struct btf_param *)(cand_type + 1);
		canon_p = (struct btf_param *)(canon_type + 1);
		for (i = 0; i < vlen; i++) {
			eq = btf_dedup_is_equiv(d, cand_p->type, canon_p->type);
			if (eq <= 0)
				return eq;
			cand_p++;
			canon_p++;
		}
		return 1;
	}

	default:
		return -EINVAL;
	}
	return 0;
}

/*
 * Use hypothetical mapping, produced by successful type graph equivalence
 * check, to augment existing struct/union canonical mapping, where possible.
 *
 * If BTF_KIND_FWD resolution is allowed, this mapping is also used to record
 * FWD -> STRUCT/UNION correspondence as well. FWD resolution is bidirectional:
 * it doesn't matter if FWD type was part of canonical graph or candidate one,
 * we are recording the mapping anyway. As opposed to carefulness required
 * for struct/union correspondence mapping (described below), for FWD resolution
 * it's not important, as by the time that FWD type (reference type) will be
 * deduplicated all structs/unions will be deduped already anyway.
 *
 * Recording STRUCT/UNION mapping is purely a performance optimization and is
 * not required for correctness. It needs to be done carefully to ensure that
 * struct/union from candidate's type graph is not mapped into corresponding
 * struct/union from canonical type graph that itself hasn't been resolved into
 * canonical representative. The only guarantee we have is that canonical
 * struct/union was determined as canonical and that won't change. But any
 * types referenced through that struct/union fields could have been not yet
 * resolved, so in case like that it's too early to establish any kind of
 * correspondence between structs/unions.
 *
 * No canonical correspondence is derived for primitive types (they are already
 * deduplicated completely already anyway) or reference types (they rely on
 * stability of struct/union canonical relationship for equivalence checks).
 */
static void btf_dedup_merge_hypot_map(struct btf_dedup *d)
{
	__u32 cand_type_id, targ_type_id;
	__u16 t_kind, c_kind;
	__u32 t_id, c_id;
	int i;

	for (i = 0; i < d->hypot_cnt; i++) {
		cand_type_id = d->hypot_list[i];
		targ_type_id = d->hypot_map[cand_type_id];
		t_id = resolve_type_id(d, targ_type_id);
		c_id = resolve_type_id(d, cand_type_id);
		t_kind = BTF_INFO_KIND(d->btf->types[t_id]->info);
		c_kind = BTF_INFO_KIND(d->btf->types[c_id]->info);
		/*
		 * Resolve FWD into STRUCT/UNION.
		 * It's ok to resolve FWD into STRUCT/UNION that's not yet
		 * mapped to canonical representative (as opposed to
		 * STRUCT/UNION <--> STRUCT/UNION mapping logic below), because
		 * eventually that struct is going to be mapped and all resolved
		 * FWDs will automatically resolve to correct canonical
		 * representative. This will happen before ref type deduping,
		 * which critically depends on stability of these mapping. This
		 * stability is not a requirement for STRUCT/UNION equivalence
		 * checks, though.
		 */
		if (t_kind != BTF_KIND_FWD && c_kind == BTF_KIND_FWD)
			d->map[c_id] = t_id;
		else if (t_kind == BTF_KIND_FWD && c_kind != BTF_KIND_FWD)
			d->map[t_id] = c_id;

		if ((t_kind == BTF_KIND_STRUCT || t_kind == BTF_KIND_UNION) &&
		    c_kind != BTF_KIND_FWD &&
		    is_type_mapped(d, c_id) &&
		    !is_type_mapped(d, t_id)) {
			/*
			 * as a perf optimization, we can map struct/union
			 * that's part of type graph we just verified for
			 * equivalence. We can do that for struct/union that has
			 * canonical representative only, though.
			 */
			d->map[t_id] = c_id;
		}
	}
}

/*
 * Deduplicate struct/union types.
 *
 * For each struct/union type its type signature hash is calculated, taking
 * into account type's name, size, number, order and names of fields, but
 * ignoring type ID's referenced from fields, because they might not be deduped
 * completely until after reference types deduplication phase. This type hash
 * is used to iterate over all potential canonical types, sharing same hash.
 * For each canonical candidate we check whether type graphs that they form
 * (through referenced types in fields and so on) are equivalent using algorithm
 * implemented in `btf_dedup_is_equiv`. If such equivalence is found and
 * BTF_KIND_FWD resolution is allowed, then hypothetical mapping
 * (btf_dedup->hypot_map) produced by aforementioned type graph equivalence
 * algorithm is used to record FWD -> STRUCT/UNION mapping. It's also used to
 * potentially map other structs/unions to their canonical representatives,
 * if such relationship hasn't yet been established. This speeds up algorithm
 * by eliminating some of the duplicate work.
 *
 * If no matching canonical representative was found, struct/union is marked
 * as canonical for itself and is added into btf_dedup->dedup_table hash map
 * for further look ups.
 */
static int btf_dedup_struct_type(struct btf_dedup *d, __u32 type_id)
{
	struct btf_dedup_node *cand_node;
	struct btf_type *cand_type, *t;
	/* if we don't find equivalent type, then we are canonical */
	__u32 new_id = type_id;
	__u16 kind;
	__u32 h;

	/* already deduped or is in process of deduping (loop detected) */
	if (d->map[type_id] <= BTF_MAX_NR_TYPES)
		return 0;

	t = d->btf->types[type_id];
	kind = BTF_INFO_KIND(t->info);

	if (kind != BTF_KIND_STRUCT && kind != BTF_KIND_UNION)
		return 0;

	h = btf_hash_struct(t);
	for_each_dedup_cand(d, h, cand_node) {
		int eq;

		/*
		 * Even though btf_dedup_is_equiv() checks for
		 * btf_shallow_equal_struct() internally when checking two
		 * structs (unions) for equivalence, we need to guard here
		 * from picking matching FWD type as a dedup candidate.
		 * This can happen due to hash collision. In such case just
		 * relying on btf_dedup_is_equiv() would lead to potentially
		 * creating a loop (FWD -> STRUCT and STRUCT -> FWD), because
		 * FWD and compatible STRUCT/UNION are considered equivalent.
		 */
		cand_type = d->btf->types[cand_node->type_id];
		if (!btf_shallow_equal_struct(t, cand_type))
			continue;

		btf_dedup_clear_hypot_map(d);
		eq = btf_dedup_is_equiv(d, type_id, cand_node->type_id);
		if (eq < 0)
			return eq;
		if (!eq)
			continue;
		new_id = cand_node->type_id;
		btf_dedup_merge_hypot_map(d);
		break;
	}

	d->map[type_id] = new_id;
	if (type_id == new_id && btf_dedup_table_add(d, h, type_id))
		return -ENOMEM;

	return 0;
}

static int btf_dedup_struct_types(struct btf_dedup *d)
{
	int i, err;

	for (i = 1; i <= d->btf->nr_types; i++) {
		err = btf_dedup_struct_type(d, i);
		if (err)
			return err;
	}
	return 0;
}

/*
 * Deduplicate reference type.
 *
 * Once all primitive and struct/union types got deduplicated, we can easily
 * deduplicate all other (reference) BTF types. This is done in two steps:
 *
 * 1. Resolve all referenced type IDs into their canonical type IDs. This
 * resolution can be done either immediately for primitive or struct/union types
 * (because they were deduped in previous two phases) or recursively for
 * reference types. Recursion will always terminate at either primitive or
 * struct/union type, at which point we can "unwind" chain of reference types
 * one by one. There is no danger of encountering cycles because in C type
 * system the only way to form type cycle is through struct/union, so any chain
 * of reference types, even those taking part in a type cycle, will inevitably
 * reach struct/union at some point.
 *
 * 2. Once all referenced type IDs are resolved into canonical ones, BTF type
 * becomes "stable", in the sense that no further deduplication will cause
 * any changes to it. With that, it's now possible to calculate type's signature
 * hash (this time taking into account referenced type IDs) and loop over all
 * potential canonical representatives. If no match was found, current type
 * will become canonical representative of itself and will be added into
 * btf_dedup->dedup_table as another possible canonical representative.
 */
static int btf_dedup_ref_type(struct btf_dedup *d, __u32 type_id)
{
	struct btf_dedup_node *cand_node;
	struct btf_type *t, *cand;
	/* if we don't find equivalent type, then we are representative type */
	__u32 new_id = type_id;
	int ref_type_id;
	__u32 h;

	if (d->map[type_id] == BTF_IN_PROGRESS_ID)
		return -ELOOP;
	if (d->map[type_id] <= BTF_MAX_NR_TYPES)
		return resolve_type_id(d, type_id);

	t = d->btf->types[type_id];
	d->map[type_id] = BTF_IN_PROGRESS_ID;

	switch (BTF_INFO_KIND(t->info)) {
	case BTF_KIND_CONST:
	case BTF_KIND_VOLATILE:
	case BTF_KIND_RESTRICT:
	case BTF_KIND_PTR:
	case BTF_KIND_TYPEDEF:
	case BTF_KIND_FUNC:
		ref_type_id = btf_dedup_ref_type(d, t->type);
		if (ref_type_id < 0)
			return ref_type_id;
		t->type = ref_type_id;

		h = btf_hash_common(t);
		for_each_dedup_cand(d, h, cand_node) {
			cand = d->btf->types[cand_node->type_id];
			if (btf_equal_common(t, cand)) {
				new_id = cand_node->type_id;
				break;
			}
		}
		break;

	case BTF_KIND_ARRAY: {
		struct btf_array *info = (struct btf_array *)(t + 1);

		ref_type_id = btf_dedup_ref_type(d, info->type);
		if (ref_type_id < 0)
			return ref_type_id;
		info->type = ref_type_id;

		ref_type_id = btf_dedup_ref_type(d, info->index_type);
		if (ref_type_id < 0)
			return ref_type_id;
		info->index_type = ref_type_id;

		h = btf_hash_array(t);
		for_each_dedup_cand(d, h, cand_node) {
			cand = d->btf->types[cand_node->type_id];
			if (btf_equal_array(t, cand)) {
				new_id = cand_node->type_id;
				break;
			}
		}
		break;
	}

	case BTF_KIND_FUNC_PROTO: {
		struct btf_param *param;
		__u16 vlen;
		int i;

		ref_type_id = btf_dedup_ref_type(d, t->type);
		if (ref_type_id < 0)
			return ref_type_id;
		t->type = ref_type_id;

		vlen = BTF_INFO_VLEN(t->info);
		param = (struct btf_param *)(t + 1);
		for (i = 0; i < vlen; i++) {
			ref_type_id = btf_dedup_ref_type(d, param->type);
			if (ref_type_id < 0)
				return ref_type_id;
			param->type = ref_type_id;
			param++;
		}

		h = btf_hash_fnproto(t);
		for_each_dedup_cand(d, h, cand_node) {
			cand = d->btf->types[cand_node->type_id];
			if (btf_equal_fnproto(t, cand)) {
				new_id = cand_node->type_id;
				break;
			}
		}
		break;
	}

	default:
		return -EINVAL;
	}

	d->map[type_id] = new_id;
	if (type_id == new_id && btf_dedup_table_add(d, h, type_id))
		return -ENOMEM;

	return new_id;
}

static int btf_dedup_ref_types(struct btf_dedup *d)
{
	int i, err;

	for (i = 1; i <= d->btf->nr_types; i++) {
		err = btf_dedup_ref_type(d, i);
		if (err < 0)
			return err;
	}
	btf_dedup_table_free(d);
	return 0;
}

/*
 * Compact types.
 *
 * After we established for each type its corresponding canonical representative
 * type, we now can eliminate types that are not canonical and leave only
 * canonical ones layed out sequentially in memory by copying them over
 * duplicates. During compaction btf_dedup->hypot_map array is reused to store
 * a map from original type ID to a new compacted type ID, which will be used
 * during next phase to "fix up" type IDs, referenced from struct/union and
 * reference types.
 */
static int btf_dedup_compact_types(struct btf_dedup *d)
{
	struct btf_type **new_types;
	__u32 next_type_id = 1;
	char *types_start, *p;
	int i, len;

	/* we are going to reuse hypot_map to store compaction remapping */
	d->hypot_map[0] = 0;
	for (i = 1; i <= d->btf->nr_types; i++)
		d->hypot_map[i] = BTF_UNPROCESSED_ID;

	types_start = d->btf->nohdr_data + d->btf->hdr->type_off;
	p = types_start;

	for (i = 1; i <= d->btf->nr_types; i++) {
		if (d->map[i] != i)
			continue;

		len = btf_type_size(d->btf->types[i]);
		if (len < 0)
			return len;

		memmove(p, d->btf->types[i], len);
		d->hypot_map[i] = next_type_id;
		d->btf->types[next_type_id] = (struct btf_type *)p;
		p += len;
		next_type_id++;
	}

	/* shrink struct btf's internal types index and update btf_header */
	d->btf->nr_types = next_type_id - 1;
	d->btf->types_size = d->btf->nr_types;
	d->btf->hdr->type_len = p - types_start;
	new_types = realloc(d->btf->types,
			    (1 + d->btf->nr_types) * sizeof(struct btf_type *));
	if (!new_types)
		return -ENOMEM;
	d->btf->types = new_types;

	/* make sure string section follows type information without gaps */
	d->btf->hdr->str_off = p - (char *)d->btf->nohdr_data;
	memmove(p, d->btf->strings, d->btf->hdr->str_len);
	d->btf->strings = p;
	p += d->btf->hdr->str_len;

	d->btf->data_size = p - (char *)d->btf->data;
	return 0;
}

/*
 * Figure out final (deduplicated and compacted) type ID for provided original
 * `type_id` by first resolving it into corresponding canonical type ID and
 * then mapping it to a deduplicated type ID, stored in btf_dedup->hypot_map,
 * which is populated during compaction phase.
 */
static int btf_dedup_remap_type_id(struct btf_dedup *d, __u32 type_id)
{
	__u32 resolved_type_id, new_type_id;

	resolved_type_id = resolve_type_id(d, type_id);
	new_type_id = d->hypot_map[resolved_type_id];
	if (new_type_id > BTF_MAX_NR_TYPES)
		return -EINVAL;
	return new_type_id;
}

/*
 * Remap referenced type IDs into deduped type IDs.
 *
 * After BTF types are deduplicated and compacted, their final type IDs may
 * differ from original ones. The map from original to a corresponding
 * deduped type ID is stored in btf_dedup->hypot_map and is populated during
 * compaction phase. During remapping phase we are rewriting all type IDs
 * referenced from any BTF type (e.g., struct fields, func proto args, etc) to
 * their final deduped type IDs.
 */
static int btf_dedup_remap_type(struct btf_dedup *d, __u32 type_id)
{
	struct btf_type *t = d->btf->types[type_id];
	int i, r;

	switch (BTF_INFO_KIND(t->info)) {
	case BTF_KIND_INT:
	case BTF_KIND_ENUM:
		break;

	case BTF_KIND_FWD:
	case BTF_KIND_CONST:
	case BTF_KIND_VOLATILE:
	case BTF_KIND_RESTRICT:
	case BTF_KIND_PTR:
	case BTF_KIND_TYPEDEF:
	case BTF_KIND_FUNC:
		r = btf_dedup_remap_type_id(d, t->type);
		if (r < 0)
			return r;
		t->type = r;
		break;

	case BTF_KIND_ARRAY: {
		struct btf_array *arr_info = (struct btf_array *)(t + 1);

		r = btf_dedup_remap_type_id(d, arr_info->type);
		if (r < 0)
			return r;
		arr_info->type = r;
		r = btf_dedup_remap_type_id(d, arr_info->index_type);
		if (r < 0)
			return r;
		arr_info->index_type = r;
		break;
	}

	case BTF_KIND_STRUCT:
	case BTF_KIND_UNION: {
		struct btf_member *member = (struct btf_member *)(t + 1);
		__u16 vlen = BTF_INFO_VLEN(t->info);

		for (i = 0; i < vlen; i++) {
			r = btf_dedup_remap_type_id(d, member->type);
			if (r < 0)
				return r;
			member->type = r;
			member++;
		}
		break;
	}

	case BTF_KIND_FUNC_PROTO: {
		struct btf_param *param = (struct btf_param *)(t + 1);
		__u16 vlen = BTF_INFO_VLEN(t->info);

		r = btf_dedup_remap_type_id(d, t->type);
		if (r < 0)
			return r;
		t->type = r;

		for (i = 0; i < vlen; i++) {
			r = btf_dedup_remap_type_id(d, param->type);
			if (r < 0)
				return r;
			param->type = r;
			param++;
		}
		break;
	}

	default:
		return -EINVAL;
	}

	return 0;
}

static int btf_dedup_remap_types(struct btf_dedup *d)
{
	int i, r;

	for (i = 1; i <= d->btf->nr_types; i++) {
		r = btf_dedup_remap_type(d, i);
		if (r < 0)
			return r;
	}
	return 0;
}<|MERGE_RESOLUTION|>--- conflicted
+++ resolved
@@ -2107,12 +2107,9 @@
 		return fwd_kind == real_kind;
 	}
 
-<<<<<<< HEAD
-=======
 	if (cand_kind != canon_kind)
 		return 0;
 
->>>>>>> 69dbdfff
 	switch (cand_kind) {
 	case BTF_KIND_INT:
 		return btf_equal_int(cand_type, canon_type);
