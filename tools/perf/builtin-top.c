/*
 * builtin-top.c
 *
 * Builtin top command: Display a continuously updated profile of
 * any workload, CPU or specific PID.
 *
 * Copyright (C) 2008, Red Hat Inc, Ingo Molnar <mingo@redhat.com>
 *		 2011, Red Hat Inc, Arnaldo Carvalho de Melo <acme@redhat.com>
 *
 * Improvements and fixes by:
 *
 *   Arjan van de Ven <arjan@linux.intel.com>
 *   Yanmin Zhang <yanmin.zhang@intel.com>
 *   Wu Fengguang <fengguang.wu@intel.com>
 *   Mike Galbraith <efault@gmx.de>
 *   Paul Mackerras <paulus@samba.org>
 *
 * Released under the GPL v2. (and only v2, not any later version)
 */
#include "builtin.h"

#include "perf.h"

#include "util/annotate.h"
#include "util/config.h"
#include "util/color.h"
#include "util/drv_configs.h"
#include "util/evlist.h"
#include "util/evsel.h"
#include "util/event.h"
#include "util/machine.h"
#include "util/session.h"
#include "util/symbol.h"
#include "util/thread.h"
#include "util/thread_map.h"
#include "util/top.h"
#include <linux/rbtree.h>
#include <subcmd/parse-options.h>
#include "util/parse-events.h"
#include "util/cpumap.h"
#include "util/xyarray.h"
#include "util/sort.h"
#include "util/term.h"
#include "util/intlist.h"
#include "util/parse-branch-options.h"
#include "arch/common.h"

#include "util/debug.h"
#include "util/ordered-events.h"

#include <assert.h>
#include <elf.h>
#include <fcntl.h>

#include <stdio.h>
#include <termios.h>
#include <unistd.h>
#include <inttypes.h>

#include <errno.h>
#include <time.h>
#include <sched.h>
#include <signal.h>

#include <sys/syscall.h>
#include <sys/ioctl.h>
#include <poll.h>
#include <sys/prctl.h>
#include <sys/wait.h>
#include <sys/uio.h>
#include <sys/utsname.h>
#include <sys/mman.h>

#include <linux/stringify.h>
#include <linux/time64.h>
#include <linux/types.h>

#include "sane_ctype.h"

static volatile int done;
static volatile int resize;

#define HEADER_LINE_NR  5

static void perf_top__update_print_entries(struct perf_top *top)
{
	top->print_entries = top->winsize.ws_row - HEADER_LINE_NR;
}

static void winch_sig(int sig __maybe_unused)
{
	resize = 1;
}

static void perf_top__resize(struct perf_top *top)
{
	get_term_dimensions(&top->winsize);
	perf_top__update_print_entries(top);
}

static int perf_top__parse_source(struct perf_top *top, struct hist_entry *he)
{
	struct perf_evsel *evsel = hists_to_evsel(he->hists);
	struct symbol *sym;
	struct annotation *notes;
	struct map *map;
	int err = -1;

	if (!he || !he->ms.sym)
		return -1;

	sym = he->ms.sym;
	map = he->ms.map;

	/*
	 * We can't annotate with just /proc/kallsyms
	 */
	if (map->dso->symtab_type == DSO_BINARY_TYPE__KALLSYMS &&
	    !dso__is_kcore(map->dso)) {
		pr_err("Can't annotate %s: No vmlinux file was found in the "
		       "path\n", sym->name);
		sleep(1);
		return -1;
	}

	notes = symbol__annotation(sym);
	pthread_mutex_lock(&notes->lock);

	if (!symbol__hists(sym, top->evlist->nr_entries)) {
		pthread_mutex_unlock(&notes->lock);
		pr_err("Not enough memory for annotating '%s' symbol!\n",
		       sym->name);
		sleep(1);
		return err;
	}

	err = symbol__annotate(sym, map, evsel, 0, &top->annotation_opts, NULL);
	if (err == 0) {
		top->sym_filter_entry = he;
	} else {
		char msg[BUFSIZ];
		symbol__strerror_disassemble(sym, map, err, msg, sizeof(msg));
		pr_err("Couldn't annotate %s: %s\n", sym->name, msg);
	}

	pthread_mutex_unlock(&notes->lock);
	return err;
}

static void __zero_source_counters(struct hist_entry *he)
{
	struct symbol *sym = he->ms.sym;
	symbol__annotate_zero_histograms(sym);
}

static void ui__warn_map_erange(struct map *map, struct symbol *sym, u64 ip)
{
	struct utsname uts;
	int err = uname(&uts);

	ui__warning("Out of bounds address found:\n\n"
		    "Addr:   %" PRIx64 "\n"
		    "DSO:    %s %c\n"
		    "Map:    %" PRIx64 "-%" PRIx64 "\n"
		    "Symbol: %" PRIx64 "-%" PRIx64 " %c %s\n"
		    "Arch:   %s\n"
		    "Kernel: %s\n"
		    "Tools:  %s\n\n"
		    "Not all samples will be on the annotation output.\n\n"
		    "Please report to linux-kernel@vger.kernel.org\n",
		    ip, map->dso->long_name, dso__symtab_origin(map->dso),
		    map->start, map->end, sym->start, sym->end,
		    sym->binding == STB_GLOBAL ? 'g' :
		    sym->binding == STB_LOCAL  ? 'l' : 'w', sym->name,
		    err ? "[unknown]" : uts.machine,
		    err ? "[unknown]" : uts.release, perf_version_string);
	if (use_browser <= 0)
		sleep(5);

	map->erange_warned = true;
}

static void perf_top__record_precise_ip(struct perf_top *top,
					struct hist_entry *he,
					struct perf_sample *sample,
					struct perf_evsel *evsel, u64 ip)
{
	struct annotation *notes;
	struct symbol *sym = he->ms.sym;
	int err = 0;

	if (sym == NULL || (use_browser == 0 &&
			    (top->sym_filter_entry == NULL ||
			     top->sym_filter_entry->ms.sym != sym)))
		return;

	notes = symbol__annotation(sym);

	if (pthread_mutex_trylock(&notes->lock))
		return;

	err = hist_entry__inc_addr_samples(he, sample, evsel, ip);

	pthread_mutex_unlock(&notes->lock);

	if (unlikely(err)) {
		/*
		 * This function is now called with he->hists->lock held.
		 * Release it before going to sleep.
		 */
		pthread_mutex_unlock(&he->hists->lock);

		if (err == -ERANGE && !he->ms.map->erange_warned)
			ui__warn_map_erange(he->ms.map, sym, ip);
		else if (err == -ENOMEM) {
			pr_err("Not enough memory for annotating '%s' symbol!\n",
			       sym->name);
			sleep(1);
		}

		pthread_mutex_lock(&he->hists->lock);
	}
}

static void perf_top__show_details(struct perf_top *top)
{
	struct hist_entry *he = top->sym_filter_entry;
	struct perf_evsel *evsel = hists_to_evsel(he->hists);
	struct annotation *notes;
	struct symbol *symbol;
	int more;

	if (!he)
		return;

	symbol = he->ms.sym;
	notes = symbol__annotation(symbol);

	pthread_mutex_lock(&notes->lock);

	symbol__calc_percent(symbol, evsel);

	if (notes->src == NULL)
		goto out_unlock;

	printf("Showing %s for %s\n", perf_evsel__name(top->sym_evsel), symbol->name);
	printf("  Events  Pcnt (>=%d%%)\n", top->annotation_opts.min_pcnt);

	more = symbol__annotate_printf(symbol, he->ms.map, top->sym_evsel, &top->annotation_opts);

	if (top->evlist->enabled) {
		if (top->zero)
			symbol__annotate_zero_histogram(symbol, top->sym_evsel->idx);
		else
			symbol__annotate_decay_histogram(symbol, top->sym_evsel->idx);
	}
	if (more != 0)
		printf("%d lines not displayed, maybe increase display entries [e]\n", more);
out_unlock:
	pthread_mutex_unlock(&notes->lock);
}

static void perf_top__print_sym_table(struct perf_top *top)
{
	char bf[160];
	int printed = 0;
	const int win_width = top->winsize.ws_col - 1;
	struct perf_evsel *evsel = top->sym_evsel;
	struct hists *hists = evsel__hists(evsel);

	puts(CONSOLE_CLEAR);

	perf_top__header_snprintf(top, bf, sizeof(bf));
	printf("%s\n", bf);

	printf("%-*.*s\n", win_width, win_width, graph_dotted_line);

	if (!top->record_opts.overwrite &&
	    (hists->stats.nr_lost_warned !=
	    hists->stats.nr_events[PERF_RECORD_LOST])) {
		hists->stats.nr_lost_warned =
			      hists->stats.nr_events[PERF_RECORD_LOST];
		color_fprintf(stdout, PERF_COLOR_RED,
			      "WARNING: LOST %d chunks, Check IO/CPU overload",
			      hists->stats.nr_lost_warned);
		++printed;
	}

	if (top->sym_filter_entry) {
		perf_top__show_details(top);
		return;
	}

	if (top->evlist->enabled) {
		if (top->zero) {
			hists__delete_entries(hists);
		} else {
			hists__decay_entries(hists, top->hide_user_symbols,
					     top->hide_kernel_symbols);
		}
	}

	hists__collapse_resort(hists, NULL);
	perf_evsel__output_resort(evsel, NULL);

	hists__output_recalc_col_len(hists, top->print_entries - printed);
	putchar('\n');
	hists__fprintf(hists, false, top->print_entries - printed, win_width,
		       top->min_percent, stdout, !symbol_conf.use_callchain);
}

static void prompt_integer(int *target, const char *msg)
{
	char *buf = malloc(0), *p;
	size_t dummy = 0;
	int tmp;

	fprintf(stdout, "\n%s: ", msg);
	if (getline(&buf, &dummy, stdin) < 0)
		return;

	p = strchr(buf, '\n');
	if (p)
		*p = 0;

	p = buf;
	while(*p) {
		if (!isdigit(*p))
			goto out_free;
		p++;
	}
	tmp = strtoul(buf, NULL, 10);
	*target = tmp;
out_free:
	free(buf);
}

static void prompt_percent(int *target, const char *msg)
{
	int tmp = 0;

	prompt_integer(&tmp, msg);
	if (tmp >= 0 && tmp <= 100)
		*target = tmp;
}

static void perf_top__prompt_symbol(struct perf_top *top, const char *msg)
{
	char *buf = malloc(0), *p;
	struct hist_entry *syme = top->sym_filter_entry, *n, *found = NULL;
	struct hists *hists = evsel__hists(top->sym_evsel);
	struct rb_node *next;
	size_t dummy = 0;

	/* zero counters of active symbol */
	if (syme) {
		__zero_source_counters(syme);
		top->sym_filter_entry = NULL;
	}

	fprintf(stdout, "\n%s: ", msg);
	if (getline(&buf, &dummy, stdin) < 0)
		goto out_free;

	p = strchr(buf, '\n');
	if (p)
		*p = 0;

	next = rb_first(&hists->entries);
	while (next) {
		n = rb_entry(next, struct hist_entry, rb_node);
		if (n->ms.sym && !strcmp(buf, n->ms.sym->name)) {
			found = n;
			break;
		}
		next = rb_next(&n->rb_node);
	}

	if (!found) {
		fprintf(stderr, "Sorry, %s is not active.\n", buf);
		sleep(1);
	} else
		perf_top__parse_source(top, found);

out_free:
	free(buf);
}

static void perf_top__print_mapped_keys(struct perf_top *top)
{
	char *name = NULL;

	if (top->sym_filter_entry) {
		struct symbol *sym = top->sym_filter_entry->ms.sym;
		name = sym->name;
	}

	fprintf(stdout, "\nMapped keys:\n");
	fprintf(stdout, "\t[d]     display refresh delay.             \t(%d)\n", top->delay_secs);
	fprintf(stdout, "\t[e]     display entries (lines).           \t(%d)\n", top->print_entries);

	if (top->evlist->nr_entries > 1)
		fprintf(stdout, "\t[E]     active event counter.              \t(%s)\n", perf_evsel__name(top->sym_evsel));

	fprintf(stdout, "\t[f]     profile display filter (count).    \t(%d)\n", top->count_filter);

	fprintf(stdout, "\t[F]     annotate display filter (percent). \t(%d%%)\n", top->annotation_opts.min_pcnt);
	fprintf(stdout, "\t[s]     annotate symbol.                   \t(%s)\n", name?: "NULL");
	fprintf(stdout, "\t[S]     stop annotation.\n");

	fprintf(stdout,
		"\t[K]     hide kernel symbols.             \t(%s)\n",
		top->hide_kernel_symbols ? "yes" : "no");
	fprintf(stdout,
		"\t[U]     hide user symbols.               \t(%s)\n",
		top->hide_user_symbols ? "yes" : "no");
	fprintf(stdout, "\t[z]     toggle sample zeroing.             \t(%d)\n", top->zero ? 1 : 0);
	fprintf(stdout, "\t[qQ]    quit.\n");
}

static int perf_top__key_mapped(struct perf_top *top, int c)
{
	switch (c) {
		case 'd':
		case 'e':
		case 'f':
		case 'z':
		case 'q':
		case 'Q':
		case 'K':
		case 'U':
		case 'F':
		case 's':
		case 'S':
			return 1;
		case 'E':
			return top->evlist->nr_entries > 1 ? 1 : 0;
		default:
			break;
	}

	return 0;
}

static bool perf_top__handle_keypress(struct perf_top *top, int c)
{
	bool ret = true;

	if (!perf_top__key_mapped(top, c)) {
		struct pollfd stdin_poll = { .fd = 0, .events = POLLIN };
		struct termios save;

		perf_top__print_mapped_keys(top);
		fprintf(stdout, "\nEnter selection, or unmapped key to continue: ");
		fflush(stdout);

		set_term_quiet_input(&save);

		poll(&stdin_poll, 1, -1);
		c = getc(stdin);

		tcsetattr(0, TCSAFLUSH, &save);
		if (!perf_top__key_mapped(top, c))
			return ret;
	}

	switch (c) {
		case 'd':
			prompt_integer(&top->delay_secs, "Enter display delay");
			if (top->delay_secs < 1)
				top->delay_secs = 1;
			break;
		case 'e':
			prompt_integer(&top->print_entries, "Enter display entries (lines)");
			if (top->print_entries == 0) {
				perf_top__resize(top);
				signal(SIGWINCH, winch_sig);
			} else {
				signal(SIGWINCH, SIG_DFL);
			}
			break;
		case 'E':
			if (top->evlist->nr_entries > 1) {
				/* Select 0 as the default event: */
				int counter = 0;

				fprintf(stderr, "\nAvailable events:");

				evlist__for_each_entry(top->evlist, top->sym_evsel)
					fprintf(stderr, "\n\t%d %s", top->sym_evsel->idx, perf_evsel__name(top->sym_evsel));

				prompt_integer(&counter, "Enter details event counter");

				if (counter >= top->evlist->nr_entries) {
					top->sym_evsel = perf_evlist__first(top->evlist);
					fprintf(stderr, "Sorry, no such event, using %s.\n", perf_evsel__name(top->sym_evsel));
					sleep(1);
					break;
				}
				evlist__for_each_entry(top->evlist, top->sym_evsel)
					if (top->sym_evsel->idx == counter)
						break;
			} else
				top->sym_evsel = perf_evlist__first(top->evlist);
			break;
		case 'f':
			prompt_integer(&top->count_filter, "Enter display event count filter");
			break;
		case 'F':
			prompt_percent(&top->annotation_opts.min_pcnt,
				       "Enter details display event filter (percent)");
			break;
		case 'K':
			top->hide_kernel_symbols = !top->hide_kernel_symbols;
			break;
		case 'q':
		case 'Q':
			printf("exiting.\n");
			if (top->dump_symtab)
				perf_session__fprintf_dsos(top->session, stderr);
			ret = false;
			break;
		case 's':
			perf_top__prompt_symbol(top, "Enter details symbol");
			break;
		case 'S':
			if (!top->sym_filter_entry)
				break;
			else {
				struct hist_entry *syme = top->sym_filter_entry;

				top->sym_filter_entry = NULL;
				__zero_source_counters(syme);
			}
			break;
		case 'U':
			top->hide_user_symbols = !top->hide_user_symbols;
			break;
		case 'z':
			top->zero = !top->zero;
			break;
		default:
			break;
	}

	return ret;
}

static void perf_top__sort_new_samples(void *arg)
{
	struct perf_top *t = arg;
	struct perf_evsel *evsel = t->sym_evsel;
	struct hists *hists;

	if (t->evlist->selected != NULL)
		t->sym_evsel = t->evlist->selected;

	hists = evsel__hists(evsel);

	if (t->evlist->enabled) {
		if (t->zero) {
			hists__delete_entries(hists);
		} else {
			hists__decay_entries(hists, t->hide_user_symbols,
					     t->hide_kernel_symbols);
		}
	}

	hists__collapse_resort(hists, NULL);
	perf_evsel__output_resort(evsel, NULL);

	if (t->lost || t->drop)
		pr_warning("Too slow to read ring buffer (change period (-c/-F) or limit CPUs (-C)\n");
}

static void stop_top(void)
{
	session_done = 1;
	done = 1;
}

static void *display_thread_tui(void *arg)
{
	struct perf_evsel *pos;
	struct perf_top *top = arg;
	const char *help = "For a higher level overview, try: perf top --sort comm,dso";
	struct hist_browser_timer hbt = {
		.timer		= perf_top__sort_new_samples,
		.arg		= top,
		.refresh	= top->delay_secs,
	};

	/* In order to read symbols from other namespaces perf to  needs to call
	 * setns(2).  This isn't permitted if the struct_fs has multiple users.
	 * unshare(2) the fs so that we may continue to setns into namespaces
	 * that we're observing.
	 */
	unshare(CLONE_FS);

	perf_top__sort_new_samples(top);

	/*
	 * Initialize the uid_filter_str, in the future the TUI will allow
	 * Zooming in/out UIDs. For now just use whatever the user passed
	 * via --uid.
	 */
	evlist__for_each_entry(top->evlist, pos) {
		struct hists *hists = evsel__hists(pos);
		hists->uid_filter_str = top->record_opts.target.uid_str;
	}

	perf_evlist__tui_browse_hists(top->evlist, help, &hbt,
				      top->min_percent,
				      &top->session->header.env,
				      !top->record_opts.overwrite,
				      &top->annotation_opts);

	stop_top();
	return NULL;
}

static void display_sig(int sig __maybe_unused)
{
	stop_top();
}

static void display_setup_sig(void)
{
	signal(SIGSEGV, sighandler_dump_stack);
	signal(SIGFPE, sighandler_dump_stack);
	signal(SIGINT,  display_sig);
	signal(SIGQUIT, display_sig);
	signal(SIGTERM, display_sig);
}

static void *display_thread(void *arg)
{
	struct pollfd stdin_poll = { .fd = 0, .events = POLLIN };
	struct termios save;
	struct perf_top *top = arg;
	int delay_msecs, c;

	/* In order to read symbols from other namespaces perf to  needs to call
	 * setns(2).  This isn't permitted if the struct_fs has multiple users.
	 * unshare(2) the fs so that we may continue to setns into namespaces
	 * that we're observing.
	 */
	unshare(CLONE_FS);

	display_setup_sig();
	pthread__unblock_sigwinch();
repeat:
	delay_msecs = top->delay_secs * MSEC_PER_SEC;
	set_term_quiet_input(&save);
	/* trash return*/
	getc(stdin);

	while (!done) {
		perf_top__print_sym_table(top);
		/*
		 * Either timeout expired or we got an EINTR due to SIGWINCH,
		 * refresh screen in both cases.
		 */
		switch (poll(&stdin_poll, 1, delay_msecs)) {
		case 0:
			continue;
		case -1:
			if (errno == EINTR)
				continue;
			__fallthrough;
		default:
			c = getc(stdin);
			tcsetattr(0, TCSAFLUSH, &save);

			if (perf_top__handle_keypress(top, c))
				goto repeat;
			stop_top();
		}
	}

	tcsetattr(0, TCSAFLUSH, &save);
	return NULL;
}

static int hist_iter__top_callback(struct hist_entry_iter *iter,
				   struct addr_location *al, bool single,
				   void *arg)
{
	struct perf_top *top = arg;
	struct hist_entry *he = iter->he;
	struct perf_evsel *evsel = iter->evsel;

	if (perf_hpp_list.sym && single)
		perf_top__record_precise_ip(top, he, iter->sample, evsel, al->addr);

	hist__account_cycles(iter->sample->branch_stack, al, iter->sample,
		     !(top->record_opts.branch_stack & PERF_SAMPLE_BRANCH_ANY));
	return 0;
}

static void perf_event__process_sample(struct perf_tool *tool,
				       const union perf_event *event,
				       struct perf_evsel *evsel,
				       struct perf_sample *sample,
				       struct machine *machine)
{
	struct perf_top *top = container_of(tool, struct perf_top, tool);
	struct addr_location al;
	int err;

	if (!machine && perf_guest) {
		static struct intlist *seen;

		if (!seen)
			seen = intlist__new(NULL);

		if (!intlist__has_entry(seen, sample->pid)) {
			pr_err("Can't find guest [%d]'s kernel information\n",
				sample->pid);
			intlist__add(seen, sample->pid);
		}
		return;
	}

	if (!machine) {
		pr_err("%u unprocessable samples recorded.\r",
		       top->session->evlist->stats.nr_unprocessable_samples++);
		return;
	}

	if (event->header.misc & PERF_RECORD_MISC_EXACT_IP)
		top->exact_samples++;

	if (machine__resolve(machine, &al, sample) < 0)
		return;

	if (!machine->kptr_restrict_warned &&
	    symbol_conf.kptr_restrict &&
	    al.cpumode == PERF_RECORD_MISC_KERNEL) {
		if (!perf_evlist__exclude_kernel(top->session->evlist)) {
			ui__warning(
"Kernel address maps (/proc/{kallsyms,modules}) are restricted.\n\n"
"Check /proc/sys/kernel/kptr_restrict.\n\n"
"Kernel%s samples will not be resolved.\n",
			  al.map && map__has_symbols(al.map) ?
			  " modules" : "");
			if (use_browser <= 0)
				sleep(5);
		}
		machine->kptr_restrict_warned = true;
	}

	if (al.sym == NULL && al.map != NULL) {
		const char *msg = "Kernel samples will not be resolved.\n";
		/*
		 * As we do lazy loading of symtabs we only will know if the
		 * specified vmlinux file is invalid when we actually have a
		 * hit in kernel space and then try to load it. So if we get
		 * here and there are _no_ symbols in the DSO backing the
		 * kernel map, bail out.
		 *
		 * We may never get here, for instance, if we use -K/
		 * --hide-kernel-symbols, even if the user specifies an
		 * invalid --vmlinux ;-)
		 */
		if (!machine->kptr_restrict_warned && !top->vmlinux_warned &&
		    __map__is_kernel(al.map) && map__has_symbols(al.map)) {
			if (symbol_conf.vmlinux_name) {
				char serr[256];
				dso__strerror_load(al.map->dso, serr, sizeof(serr));
				ui__warning("The %s file can't be used: %s\n%s",
					    symbol_conf.vmlinux_name, serr, msg);
			} else {
				ui__warning("A vmlinux file was not found.\n%s",
					    msg);
			}

			if (use_browser <= 0)
				sleep(5);
			top->vmlinux_warned = true;
		}
	}

	if (al.sym == NULL || !al.sym->idle) {
		struct hists *hists = evsel__hists(evsel);
		struct hist_entry_iter iter = {
			.evsel		= evsel,
			.sample 	= sample,
			.add_entry_cb 	= hist_iter__top_callback,
		};

		if (symbol_conf.cumulate_callchain)
			iter.ops = &hist_iter_cumulative;
		else
			iter.ops = &hist_iter_normal;

		pthread_mutex_lock(&hists->lock);

		err = hist_entry_iter__add(&iter, &al, top->max_stack, top);
		if (err < 0)
			pr_err("Problem incrementing symbol period, skipping event\n");

		pthread_mutex_unlock(&hists->lock);
	}

	addr_location__put(&al);
}

static void
perf_top__process_lost(struct perf_top *top, union perf_event *event,
		       struct perf_evsel *evsel)
{
	struct hists *hists = evsel__hists(evsel);

	top->lost += event->lost.lost;
	top->lost_total += event->lost.lost;
	hists->stats.total_lost += event->lost.lost;
}

static void
perf_top__process_lost_samples(struct perf_top *top,
			       union perf_event *event,
			       struct perf_evsel *evsel)
{
	struct hists *hists = evsel__hists(evsel);

	top->lost += event->lost_samples.lost;
	top->lost_total += event->lost_samples.lost;
	hists->stats.total_lost_samples += event->lost_samples.lost;
}

static u64 last_timestamp;

static void perf_top__mmap_read_idx(struct perf_top *top, int idx)
{
	struct record_opts *opts = &top->record_opts;
	struct perf_evlist *evlist = top->evlist;
	struct perf_mmap *md;
	union perf_event *event;

	md = opts->overwrite ? &evlist->overwrite_mmap[idx] : &evlist->mmap[idx];
	if (perf_mmap__read_init(md) < 0)
		return;

	while ((event = perf_mmap__read_event(md)) != NULL) {
		int ret;

		ret = perf_evlist__parse_sample_timestamp(evlist, event, &last_timestamp);
		if (ret && ret != -1)
			break;

		ret = ordered_events__queue(top->qe.in, event, last_timestamp, 0);
		if (ret)
			break;

		perf_mmap__consume(md);

		if (top->qe.rotate) {
			pthread_mutex_lock(&top->qe.mutex);
			top->qe.rotate = false;
			pthread_cond_signal(&top->qe.cond);
			pthread_mutex_unlock(&top->qe.mutex);
		}
	}

	perf_mmap__read_done(md);
}

static void perf_top__mmap_read(struct perf_top *top)
{
	bool overwrite = top->record_opts.overwrite;
	struct perf_evlist *evlist = top->evlist;
	int i;

	if (overwrite)
		perf_evlist__toggle_bkw_mmap(evlist, BKW_MMAP_DATA_PENDING);

	for (i = 0; i < top->evlist->nr_mmaps; i++)
		perf_top__mmap_read_idx(top, i);

	if (overwrite) {
		perf_evlist__toggle_bkw_mmap(evlist, BKW_MMAP_EMPTY);
		perf_evlist__toggle_bkw_mmap(evlist, BKW_MMAP_RUNNING);
	}
}

/*
 * Check per-event overwrite term.
 * perf top should support consistent term for all events.
 * - All events don't have per-event term
 *   E.g. "cpu/cpu-cycles/,cpu/instructions/"
 *   Nothing change, return 0.
 * - All events have same per-event term
 *   E.g. "cpu/cpu-cycles,no-overwrite/,cpu/instructions,no-overwrite/
 *   Using the per-event setting to replace the opts->overwrite if
 *   they are different, then return 0.
 * - Events have different per-event term
 *   E.g. "cpu/cpu-cycles,overwrite/,cpu/instructions,no-overwrite/"
 *   Return -1
 * - Some of the event set per-event term, but some not.
 *   E.g. "cpu/cpu-cycles/,cpu/instructions,no-overwrite/"
 *   Return -1
 */
static int perf_top__overwrite_check(struct perf_top *top)
{
	struct record_opts *opts = &top->record_opts;
	struct perf_evlist *evlist = top->evlist;
	struct perf_evsel_config_term *term;
	struct list_head *config_terms;
	struct perf_evsel *evsel;
	int set, overwrite = -1;

	evlist__for_each_entry(evlist, evsel) {
		set = -1;
		config_terms = &evsel->config_terms;
		list_for_each_entry(term, config_terms, list) {
			if (term->type == PERF_EVSEL__CONFIG_TERM_OVERWRITE)
				set = term->val.overwrite ? 1 : 0;
		}

		/* no term for current and previous event (likely) */
		if ((overwrite < 0) && (set < 0))
			continue;

		/* has term for both current and previous event, compare */
		if ((overwrite >= 0) && (set >= 0) && (overwrite != set))
			return -1;

		/* no term for current event but has term for previous one */
		if ((overwrite >= 0) && (set < 0))
			return -1;

		/* has term for current event */
		if ((overwrite < 0) && (set >= 0)) {
			/* if it's first event, set overwrite */
			if (evsel == perf_evlist__first(evlist))
				overwrite = set;
			else
				return -1;
		}
	}

	if ((overwrite >= 0) && (opts->overwrite != overwrite))
		opts->overwrite = overwrite;

	return 0;
}

static int perf_top_overwrite_fallback(struct perf_top *top,
				       struct perf_evsel *evsel)
{
	struct record_opts *opts = &top->record_opts;
	struct perf_evlist *evlist = top->evlist;
	struct perf_evsel *counter;

	if (!opts->overwrite)
		return 0;

	/* only fall back when first event fails */
	if (evsel != perf_evlist__first(evlist))
		return 0;

	evlist__for_each_entry(evlist, counter)
		counter->attr.write_backward = false;
	opts->overwrite = false;
	pr_debug2("fall back to non-overwrite mode\n");
	return 1;
}

static int perf_top__start_counters(struct perf_top *top)
{
	char msg[BUFSIZ];
	struct perf_evsel *counter;
	struct perf_evlist *evlist = top->evlist;
	struct record_opts *opts = &top->record_opts;

	if (perf_top__overwrite_check(top)) {
		ui__error("perf top only support consistent per-event "
			  "overwrite setting for all events\n");
		goto out_err;
	}

	perf_evlist__config(evlist, opts, &callchain_param);

	evlist__for_each_entry(evlist, counter) {
try_again:
		if (perf_evsel__open(counter, top->evlist->cpus,
				     top->evlist->threads) < 0) {

			/*
			 * Specially handle overwrite fall back.
			 * Because perf top is the only tool which has
			 * overwrite mode by default, support
			 * both overwrite and non-overwrite mode, and
			 * require consistent mode for all events.
			 *
			 * May move it to generic code with more tools
			 * have similar attribute.
			 */
			if (perf_missing_features.write_backward &&
			    perf_top_overwrite_fallback(top, counter))
				goto try_again;

			if (perf_evsel__fallback(counter, errno, msg, sizeof(msg))) {
				if (verbose > 0)
					ui__warning("%s\n", msg);
				goto try_again;
			}

			perf_evsel__open_strerror(counter, &opts->target,
						  errno, msg, sizeof(msg));
			ui__error("%s\n", msg);
			goto out_err;
		}
	}

	if (perf_evlist__mmap(evlist, opts->mmap_pages) < 0) {
		ui__error("Failed to mmap with %d (%s)\n",
			    errno, str_error_r(errno, msg, sizeof(msg)));
		goto out_err;
	}

	return 0;

out_err:
	return -1;
}

static int callchain_param__setup_sample_type(struct callchain_param *callchain)
{
	if (!perf_hpp_list.sym) {
		if (callchain->enabled) {
			ui__error("Selected -g but \"sym\" not present in --sort/-s.");
			return -EINVAL;
		}
	} else if (callchain->mode != CHAIN_NONE) {
		if (callchain_register_param(callchain) < 0) {
			ui__error("Can't register callchain params.\n");
			return -EINVAL;
		}
	}

	return 0;
}

static struct ordered_events *rotate_queues(struct perf_top *top)
{
	struct ordered_events *in = top->qe.in;

	if (top->qe.in == &top->qe.data[1])
		top->qe.in = &top->qe.data[0];
	else
		top->qe.in = &top->qe.data[1];

	return in;
}

static void *process_thread(void *arg)
{
	struct perf_top *top = arg;

	while (!done) {
		struct ordered_events *out, *in = top->qe.in;

		if (!in->nr_events) {
			usleep(100);
			continue;
		}

		out = rotate_queues(top);

		pthread_mutex_lock(&top->qe.mutex);
		top->qe.rotate = true;
		pthread_cond_wait(&top->qe.cond, &top->qe.mutex);
		pthread_mutex_unlock(&top->qe.mutex);

		if (ordered_events__flush(out, OE_FLUSH__TOP))
			pr_err("failed to process events\n");
	}

	return NULL;
}

/*
 * Allow only 'top->delay_secs' seconds behind samples.
 */
static int should_drop(struct ordered_event *qevent, struct perf_top *top)
{
	union perf_event *event = qevent->event;
	u64 delay_timestamp;

	if (event->header.type != PERF_RECORD_SAMPLE)
		return false;

	delay_timestamp = qevent->timestamp + top->delay_secs * NSEC_PER_SEC;
	return delay_timestamp < last_timestamp;
}

static int deliver_event(struct ordered_events *qe,
			 struct ordered_event *qevent)
{
	struct perf_top *top = qe->data;
	struct perf_evlist *evlist = top->evlist;
	struct perf_session *session = top->session;
	union perf_event *event = qevent->event;
	struct perf_sample sample;
	struct perf_evsel *evsel;
	struct machine *machine;
	int ret = -1;

	if (should_drop(qevent, top)) {
		top->drop++;
		top->drop_total++;
		return 0;
	}

	ret = perf_evlist__parse_sample(evlist, event, &sample);
	if (ret) {
		pr_err("Can't parse sample, err = %d\n", ret);
		goto next_event;
	}

	evsel = perf_evlist__id2evsel(session->evlist, sample.id);
	assert(evsel != NULL);

	if (event->header.type == PERF_RECORD_SAMPLE)
		++top->samples;

	switch (sample.cpumode) {
	case PERF_RECORD_MISC_USER:
		++top->us_samples;
		if (top->hide_user_symbols)
			goto next_event;
		machine = &session->machines.host;
		break;
	case PERF_RECORD_MISC_KERNEL:
		++top->kernel_samples;
		if (top->hide_kernel_symbols)
			goto next_event;
		machine = &session->machines.host;
		break;
	case PERF_RECORD_MISC_GUEST_KERNEL:
		++top->guest_kernel_samples;
		machine = perf_session__find_machine(session,
						     sample.pid);
		break;
	case PERF_RECORD_MISC_GUEST_USER:
		++top->guest_us_samples;
		/*
		 * TODO: we don't process guest user from host side
		 * except simple counting.
		 */
		goto next_event;
	default:
		if (event->header.type == PERF_RECORD_SAMPLE)
			goto next_event;
		machine = &session->machines.host;
		break;
	}

	if (event->header.type == PERF_RECORD_SAMPLE) {
		perf_event__process_sample(&top->tool, event, evsel,
					   &sample, machine);
	} else if (event->header.type == PERF_RECORD_LOST) {
		perf_top__process_lost(top, event, evsel);
	} else if (event->header.type == PERF_RECORD_LOST_SAMPLES) {
		perf_top__process_lost_samples(top, event, evsel);
	} else if (event->header.type < PERF_RECORD_MAX) {
		hists__inc_nr_events(evsel__hists(evsel), event->header.type);
		machine__process_event(machine, event, &sample);
	} else
		++session->evlist->stats.nr_unknown_events;

	ret = 0;
next_event:
	return ret;
}

static void init_process_thread(struct perf_top *top)
{
	ordered_events__init(&top->qe.data[0], deliver_event, top);
	ordered_events__init(&top->qe.data[1], deliver_event, top);
	ordered_events__set_copy_on_queue(&top->qe.data[0], true);
	ordered_events__set_copy_on_queue(&top->qe.data[1], true);
	top->qe.in = &top->qe.data[0];
	pthread_mutex_init(&top->qe.mutex, NULL);
	pthread_cond_init(&top->qe.cond, NULL);
}

static int __cmd_top(struct perf_top *top)
{
	char msg[512];
	struct perf_evsel *pos;
	struct perf_evsel_config_term *err_term;
	struct perf_evlist *evlist = top->evlist;
	struct record_opts *opts = &top->record_opts;
	pthread_t thread, thread_process;
	int ret;

	top->session = perf_session__new(NULL, false, NULL);
	if (top->session == NULL)
		return -1;

	if (!top->annotation_opts.objdump_path) {
		ret = perf_env__lookup_objdump(&top->session->header.env,
					       &top->annotation_opts.objdump_path);
		if (ret)
			goto out_delete;
	}

	ret = callchain_param__setup_sample_type(&callchain_param);
	if (ret)
		goto out_delete;

	if (perf_session__register_idle_thread(top->session) < 0)
		goto out_delete;

	if (top->nr_threads_synthesize > 1)
		perf_set_multithreaded();

	init_process_thread(top);

	machine__synthesize_threads(&top->session->machines.host, &opts->target,
				    top->evlist->threads, false,
				    top->nr_threads_synthesize);

	if (top->nr_threads_synthesize > 1)
		perf_set_singlethreaded();

	if (perf_hpp_list.socket) {
		ret = perf_env__read_cpu_topology_map(&perf_env);
		if (ret < 0)
			goto out_err_cpu_topo;
	}

	ret = perf_top__start_counters(top);
	if (ret)
		goto out_delete;

	ret = perf_evlist__apply_drv_configs(evlist, &pos, &err_term);
	if (ret) {
		pr_err("failed to set config \"%s\" on event %s with %d (%s)\n",
			err_term->val.drv_cfg, perf_evsel__name(pos), errno,
			str_error_r(errno, msg, sizeof(msg)));
		goto out_delete;
	}

	top->session->evlist = top->evlist;
	perf_session__set_id_hdr_size(top->session);

	/*
	 * When perf is starting the traced process, all the events (apart from
	 * group members) have enable_on_exec=1 set, so don't spoil it by
	 * prematurely enabling them.
	 *
	 * XXX 'top' still doesn't start workloads like record, trace, but should,
	 * so leave the check here.
	 */
        if (!target__none(&opts->target))
                perf_evlist__enable(top->evlist);

	ret = -1;
	if (pthread_create(&thread_process, NULL, process_thread, top)) {
		ui__error("Could not create process thread.\n");
		goto out_delete;
	}

	if (pthread_create(&thread, NULL, (use_browser > 0 ? display_thread_tui :
							    display_thread), top)) {
		ui__error("Could not create display thread.\n");
		goto out_join_thread;
	}

	if (top->realtime_prio) {
		struct sched_param param;

		param.sched_priority = top->realtime_prio;
		if (sched_setscheduler(0, SCHED_FIFO, &param)) {
			ui__error("Could not set realtime priority.\n");
			goto out_join;
		}
	}

	/* Wait for a minimal set of events before starting the snapshot */
	perf_evlist__poll(top->evlist, 100);

	perf_top__mmap_read(top);

	while (!done) {
		u64 hits = top->samples;

		perf_top__mmap_read(top);

		if (opts->overwrite || (hits == top->samples))
			ret = perf_evlist__poll(top->evlist, 100);

		if (resize) {
			perf_top__resize(top);
			resize = 0;
		}
	}

	ret = 0;
out_join:
	pthread_join(thread, NULL);
out_join_thread:
	pthread_cond_signal(&top->qe.cond);
	pthread_join(thread_process, NULL);
out_delete:
	perf_session__delete(top->session);
	top->session = NULL;

	return ret;

out_err_cpu_topo: {
	char errbuf[BUFSIZ];
	const char *err = str_error_r(-ret, errbuf, sizeof(errbuf));

	ui__error("Could not read the CPU topology map: %s\n", err);
	goto out_delete;
}
}

static int
callchain_opt(const struct option *opt, const char *arg, int unset)
{
	symbol_conf.use_callchain = true;
	return record_callchain_opt(opt, arg, unset);
}

static int
parse_callchain_opt(const struct option *opt, const char *arg, int unset)
{
	struct callchain_param *callchain = opt->value;

	callchain->enabled = !unset;
	callchain->record_mode = CALLCHAIN_FP;

	/*
	 * --no-call-graph
	 */
	if (unset) {
		symbol_conf.use_callchain = false;
		callchain->record_mode = CALLCHAIN_NONE;
		return 0;
	}

	return parse_callchain_top_opt(arg);
}

static int perf_top_config(const char *var, const char *value, void *cb __maybe_unused)
{
	if (!strcmp(var, "top.call-graph")) {
		var = "call-graph.record-mode";
		return perf_default_config(var, value, cb);
	}
	if (!strcmp(var, "top.children")) {
		symbol_conf.cumulate_callchain = perf_config_bool(var, value);
		return 0;
	}

	return 0;
}

static int
parse_percent_limit(const struct option *opt, const char *arg,
		    int unset __maybe_unused)
{
	struct perf_top *top = opt->value;

	top->min_percent = strtof(arg, NULL);
	return 0;
}

const char top_callchain_help[] = CALLCHAIN_RECORD_HELP CALLCHAIN_REPORT_HELP
	"\n\t\t\t\tDefault: fp,graph,0.5,caller,function";

int cmd_top(int argc, const char **argv)
{
	char errbuf[BUFSIZ];
	struct perf_top top = {
		.count_filter	     = 5,
		.delay_secs	     = 2,
		.record_opts = {
			.mmap_pages	= UINT_MAX,
			.user_freq	= UINT_MAX,
			.user_interval	= ULLONG_MAX,
			.freq		= 4000, /* 4 KHz */
			.target		= {
				.uses_mmap   = true,
			},
<<<<<<< HEAD
			.proc_map_timeout    = 500,
=======
>>>>>>> cf26057a
			/*
			 * FIXME: This will lose PERF_RECORD_MMAP and other metadata
			 * when we pause, fix that and reenable. Probably using a
			 * separate evlist with a dummy event, i.e. a non-overwrite
			 * ring buffer just for metadata events, while PERF_RECORD_SAMPLE
			 * stays in overwrite mode. -acme
			 * */
			.overwrite	= 0,
<<<<<<< HEAD
=======
			.sample_time	= true,
>>>>>>> cf26057a
		},
		.max_stack	     = sysctl__max_stack(),
		.annotation_opts     = annotation__default_options,
		.nr_threads_synthesize = UINT_MAX,
	};
	struct record_opts *opts = &top.record_opts;
	struct target *target = &opts->target;
	const struct option options[] = {
	OPT_CALLBACK('e', "event", &top.evlist, "event",
		     "event selector. use 'perf list' to list available events",
		     parse_events_option),
	OPT_U64('c', "count", &opts->user_interval, "event period to sample"),
	OPT_STRING('p', "pid", &target->pid, "pid",
		    "profile events on existing process id"),
	OPT_STRING('t', "tid", &target->tid, "tid",
		    "profile events on existing thread id"),
	OPT_BOOLEAN('a', "all-cpus", &target->system_wide,
			    "system-wide collection from all CPUs"),
	OPT_STRING('C', "cpu", &target->cpu_list, "cpu",
		    "list of cpus to monitor"),
	OPT_STRING('k', "vmlinux", &symbol_conf.vmlinux_name,
		   "file", "vmlinux pathname"),
	OPT_BOOLEAN(0, "ignore-vmlinux", &symbol_conf.ignore_vmlinux,
		    "don't load vmlinux even if found"),
	OPT_STRING(0, "kallsyms", &symbol_conf.kallsyms_name,
		   "file", "kallsyms pathname"),
	OPT_BOOLEAN('K', "hide_kernel_symbols", &top.hide_kernel_symbols,
		    "hide kernel symbols"),
	OPT_CALLBACK('m', "mmap-pages", &opts->mmap_pages, "pages",
		     "number of mmap data pages",
		     perf_evlist__parse_mmap_pages),
	OPT_INTEGER('r', "realtime", &top.realtime_prio,
		    "collect data with this RT SCHED_FIFO priority"),
	OPT_INTEGER('d', "delay", &top.delay_secs,
		    "number of seconds to delay between refreshes"),
	OPT_BOOLEAN('D', "dump-symtab", &top.dump_symtab,
			    "dump the symbol table used for profiling"),
	OPT_INTEGER('f', "count-filter", &top.count_filter,
		    "only display functions with more events than this"),
	OPT_BOOLEAN(0, "group", &opts->group,
			    "put the counters into a counter group"),
	OPT_BOOLEAN('i', "no-inherit", &opts->no_inherit,
		    "child tasks do not inherit counters"),
	OPT_STRING(0, "sym-annotate", &top.sym_filter, "symbol name",
		    "symbol to annotate"),
	OPT_BOOLEAN('z', "zero", &top.zero, "zero history across updates"),
	OPT_CALLBACK('F', "freq", &top.record_opts, "freq or 'max'",
		     "profile at this frequency",
		      record__parse_freq),
	OPT_INTEGER('E', "entries", &top.print_entries,
		    "display this many functions"),
	OPT_BOOLEAN('U', "hide_user_symbols", &top.hide_user_symbols,
		    "hide user symbols"),
	OPT_BOOLEAN(0, "tui", &top.use_tui, "Use the TUI interface"),
	OPT_BOOLEAN(0, "stdio", &top.use_stdio, "Use the stdio interface"),
	OPT_INCR('v', "verbose", &verbose,
		    "be more verbose (show counter open errors, etc)"),
	OPT_STRING('s', "sort", &sort_order, "key[,key2...]",
		   "sort by key(s): pid, comm, dso, symbol, parent, cpu, srcline, ..."
		   " Please refer the man page for the complete list."),
	OPT_STRING(0, "fields", &field_order, "key[,keys...]",
		   "output field(s): overhead, period, sample plus all of sort keys"),
	OPT_BOOLEAN('n', "show-nr-samples", &symbol_conf.show_nr_samples,
		    "Show a column with the number of samples"),
	OPT_CALLBACK_NOOPT('g', NULL, &callchain_param,
			   NULL, "enables call-graph recording and display",
			   &callchain_opt),
	OPT_CALLBACK(0, "call-graph", &callchain_param,
		     "record_mode[,record_size],print_type,threshold[,print_limit],order,sort_key[,branch]",
		     top_callchain_help, &parse_callchain_opt),
	OPT_BOOLEAN(0, "children", &symbol_conf.cumulate_callchain,
		    "Accumulate callchains of children and show total overhead as well"),
	OPT_INTEGER(0, "max-stack", &top.max_stack,
		    "Set the maximum stack depth when parsing the callchain. "
		    "Default: kernel.perf_event_max_stack or " __stringify(PERF_MAX_STACK_DEPTH)),
	OPT_CALLBACK(0, "ignore-callees", NULL, "regex",
		   "ignore callees of these functions in call graphs",
		   report_parse_ignore_callees_opt),
	OPT_BOOLEAN(0, "show-total-period", &symbol_conf.show_total_period,
		    "Show a column with the sum of periods"),
	OPT_STRING(0, "dsos", &symbol_conf.dso_list_str, "dso[,dso...]",
		   "only consider symbols in these dsos"),
	OPT_STRING(0, "comms", &symbol_conf.comm_list_str, "comm[,comm...]",
		   "only consider symbols in these comms"),
	OPT_STRING(0, "symbols", &symbol_conf.sym_list_str, "symbol[,symbol...]",
		   "only consider these symbols"),
	OPT_BOOLEAN(0, "source", &top.annotation_opts.annotate_src,
		    "Interleave source code with assembly code (default)"),
	OPT_BOOLEAN(0, "asm-raw", &top.annotation_opts.show_asm_raw,
		    "Display raw encoding of assembly instructions (default)"),
	OPT_BOOLEAN(0, "demangle-kernel", &symbol_conf.demangle_kernel,
		    "Enable kernel symbol demangling"),
	OPT_STRING(0, "objdump", &top.annotation_opts.objdump_path, "path",
		    "objdump binary to use for disassembly and annotations"),
	OPT_STRING('M', "disassembler-style", &top.annotation_opts.disassembler_style, "disassembler style",
		   "Specify disassembler style (e.g. -M intel for intel syntax)"),
	OPT_STRING('u', "uid", &target->uid_str, "user", "user to profile"),
	OPT_CALLBACK(0, "percent-limit", &top, "percent",
		     "Don't show entries under that percent", parse_percent_limit),
	OPT_CALLBACK(0, "percentage", NULL, "relative|absolute",
		     "How to display percentage of filtered entries", parse_filter_percentage),
	OPT_STRING('w', "column-widths", &symbol_conf.col_width_list_str,
		   "width[,width...]",
		   "don't try to adjust column width, use these fixed values"),
	OPT_UINTEGER(0, "proc-map-timeout", &proc_map_timeout,
			"per thread proc mmap processing timeout in ms"),
	OPT_CALLBACK_NOOPT('b', "branch-any", &opts->branch_stack,
		     "branch any", "sample any taken branches",
		     parse_branch_stack),
	OPT_CALLBACK('j', "branch-filter", &opts->branch_stack,
		     "branch filter mask", "branch stack filter modes",
		     parse_branch_stack),
	OPT_BOOLEAN(0, "raw-trace", &symbol_conf.raw_trace,
		    "Show raw trace event output (do not use print fmt or plugins)"),
	OPT_BOOLEAN(0, "hierarchy", &symbol_conf.report_hierarchy,
		    "Show entries in a hierarchy"),
	OPT_BOOLEAN(0, "overwrite", &top.record_opts.overwrite,
		    "Use a backward ring buffer, default: no"),
	OPT_BOOLEAN(0, "force", &symbol_conf.force, "don't complain, do it"),
	OPT_UINTEGER(0, "num-thread-synthesize", &top.nr_threads_synthesize,
			"number of thread to run event synthesize"),
	OPT_END()
	};
	const char * const top_usage[] = {
		"perf top [<options>]",
		NULL
	};
	int status = hists__init();

	if (status < 0)
		return status;

	top.annotation_opts.min_pcnt = 5;
	top.annotation_opts.context  = 4;

	top.evlist = perf_evlist__new();
	if (top.evlist == NULL)
		return -ENOMEM;

	status = perf_config(perf_top_config, &top);
	if (status)
		return status;

	argc = parse_options(argc, argv, options, top_usage, 0);
	if (argc)
		usage_with_options(top_usage, options);

	if (!top.evlist->nr_entries &&
	    perf_evlist__add_default(top.evlist) < 0) {
		pr_err("Not enough memory for event selector list\n");
		goto out_delete_evlist;
	}

	if (symbol_conf.report_hierarchy) {
		/* disable incompatible options */
		symbol_conf.event_group = false;
		symbol_conf.cumulate_callchain = false;

		if (field_order) {
			pr_err("Error: --hierarchy and --fields options cannot be used together\n");
			parse_options_usage(top_usage, options, "fields", 0);
			parse_options_usage(NULL, options, "hierarchy", 0);
			goto out_delete_evlist;
		}
	}

	if (opts->branch_stack && callchain_param.enabled)
		symbol_conf.show_branchflag_count = true;

	sort__mode = SORT_MODE__TOP;
	/* display thread wants entries to be collapsed in a different tree */
	perf_hpp_list.need_collapse = 1;

	if (top.use_stdio)
		use_browser = 0;
	else if (top.use_tui)
		use_browser = 1;

	setup_browser(false);

	if (setup_sorting(top.evlist) < 0) {
		if (sort_order)
			parse_options_usage(top_usage, options, "s", 1);
		if (field_order)
			parse_options_usage(sort_order ? NULL : top_usage,
					    options, "fields", 0);
		goto out_delete_evlist;
	}

	status = target__validate(target);
	if (status) {
		target__strerror(target, status, errbuf, BUFSIZ);
		ui__warning("%s\n", errbuf);
	}

	status = target__parse_uid(target);
	if (status) {
		int saved_errno = errno;

		target__strerror(target, status, errbuf, BUFSIZ);
		ui__error("%s\n", errbuf);

		status = -saved_errno;
		goto out_delete_evlist;
	}

	if (target__none(target))
		target->system_wide = true;

	if (perf_evlist__create_maps(top.evlist, target) < 0) {
		ui__error("Couldn't create thread/CPU maps: %s\n",
			  errno == ENOENT ? "No such process" : str_error_r(errno, errbuf, sizeof(errbuf)));
		goto out_delete_evlist;
	}

	if (top.delay_secs < 1)
		top.delay_secs = 1;

	if (record_opts__config(opts)) {
		status = -EINVAL;
		goto out_delete_evlist;
	}

	top.sym_evsel = perf_evlist__first(top.evlist);

	if (!callchain_param.enabled) {
		symbol_conf.cumulate_callchain = false;
		perf_hpp__cancel_cumulate();
	}

	if (symbol_conf.cumulate_callchain && !callchain_param.order_set)
		callchain_param.order = ORDER_CALLER;

	status = symbol__annotation_init();
	if (status < 0)
		goto out_delete_evlist;

	annotation_config__init();

	symbol_conf.try_vmlinux_path = (symbol_conf.vmlinux_name == NULL);
	if (symbol__init(NULL) < 0)
		return -1;

	sort__setup_elide(stdout);

	get_term_dimensions(&top.winsize);
	if (top.print_entries == 0) {
		perf_top__update_print_entries(&top);
		signal(SIGWINCH, winch_sig);
	}

	status = __cmd_top(&top);

out_delete_evlist:
	perf_evlist__delete(top.evlist);

	return status;
}<|MERGE_RESOLUTION|>--- conflicted
+++ resolved
@@ -1389,10 +1389,6 @@
 			.target		= {
 				.uses_mmap   = true,
 			},
-<<<<<<< HEAD
-			.proc_map_timeout    = 500,
-=======
->>>>>>> cf26057a
 			/*
 			 * FIXME: This will lose PERF_RECORD_MMAP and other metadata
 			 * when we pause, fix that and reenable. Probably using a
@@ -1401,10 +1397,7 @@
 			 * stays in overwrite mode. -acme
 			 * */
 			.overwrite	= 0,
-<<<<<<< HEAD
-=======
 			.sample_time	= true,
->>>>>>> cf26057a
 		},
 		.max_stack	     = sysctl__max_stack(),
 		.annotation_opts     = annotation__default_options,
