--- conflicted
+++ resolved
@@ -1450,12 +1450,7 @@
 		ret = ioprio_check_cap(iocb->aio_reqprio);
 		if (ret) {
 			pr_debug("aio ioprio check cap error: %d\n", ret);
-<<<<<<< HEAD
-			fput(req->ki_filp);
-			return ret;
-=======
 			goto out_fput;
->>>>>>> cf26057a
 		}
 
 		req->ki_ioprio = iocb->aio_reqprio;
