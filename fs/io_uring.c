// SPDX-License-Identifier: GPL-2.0
/*
 * Shared application/kernel submission and completion ring pairs, for
 * supporting fast/efficient IO.
 *
 * A note on the read/write ordering memory barriers that are matched between
 * the application and kernel side.
 *
 * After the application reads the CQ ring tail, it must use an
 * appropriate smp_rmb() to pair with the smp_wmb() the kernel uses
 * before writing the tail (using smp_load_acquire to read the tail will
 * do). It also needs a smp_mb() before updating CQ head (ordering the
 * entry load(s) with the head store), pairing with an implicit barrier
 * through a control-dependency in io_get_cqring (smp_store_release to
 * store head will do). Failure to do so could lead to reading invalid
 * CQ entries.
 *
 * Likewise, the application must use an appropriate smp_wmb() before
 * writing the SQ tail (ordering SQ entry stores with the tail store),
 * which pairs with smp_load_acquire in io_get_sqring (smp_store_release
 * to store the tail will do). And it needs a barrier ordering the SQ
 * head load before writing new SQ entries (smp_load_acquire to read
 * head will do).
 *
 * When using the SQ poll thread (IORING_SETUP_SQPOLL), the application
 * needs to check the SQ flags for IORING_SQ_NEED_WAKEUP *after*
 * updating the SQ tail; a full memory barrier smp_mb() is needed
 * between.
 *
 * Also see the examples in the liburing library:
 *
 *	git://git.kernel.dk/liburing
 *
 * io_uring also uses READ/WRITE_ONCE() for _any_ store or load that happens
 * from data shared between the kernel and application. This is done both
 * for ordering purposes, but also to ensure that once a value is loaded from
 * data that the application could potentially modify, it remains stable.
 *
 * Copyright (C) 2018-2019 Jens Axboe
 * Copyright (c) 2018-2019 Christoph Hellwig
 */
#include <linux/kernel.h>
#include <linux/init.h>
#include <linux/errno.h>
#include <linux/syscalls.h>
#include <linux/compat.h>
#include <linux/refcount.h>
#include <linux/uio.h>

#include <linux/sched/signal.h>
#include <linux/fs.h>
#include <linux/file.h>
#include <linux/fdtable.h>
#include <linux/mm.h>
#include <linux/mman.h>
#include <linux/mmu_context.h>
#include <linux/percpu.h>
#include <linux/slab.h>
#include <linux/workqueue.h>
#include <linux/kthread.h>
#include <linux/blkdev.h>
#include <linux/bvec.h>
#include <linux/net.h>
#include <net/sock.h>
#include <net/af_unix.h>
#include <net/scm.h>
#include <linux/anon_inodes.h>
#include <linux/sched/mm.h>
#include <linux/uaccess.h>
#include <linux/nospec.h>
#include <linux/sizes.h>
#include <linux/hugetlb.h>

#include <uapi/linux/io_uring.h>

#include "internal.h"

#define IORING_MAX_ENTRIES	4096
#define IORING_MAX_FIXED_FILES	1024

struct io_uring {
	u32 head ____cacheline_aligned_in_smp;
	u32 tail ____cacheline_aligned_in_smp;
};

/*
 * This data is shared with the application through the mmap at offset
 * IORING_OFF_SQ_RING.
 *
 * The offsets to the member fields are published through struct
 * io_sqring_offsets when calling io_uring_setup.
 */
struct io_sq_ring {
	/*
	 * Head and tail offsets into the ring; the offsets need to be
	 * masked to get valid indices.
	 *
	 * The kernel controls head and the application controls tail.
	 */
	struct io_uring		r;
	/*
	 * Bitmask to apply to head and tail offsets (constant, equals
	 * ring_entries - 1)
	 */
	u32			ring_mask;
	/* Ring size (constant, power of 2) */
	u32			ring_entries;
	/*
	 * Number of invalid entries dropped by the kernel due to
	 * invalid index stored in array
	 *
	 * Written by the kernel, shouldn't be modified by the
	 * application (i.e. get number of "new events" by comparing to
	 * cached value).
	 *
	 * After a new SQ head value was read by the application this
	 * counter includes all submissions that were dropped reaching
	 * the new SQ head (and possibly more).
	 */
	u32			dropped;
	/*
	 * Runtime flags
	 *
	 * Written by the kernel, shouldn't be modified by the
	 * application.
	 *
	 * The application needs a full memory barrier before checking
	 * for IORING_SQ_NEED_WAKEUP after updating the sq tail.
	 */
	u32			flags;
	/*
	 * Ring buffer of indices into array of io_uring_sqe, which is
	 * mmapped by the application using the IORING_OFF_SQES offset.
	 *
	 * This indirection could e.g. be used to assign fixed
	 * io_uring_sqe entries to operations and only submit them to
	 * the queue when needed.
	 *
	 * The kernel modifies neither the indices array nor the entries
	 * array.
	 */
	u32			array[];
};

/*
 * This data is shared with the application through the mmap at offset
 * IORING_OFF_CQ_RING.
 *
 * The offsets to the member fields are published through struct
 * io_cqring_offsets when calling io_uring_setup.
 */
struct io_cq_ring {
	/*
	 * Head and tail offsets into the ring; the offsets need to be
	 * masked to get valid indices.
	 *
	 * The application controls head and the kernel tail.
	 */
	struct io_uring		r;
	/*
	 * Bitmask to apply to head and tail offsets (constant, equals
	 * ring_entries - 1)
	 */
	u32			ring_mask;
	/* Ring size (constant, power of 2) */
	u32			ring_entries;
	/*
	 * Number of completion events lost because the queue was full;
	 * this should be avoided by the application by making sure
	 * there are not more requests pending thatn there is space in
	 * the completion queue.
	 *
	 * Written by the kernel, shouldn't be modified by the
	 * application (i.e. get number of "new events" by comparing to
	 * cached value).
	 *
	 * As completion events come in out of order this counter is not
	 * ordered with any other data.
	 */
	u32			overflow;
	/*
	 * Ring buffer of completion events.
	 *
	 * The kernel writes completion events fresh every time they are
	 * produced, so the application is allowed to modify pending
	 * entries.
	 */
	struct io_uring_cqe	cqes[];
};

struct io_mapped_ubuf {
	u64		ubuf;
	size_t		len;
	struct		bio_vec *bvec;
	unsigned int	nr_bvecs;
};

struct async_list {
	spinlock_t		lock;
	atomic_t		cnt;
	struct list_head	list;

	struct file		*file;
	off_t			io_end;
	size_t			io_pages;
};

struct io_ring_ctx {
	struct {
		struct percpu_ref	refs;
	} ____cacheline_aligned_in_smp;

	struct {
		unsigned int		flags;
		bool			compat;
		bool			account_mem;

		/* SQ ring */
		struct io_sq_ring	*sq_ring;
		unsigned		cached_sq_head;
		unsigned		sq_entries;
		unsigned		sq_mask;
		unsigned		sq_thread_idle;
		struct io_uring_sqe	*sq_sqes;

		struct list_head	defer_list;
	} ____cacheline_aligned_in_smp;

	/* IO offload */
	struct workqueue_struct	*sqo_wq;
	struct task_struct	*sqo_thread;	/* if using sq thread polling */
	struct mm_struct	*sqo_mm;
	wait_queue_head_t	sqo_wait;
	unsigned		sqo_stop;

	struct {
		/* CQ ring */
		struct io_cq_ring	*cq_ring;
		unsigned		cached_cq_tail;
		unsigned		cq_entries;
		unsigned		cq_mask;
		struct wait_queue_head	cq_wait;
		struct fasync_struct	*cq_fasync;
		struct eventfd_ctx	*cq_ev_fd;
	} ____cacheline_aligned_in_smp;

	/*
	 * If used, fixed file set. Writers must ensure that ->refs is dead,
	 * readers must ensure that ->refs is alive as long as the file* is
	 * used. Only updated through io_uring_register(2).
	 */
	struct file		**user_files;
	unsigned		nr_user_files;

	/* if used, fixed mapped user buffers */
	unsigned		nr_user_bufs;
	struct io_mapped_ubuf	*user_bufs;

	struct user_struct	*user;

	struct completion	ctx_done;

	struct {
		struct mutex		uring_lock;
		wait_queue_head_t	wait;
	} ____cacheline_aligned_in_smp;

	struct {
		spinlock_t		completion_lock;
		bool			poll_multi_file;
		/*
		 * ->poll_list is protected by the ctx->uring_lock for
		 * io_uring instances that don't use IORING_SETUP_SQPOLL.
		 * For SQPOLL, only the single threaded io_sq_thread() will
		 * manipulate the list, hence no extra locking is needed there.
		 */
		struct list_head	poll_list;
		struct list_head	cancel_list;
	} ____cacheline_aligned_in_smp;

	struct async_list	pending_async[2];

#if defined(CONFIG_UNIX)
	struct socket		*ring_sock;
#endif
};

struct sqe_submit {
	const struct io_uring_sqe	*sqe;
	unsigned short			index;
	bool				has_user;
	bool				needs_lock;
	bool				needs_fixed_file;
};

/*
 * First field must be the file pointer in all the
 * iocb unions! See also 'struct kiocb' in <linux/fs.h>
 */
struct io_poll_iocb {
	struct file			*file;
	struct wait_queue_head		*head;
	__poll_t			events;
	bool				done;
	bool				canceled;
	struct wait_queue_entry		wait;
};

/*
 * NOTE! Each of the iocb union members has the file pointer
 * as the first entry in their struct definition. So you can
 * access the file pointer through any of the sub-structs,
 * or directly as just 'ki_filp' in this struct.
 */
struct io_kiocb {
	union {
		struct file		*file;
		struct kiocb		rw;
		struct io_poll_iocb	poll;
	};

	struct sqe_submit	submit;

	struct io_ring_ctx	*ctx;
	struct list_head	list;
	unsigned int		flags;
	refcount_t		refs;
#define REQ_F_NOWAIT		1	/* must not punt to workers */
#define REQ_F_IOPOLL_COMPLETED	2	/* polled IO has completed */
#define REQ_F_FIXED_FILE	4	/* ctx owns file */
#define REQ_F_SEQ_PREV		8	/* sequential with previous */
#define REQ_F_PREPPED		16	/* prep already done */
<<<<<<< HEAD
#define REQ_F_IO_DRAIN		32	/* drain existing IO first */
#define REQ_F_IO_DRAINED	64	/* drain done */
=======
>>>>>>> 558ac860
	u64			user_data;
	u32			error;	/* iopoll result from callback */
	u32			sequence;

	struct work_struct	work;
};

#define IO_PLUG_THRESHOLD		2
#define IO_IOPOLL_BATCH			8

struct io_submit_state {
	struct blk_plug		plug;

	/*
	 * io_kiocb alloc cache
	 */
	void			*reqs[IO_IOPOLL_BATCH];
	unsigned		int free_reqs;
	unsigned		int cur_req;

	/*
	 * File reference cache
	 */
	struct file		*file;
	unsigned int		fd;
	unsigned int		has_refs;
	unsigned int		used_refs;
	unsigned int		ios_left;
};

static void io_sq_wq_submit_work(struct work_struct *work);

static struct kmem_cache *req_cachep;

static const struct file_operations io_uring_fops;

struct sock *io_uring_get_socket(struct file *file)
{
#if defined(CONFIG_UNIX)
	if (file->f_op == &io_uring_fops) {
		struct io_ring_ctx *ctx = file->private_data;

		return ctx->ring_sock->sk;
	}
#endif
	return NULL;
}
EXPORT_SYMBOL(io_uring_get_socket);

static void io_ring_ctx_ref_free(struct percpu_ref *ref)
{
	struct io_ring_ctx *ctx = container_of(ref, struct io_ring_ctx, refs);

	complete(&ctx->ctx_done);
}

static struct io_ring_ctx *io_ring_ctx_alloc(struct io_uring_params *p)
{
	struct io_ring_ctx *ctx;
	int i;

	ctx = kzalloc(sizeof(*ctx), GFP_KERNEL);
	if (!ctx)
		return NULL;

	if (percpu_ref_init(&ctx->refs, io_ring_ctx_ref_free,
			    PERCPU_REF_ALLOW_REINIT, GFP_KERNEL)) {
		kfree(ctx);
		return NULL;
	}

	ctx->flags = p->flags;
	init_waitqueue_head(&ctx->cq_wait);
	init_completion(&ctx->ctx_done);
	mutex_init(&ctx->uring_lock);
	init_waitqueue_head(&ctx->wait);
	for (i = 0; i < ARRAY_SIZE(ctx->pending_async); i++) {
		spin_lock_init(&ctx->pending_async[i].lock);
		INIT_LIST_HEAD(&ctx->pending_async[i].list);
		atomic_set(&ctx->pending_async[i].cnt, 0);
	}
	spin_lock_init(&ctx->completion_lock);
	INIT_LIST_HEAD(&ctx->poll_list);
	INIT_LIST_HEAD(&ctx->cancel_list);
	INIT_LIST_HEAD(&ctx->defer_list);
	return ctx;
}

static inline bool io_sequence_defer(struct io_ring_ctx *ctx,
				     struct io_kiocb *req)
{
	if ((req->flags & (REQ_F_IO_DRAIN|REQ_F_IO_DRAINED)) != REQ_F_IO_DRAIN)
		return false;

	return req->sequence > ctx->cached_cq_tail + ctx->sq_ring->dropped;
}

static struct io_kiocb *io_get_deferred_req(struct io_ring_ctx *ctx)
{
	struct io_kiocb *req;

	if (list_empty(&ctx->defer_list))
		return NULL;

	req = list_first_entry(&ctx->defer_list, struct io_kiocb, list);
	if (!io_sequence_defer(ctx, req)) {
		list_del_init(&req->list);
		return req;
	}

	return NULL;
}

static void __io_commit_cqring(struct io_ring_ctx *ctx)
{
	struct io_cq_ring *ring = ctx->cq_ring;

	if (ctx->cached_cq_tail != READ_ONCE(ring->r.tail)) {
		/* order cqe stores with ring update */
		smp_store_release(&ring->r.tail, ctx->cached_cq_tail);

		if (wq_has_sleeper(&ctx->cq_wait)) {
			wake_up_interruptible(&ctx->cq_wait);
			kill_fasync(&ctx->cq_fasync, SIGIO, POLL_IN);
		}
	}
}

static void io_commit_cqring(struct io_ring_ctx *ctx)
{
	struct io_kiocb *req;

	__io_commit_cqring(ctx);

	while ((req = io_get_deferred_req(ctx)) != NULL) {
		req->flags |= REQ_F_IO_DRAINED;
		queue_work(ctx->sqo_wq, &req->work);
	}
}

static struct io_uring_cqe *io_get_cqring(struct io_ring_ctx *ctx)
{
	struct io_cq_ring *ring = ctx->cq_ring;
	unsigned tail;

	tail = ctx->cached_cq_tail;
	/*
	 * writes to the cq entry need to come after reading head; the
	 * control dependency is enough as we're using WRITE_ONCE to
	 * fill the cq entry
	 */
	if (tail - READ_ONCE(ring->r.head) == ring->ring_entries)
		return NULL;

	ctx->cached_cq_tail++;
	return &ring->cqes[tail & ctx->cq_mask];
}

static void io_cqring_fill_event(struct io_ring_ctx *ctx, u64 ki_user_data,
				 long res, unsigned ev_flags)
{
	struct io_uring_cqe *cqe;

	/*
	 * If we can't get a cq entry, userspace overflowed the
	 * submission (by quite a lot). Increment the overflow count in
	 * the ring.
	 */
	cqe = io_get_cqring(ctx);
	if (cqe) {
		WRITE_ONCE(cqe->user_data, ki_user_data);
		WRITE_ONCE(cqe->res, res);
		WRITE_ONCE(cqe->flags, ev_flags);
	} else {
		unsigned overflow = READ_ONCE(ctx->cq_ring->overflow);

		WRITE_ONCE(ctx->cq_ring->overflow, overflow + 1);
	}
}

static void io_cqring_ev_posted(struct io_ring_ctx *ctx)
{
	if (waitqueue_active(&ctx->wait))
		wake_up(&ctx->wait);
	if (waitqueue_active(&ctx->sqo_wait))
		wake_up(&ctx->sqo_wait);
<<<<<<< HEAD
	if (ctx->cq_ev_fd)
		eventfd_signal(ctx->cq_ev_fd, 1);
=======
>>>>>>> 558ac860
}

static void io_cqring_add_event(struct io_ring_ctx *ctx, u64 user_data,
				long res, unsigned ev_flags)
{
	unsigned long flags;

	spin_lock_irqsave(&ctx->completion_lock, flags);
	io_cqring_fill_event(ctx, user_data, res, ev_flags);
	io_commit_cqring(ctx);
	spin_unlock_irqrestore(&ctx->completion_lock, flags);

	io_cqring_ev_posted(ctx);
}

static void io_ring_drop_ctx_refs(struct io_ring_ctx *ctx, unsigned refs)
{
	percpu_ref_put_many(&ctx->refs, refs);

	if (waitqueue_active(&ctx->wait))
		wake_up(&ctx->wait);
}

static struct io_kiocb *io_get_req(struct io_ring_ctx *ctx,
				   struct io_submit_state *state)
{
	gfp_t gfp = GFP_KERNEL | __GFP_NOWARN;
	struct io_kiocb *req;

	if (!percpu_ref_tryget(&ctx->refs))
		return NULL;

	if (!state) {
		req = kmem_cache_alloc(req_cachep, gfp);
		if (unlikely(!req))
			goto out;
	} else if (!state->free_reqs) {
		size_t sz;
		int ret;

		sz = min_t(size_t, state->ios_left, ARRAY_SIZE(state->reqs));
		ret = kmem_cache_alloc_bulk(req_cachep, gfp, sz, state->reqs);

		/*
		 * Bulk alloc is all-or-nothing. If we fail to get a batch,
		 * retry single alloc to be on the safe side.
		 */
		if (unlikely(ret <= 0)) {
			state->reqs[0] = kmem_cache_alloc(req_cachep, gfp);
			if (!state->reqs[0])
				goto out;
			ret = 1;
		}
		state->free_reqs = ret - 1;
		state->cur_req = 1;
		req = state->reqs[0];
	} else {
		req = state->reqs[state->cur_req];
		state->free_reqs--;
		state->cur_req++;
	}

	req->ctx = ctx;
	req->flags = 0;
	/* one is dropped after submission, the other at completion */
	refcount_set(&req->refs, 2);
	return req;
out:
	io_ring_drop_ctx_refs(ctx, 1);
	return NULL;
}

static void io_free_req_many(struct io_ring_ctx *ctx, void **reqs, int *nr)
{
	if (*nr) {
		kmem_cache_free_bulk(req_cachep, *nr, reqs);
		io_ring_drop_ctx_refs(ctx, *nr);
		*nr = 0;
	}
}

static void io_free_req(struct io_kiocb *req)
{
	if (req->file && !(req->flags & REQ_F_FIXED_FILE))
		fput(req->file);
	io_ring_drop_ctx_refs(req->ctx, 1);
	kmem_cache_free(req_cachep, req);
}

static void io_put_req(struct io_kiocb *req)
{
	if (refcount_dec_and_test(&req->refs))
		io_free_req(req);
}

/*
 * Find and free completed poll iocbs
 */
static void io_iopoll_complete(struct io_ring_ctx *ctx, unsigned int *nr_events,
			       struct list_head *done)
{
	void *reqs[IO_IOPOLL_BATCH];
	struct io_kiocb *req;
	int to_free;

	to_free = 0;
	while (!list_empty(done)) {
		req = list_first_entry(done, struct io_kiocb, list);
		list_del(&req->list);

		io_cqring_fill_event(ctx, req->user_data, req->error, 0);
		(*nr_events)++;

		if (refcount_dec_and_test(&req->refs)) {
			/* If we're not using fixed files, we have to pair the
			 * completion part with the file put. Use regular
			 * completions for those, only batch free for fixed
			 * file.
			 */
			if (req->flags & REQ_F_FIXED_FILE) {
				reqs[to_free++] = req;
				if (to_free == ARRAY_SIZE(reqs))
					io_free_req_many(ctx, reqs, &to_free);
			} else {
				io_free_req(req);
			}
		}
	}

	io_commit_cqring(ctx);
	io_free_req_many(ctx, reqs, &to_free);
}

static int io_do_iopoll(struct io_ring_ctx *ctx, unsigned int *nr_events,
			long min)
{
	struct io_kiocb *req, *tmp;
	LIST_HEAD(done);
	bool spin;
	int ret;

	/*
	 * Only spin for completions if we don't have multiple devices hanging
	 * off our complete list, and we're under the requested amount.
	 */
	spin = !ctx->poll_multi_file && *nr_events < min;

	ret = 0;
	list_for_each_entry_safe(req, tmp, &ctx->poll_list, list) {
		struct kiocb *kiocb = &req->rw;

		/*
		 * Move completed entries to our local list. If we find a
		 * request that requires polling, break out and complete
		 * the done list first, if we have entries there.
		 */
		if (req->flags & REQ_F_IOPOLL_COMPLETED) {
			list_move_tail(&req->list, &done);
			continue;
		}
		if (!list_empty(&done))
			break;

		ret = kiocb->ki_filp->f_op->iopoll(kiocb, spin);
		if (ret < 0)
			break;

		if (ret && spin)
			spin = false;
		ret = 0;
	}

	if (!list_empty(&done))
		io_iopoll_complete(ctx, nr_events, &done);

	return ret;
}

/*
 * Poll for a mininum of 'min' events. Note that if min == 0 we consider that a
 * non-spinning poll check - we'll still enter the driver poll loop, but only
 * as a non-spinning completion check.
 */
static int io_iopoll_getevents(struct io_ring_ctx *ctx, unsigned int *nr_events,
				long min)
{
	while (!list_empty(&ctx->poll_list)) {
		int ret;

		ret = io_do_iopoll(ctx, nr_events, min);
		if (ret < 0)
			return ret;
		if (!min || *nr_events >= min)
			return 0;
	}

	return 1;
}

/*
 * We can't just wait for polled events to come to us, we have to actively
 * find and complete them.
 */
static void io_iopoll_reap_events(struct io_ring_ctx *ctx)
{
	if (!(ctx->flags & IORING_SETUP_IOPOLL))
		return;

	mutex_lock(&ctx->uring_lock);
	while (!list_empty(&ctx->poll_list)) {
		unsigned int nr_events = 0;

		io_iopoll_getevents(ctx, &nr_events, 1);
	}
	mutex_unlock(&ctx->uring_lock);
}

static int io_iopoll_check(struct io_ring_ctx *ctx, unsigned *nr_events,
			   long min)
{
	int ret = 0;

	do {
		int tmin = 0;

		if (*nr_events < min)
			tmin = min - *nr_events;

		ret = io_iopoll_getevents(ctx, nr_events, tmin);
		if (ret <= 0)
			break;
		ret = 0;
	} while (min && !*nr_events && !need_resched());

	return ret;
}

static void kiocb_end_write(struct kiocb *kiocb)
{
	if (kiocb->ki_flags & IOCB_WRITE) {
		struct inode *inode = file_inode(kiocb->ki_filp);

		/*
		 * Tell lockdep we inherited freeze protection from submission
		 * thread.
		 */
		if (S_ISREG(inode->i_mode))
			__sb_writers_acquired(inode->i_sb, SB_FREEZE_WRITE);
		file_end_write(kiocb->ki_filp);
	}
}

static void io_complete_rw(struct kiocb *kiocb, long res, long res2)
{
	struct io_kiocb *req = container_of(kiocb, struct io_kiocb, rw);

	kiocb_end_write(kiocb);

	io_cqring_add_event(req->ctx, req->user_data, res, 0);
	io_put_req(req);
}

static void io_complete_rw_iopoll(struct kiocb *kiocb, long res, long res2)
{
	struct io_kiocb *req = container_of(kiocb, struct io_kiocb, rw);

	kiocb_end_write(kiocb);

	req->error = res;
	if (res != -EAGAIN)
		req->flags |= REQ_F_IOPOLL_COMPLETED;
}

/*
 * After the iocb has been issued, it's safe to be found on the poll list.
 * Adding the kiocb to the list AFTER submission ensures that we don't
 * find it from a io_iopoll_getevents() thread before the issuer is done
 * accessing the kiocb cookie.
 */
static void io_iopoll_req_issued(struct io_kiocb *req)
{
	struct io_ring_ctx *ctx = req->ctx;

	/*
	 * Track whether we have multiple files in our lists. This will impact
	 * how we do polling eventually, not spinning if we're on potentially
	 * different devices.
	 */
	if (list_empty(&ctx->poll_list)) {
		ctx->poll_multi_file = false;
	} else if (!ctx->poll_multi_file) {
		struct io_kiocb *list_req;

		list_req = list_first_entry(&ctx->poll_list, struct io_kiocb,
						list);
		if (list_req->rw.ki_filp != req->rw.ki_filp)
			ctx->poll_multi_file = true;
	}

	/*
	 * For fast devices, IO may have already completed. If it has, add
	 * it to the front so we find it first.
	 */
	if (req->flags & REQ_F_IOPOLL_COMPLETED)
		list_add(&req->list, &ctx->poll_list);
	else
		list_add_tail(&req->list, &ctx->poll_list);
}

static void io_file_put(struct io_submit_state *state)
{
	if (state->file) {
		int diff = state->has_refs - state->used_refs;

		if (diff)
			fput_many(state->file, diff);
		state->file = NULL;
	}
}

/*
 * Get as many references to a file as we have IOs left in this submission,
 * assuming most submissions are for one file, or at least that each file
 * has more than one submission.
 */
static struct file *io_file_get(struct io_submit_state *state, int fd)
{
	if (!state)
		return fget(fd);

	if (state->file) {
		if (state->fd == fd) {
			state->used_refs++;
			state->ios_left--;
			return state->file;
		}
		io_file_put(state);
	}
	state->file = fget_many(fd, state->ios_left);
	if (!state->file)
		return NULL;

	state->fd = fd;
	state->has_refs = state->ios_left;
	state->used_refs = 1;
	state->ios_left--;
	return state->file;
}

/*
 * If we tracked the file through the SCM inflight mechanism, we could support
 * any file. For now, just ensure that anything potentially problematic is done
 * inline.
 */
static bool io_file_supports_async(struct file *file)
{
	umode_t mode = file_inode(file)->i_mode;

	if (S_ISBLK(mode) || S_ISCHR(mode))
		return true;
	if (S_ISREG(mode) && file->f_op != &io_uring_fops)
		return true;

	return false;
}

static int io_prep_rw(struct io_kiocb *req, const struct sqe_submit *s,
		      bool force_nonblock)
{
	const struct io_uring_sqe *sqe = s->sqe;
	struct io_ring_ctx *ctx = req->ctx;
	struct kiocb *kiocb = &req->rw;
	unsigned ioprio;
	int ret;

	if (!req->file)
		return -EBADF;
	/* For -EAGAIN retry, everything is already prepped */
	if (req->flags & REQ_F_PREPPED)
		return 0;

	if (force_nonblock && !io_file_supports_async(req->file))
		force_nonblock = false;

	kiocb->ki_pos = READ_ONCE(sqe->off);
	kiocb->ki_flags = iocb_flags(kiocb->ki_filp);
	kiocb->ki_hint = ki_hint_validate(file_write_hint(kiocb->ki_filp));

	ioprio = READ_ONCE(sqe->ioprio);
	if (ioprio) {
		ret = ioprio_check_cap(ioprio);
		if (ret)
			return ret;

		kiocb->ki_ioprio = ioprio;
	} else
		kiocb->ki_ioprio = get_current_ioprio();

	ret = kiocb_set_rw_flags(kiocb, READ_ONCE(sqe->rw_flags));
	if (unlikely(ret))
		return ret;

	/* don't allow async punt if RWF_NOWAIT was requested */
	if (kiocb->ki_flags & IOCB_NOWAIT)
		req->flags |= REQ_F_NOWAIT;

	if (force_nonblock)
		kiocb->ki_flags |= IOCB_NOWAIT;

	if (ctx->flags & IORING_SETUP_IOPOLL) {
		if (!(kiocb->ki_flags & IOCB_DIRECT) ||
		    !kiocb->ki_filp->f_op->iopoll)
			return -EOPNOTSUPP;

		req->error = 0;
		kiocb->ki_flags |= IOCB_HIPRI;
		kiocb->ki_complete = io_complete_rw_iopoll;
	} else {
		if (kiocb->ki_flags & IOCB_HIPRI)
			return -EINVAL;
		kiocb->ki_complete = io_complete_rw;
	}
	req->flags |= REQ_F_PREPPED;
	return 0;
}

static inline void io_rw_done(struct kiocb *kiocb, ssize_t ret)
{
	switch (ret) {
	case -EIOCBQUEUED:
		break;
	case -ERESTARTSYS:
	case -ERESTARTNOINTR:
	case -ERESTARTNOHAND:
	case -ERESTART_RESTARTBLOCK:
		/*
		 * We can't just restart the syscall, since previously
		 * submitted sqes may already be in progress. Just fail this
		 * IO with EINTR.
		 */
		ret = -EINTR;
		/* fall through */
	default:
		kiocb->ki_complete(kiocb, ret, 0);
	}
}

static int io_import_fixed(struct io_ring_ctx *ctx, int rw,
			   const struct io_uring_sqe *sqe,
			   struct iov_iter *iter)
{
	size_t len = READ_ONCE(sqe->len);
	struct io_mapped_ubuf *imu;
	unsigned index, buf_index;
	size_t offset;
	u64 buf_addr;

	/* attempt to use fixed buffers without having provided iovecs */
	if (unlikely(!ctx->user_bufs))
		return -EFAULT;

	buf_index = READ_ONCE(sqe->buf_index);
	if (unlikely(buf_index >= ctx->nr_user_bufs))
		return -EFAULT;

	index = array_index_nospec(buf_index, ctx->nr_user_bufs);
	imu = &ctx->user_bufs[index];
	buf_addr = READ_ONCE(sqe->addr);

	/* overflow */
	if (buf_addr + len < buf_addr)
		return -EFAULT;
	/* not inside the mapped region */
	if (buf_addr < imu->ubuf || buf_addr + len > imu->ubuf + imu->len)
		return -EFAULT;

	/*
	 * May not be a start of buffer, set size appropriately
	 * and advance us to the beginning.
	 */
	offset = buf_addr - imu->ubuf;
	iov_iter_bvec(iter, rw, imu->bvec, imu->nr_bvecs, offset + len);
	if (offset)
		iov_iter_advance(iter, offset);

	/* don't drop a reference to these pages */
	iter->type |= ITER_BVEC_FLAG_NO_REF;
	return 0;
}

static int io_import_iovec(struct io_ring_ctx *ctx, int rw,
			   const struct sqe_submit *s, struct iovec **iovec,
			   struct iov_iter *iter)
{
	const struct io_uring_sqe *sqe = s->sqe;
	void __user *buf = u64_to_user_ptr(READ_ONCE(sqe->addr));
	size_t sqe_len = READ_ONCE(sqe->len);
	u8 opcode;

	/*
	 * We're reading ->opcode for the second time, but the first read
	 * doesn't care whether it's _FIXED or not, so it doesn't matter
	 * whether ->opcode changes concurrently. The first read does care
	 * about whether it is a READ or a WRITE, so we don't trust this read
	 * for that purpose and instead let the caller pass in the read/write
	 * flag.
	 */
	opcode = READ_ONCE(sqe->opcode);
	if (opcode == IORING_OP_READ_FIXED ||
	    opcode == IORING_OP_WRITE_FIXED) {
		int ret = io_import_fixed(ctx, rw, sqe, iter);
		*iovec = NULL;
		return ret;
	}

	if (!s->has_user)
		return -EFAULT;

#ifdef CONFIG_COMPAT
	if (ctx->compat)
		return compat_import_iovec(rw, buf, sqe_len, UIO_FASTIOV,
						iovec, iter);
#endif

	return import_iovec(rw, buf, sqe_len, UIO_FASTIOV, iovec, iter);
}

/*
 * Make a note of the last file/offset/direction we punted to async
 * context. We'll use this information to see if we can piggy back a
 * sequential request onto the previous one, if it's still hasn't been
 * completed by the async worker.
 */
static void io_async_list_note(int rw, struct io_kiocb *req, size_t len)
{
	struct async_list *async_list = &req->ctx->pending_async[rw];
	struct kiocb *kiocb = &req->rw;
	struct file *filp = kiocb->ki_filp;
	off_t io_end = kiocb->ki_pos + len;

	if (filp == async_list->file && kiocb->ki_pos == async_list->io_end) {
		unsigned long max_pages;

		/* Use 8x RA size as a decent limiter for both reads/writes */
		max_pages = filp->f_ra.ra_pages;
		if (!max_pages)
			max_pages = VM_READAHEAD_PAGES;
		max_pages *= 8;

		/* If max pages are exceeded, reset the state */
		len >>= PAGE_SHIFT;
		if (async_list->io_pages + len <= max_pages) {
			req->flags |= REQ_F_SEQ_PREV;
			async_list->io_pages += len;
		} else {
			io_end = 0;
			async_list->io_pages = 0;
		}
	}

	/* New file? Reset state. */
	if (async_list->file != filp) {
		async_list->io_pages = 0;
		async_list->file = filp;
	}
	async_list->io_end = io_end;
}

static int io_read(struct io_kiocb *req, const struct sqe_submit *s,
		   bool force_nonblock)
{
	struct iovec inline_vecs[UIO_FASTIOV], *iovec = inline_vecs;
	struct kiocb *kiocb = &req->rw;
	struct iov_iter iter;
	struct file *file;
	size_t iov_count;
	int ret;

	ret = io_prep_rw(req, s, force_nonblock);
	if (ret)
		return ret;
	file = kiocb->ki_filp;

	if (unlikely(!(file->f_mode & FMODE_READ)))
		return -EBADF;
	if (unlikely(!file->f_op->read_iter))
		return -EINVAL;

	ret = io_import_iovec(req->ctx, READ, s, &iovec, &iter);
	if (ret)
		return ret;

	iov_count = iov_iter_count(&iter);
	ret = rw_verify_area(READ, file, &kiocb->ki_pos, iov_count);
	if (!ret) {
		ssize_t ret2;

		/* Catch -EAGAIN return for forced non-blocking submission */
		ret2 = call_read_iter(file, kiocb, &iter);
		if (!force_nonblock || ret2 != -EAGAIN) {
			io_rw_done(kiocb, ret2);
		} else {
			/*
			 * If ->needs_lock is true, we're already in async
			 * context.
			 */
			if (!s->needs_lock)
				io_async_list_note(READ, req, iov_count);
			ret = -EAGAIN;
		}
	}
	kfree(iovec);
	return ret;
}

static int io_write(struct io_kiocb *req, const struct sqe_submit *s,
		    bool force_nonblock)
{
	struct iovec inline_vecs[UIO_FASTIOV], *iovec = inline_vecs;
	struct kiocb *kiocb = &req->rw;
	struct iov_iter iter;
	struct file *file;
	size_t iov_count;
	int ret;

	ret = io_prep_rw(req, s, force_nonblock);
	if (ret)
		return ret;

	file = kiocb->ki_filp;
	if (unlikely(!(file->f_mode & FMODE_WRITE)))
		return -EBADF;
	if (unlikely(!file->f_op->write_iter))
		return -EINVAL;

	ret = io_import_iovec(req->ctx, WRITE, s, &iovec, &iter);
	if (ret)
		return ret;

	iov_count = iov_iter_count(&iter);

	ret = -EAGAIN;
	if (force_nonblock && !(kiocb->ki_flags & IOCB_DIRECT)) {
		/* If ->needs_lock is true, we're already in async context. */
		if (!s->needs_lock)
			io_async_list_note(WRITE, req, iov_count);
		goto out_free;
	}

	ret = rw_verify_area(WRITE, file, &kiocb->ki_pos, iov_count);
	if (!ret) {
		ssize_t ret2;

		/*
		 * Open-code file_start_write here to grab freeze protection,
		 * which will be released by another thread in
		 * io_complete_rw().  Fool lockdep by telling it the lock got
		 * released so that it doesn't complain about the held lock when
		 * we return to userspace.
		 */
		if (S_ISREG(file_inode(file)->i_mode)) {
			__sb_start_write(file_inode(file)->i_sb,
						SB_FREEZE_WRITE, true);
			__sb_writers_release(file_inode(file)->i_sb,
						SB_FREEZE_WRITE);
		}
		kiocb->ki_flags |= IOCB_WRITE;

		ret2 = call_write_iter(file, kiocb, &iter);
		if (!force_nonblock || ret2 != -EAGAIN) {
			io_rw_done(kiocb, ret2);
		} else {
			/*
			 * If ->needs_lock is true, we're already in async
			 * context.
			 */
			if (!s->needs_lock)
				io_async_list_note(WRITE, req, iov_count);
			ret = -EAGAIN;
		}
	}
out_free:
	kfree(iovec);
	return ret;
}

/*
 * IORING_OP_NOP just posts a completion event, nothing else.
 */
static int io_nop(struct io_kiocb *req, u64 user_data)
{
	struct io_ring_ctx *ctx = req->ctx;
	long err = 0;

	if (unlikely(ctx->flags & IORING_SETUP_IOPOLL))
		return -EINVAL;

	io_cqring_add_event(ctx, user_data, err, 0);
	io_put_req(req);
	return 0;
}

static int io_prep_fsync(struct io_kiocb *req, const struct io_uring_sqe *sqe)
{
	struct io_ring_ctx *ctx = req->ctx;

	if (!req->file)
		return -EBADF;
	/* Prep already done (EAGAIN retry) */
	if (req->flags & REQ_F_PREPPED)
		return 0;

	if (unlikely(ctx->flags & IORING_SETUP_IOPOLL))
		return -EINVAL;
	if (unlikely(sqe->addr || sqe->ioprio || sqe->buf_index))
		return -EINVAL;

	req->flags |= REQ_F_PREPPED;
	return 0;
}

static int io_fsync(struct io_kiocb *req, const struct io_uring_sqe *sqe,
		    bool force_nonblock)
{
	loff_t sqe_off = READ_ONCE(sqe->off);
	loff_t sqe_len = READ_ONCE(sqe->len);
	loff_t end = sqe_off + sqe_len;
	unsigned fsync_flags;
	int ret;

	fsync_flags = READ_ONCE(sqe->fsync_flags);
	if (unlikely(fsync_flags & ~IORING_FSYNC_DATASYNC))
		return -EINVAL;

	ret = io_prep_fsync(req, sqe);
	if (ret)
		return ret;

	/* fsync always requires a blocking context */
	if (force_nonblock)
		return -EAGAIN;

	ret = vfs_fsync_range(req->rw.ki_filp, sqe_off,
				end > 0 ? end : LLONG_MAX,
				fsync_flags & IORING_FSYNC_DATASYNC);

	io_cqring_add_event(req->ctx, sqe->user_data, ret, 0);
	io_put_req(req);
<<<<<<< HEAD
	return 0;
}

static int io_prep_sfr(struct io_kiocb *req, const struct io_uring_sqe *sqe)
{
	struct io_ring_ctx *ctx = req->ctx;
	int ret = 0;

	if (!req->file)
		return -EBADF;
	/* Prep already done (EAGAIN retry) */
	if (req->flags & REQ_F_PREPPED)
		return 0;

	if (unlikely(ctx->flags & IORING_SETUP_IOPOLL))
		return -EINVAL;
	if (unlikely(sqe->addr || sqe->ioprio || sqe->buf_index))
		return -EINVAL;

	req->flags |= REQ_F_PREPPED;
	return ret;
}

static int io_sync_file_range(struct io_kiocb *req,
			      const struct io_uring_sqe *sqe,
			      bool force_nonblock)
{
	loff_t sqe_off;
	loff_t sqe_len;
	unsigned flags;
	int ret;

	ret = io_prep_sfr(req, sqe);
	if (ret)
		return ret;

	/* sync_file_range always requires a blocking context */
	if (force_nonblock)
		return -EAGAIN;

	sqe_off = READ_ONCE(sqe->off);
	sqe_len = READ_ONCE(sqe->len);
	flags = READ_ONCE(sqe->sync_range_flags);

	ret = sync_file_range(req->rw.ki_filp, sqe_off, sqe_len, flags);

	io_cqring_add_event(req->ctx, sqe->user_data, ret, 0);
	io_put_req(req);
=======
>>>>>>> 558ac860
	return 0;
}

static void io_poll_remove_one(struct io_kiocb *req)
{
	struct io_poll_iocb *poll = &req->poll;

	spin_lock(&poll->head->lock);
	WRITE_ONCE(poll->canceled, true);
	if (!list_empty(&poll->wait.entry)) {
		list_del_init(&poll->wait.entry);
		queue_work(req->ctx->sqo_wq, &req->work);
	}
	spin_unlock(&poll->head->lock);

	list_del_init(&req->list);
}

static void io_poll_remove_all(struct io_ring_ctx *ctx)
{
	struct io_kiocb *req;

	spin_lock_irq(&ctx->completion_lock);
	while (!list_empty(&ctx->cancel_list)) {
		req = list_first_entry(&ctx->cancel_list, struct io_kiocb,list);
		io_poll_remove_one(req);
	}
	spin_unlock_irq(&ctx->completion_lock);
}

/*
 * Find a running poll command that matches one specified in sqe->addr,
 * and remove it if found.
 */
static int io_poll_remove(struct io_kiocb *req, const struct io_uring_sqe *sqe)
{
	struct io_ring_ctx *ctx = req->ctx;
	struct io_kiocb *poll_req, *next;
	int ret = -ENOENT;

	if (unlikely(req->ctx->flags & IORING_SETUP_IOPOLL))
		return -EINVAL;
	if (sqe->ioprio || sqe->off || sqe->len || sqe->buf_index ||
	    sqe->poll_events)
		return -EINVAL;

	spin_lock_irq(&ctx->completion_lock);
	list_for_each_entry_safe(poll_req, next, &ctx->cancel_list, list) {
		if (READ_ONCE(sqe->addr) == poll_req->user_data) {
			io_poll_remove_one(poll_req);
			ret = 0;
			break;
		}
	}
	spin_unlock_irq(&ctx->completion_lock);

	io_cqring_add_event(req->ctx, sqe->user_data, ret, 0);
	io_put_req(req);
	return 0;
}

static void io_poll_complete(struct io_ring_ctx *ctx, struct io_kiocb *req,
			     __poll_t mask)
{
	req->poll.done = true;
	io_cqring_fill_event(ctx, req->user_data, mangle_poll(mask), 0);
	io_commit_cqring(ctx);
}

static void io_poll_complete_work(struct work_struct *work)
{
	struct io_kiocb *req = container_of(work, struct io_kiocb, work);
	struct io_poll_iocb *poll = &req->poll;
	struct poll_table_struct pt = { ._key = poll->events };
	struct io_ring_ctx *ctx = req->ctx;
	__poll_t mask = 0;

	if (!READ_ONCE(poll->canceled))
		mask = vfs_poll(poll->file, &pt) & poll->events;

	/*
	 * Note that ->ki_cancel callers also delete iocb from active_reqs after
	 * calling ->ki_cancel.  We need the ctx_lock roundtrip here to
	 * synchronize with them.  In the cancellation case the list_del_init
	 * itself is not actually needed, but harmless so we keep it in to
	 * avoid further branches in the fast path.
	 */
	spin_lock_irq(&ctx->completion_lock);
	if (!mask && !READ_ONCE(poll->canceled)) {
		add_wait_queue(poll->head, &poll->wait);
		spin_unlock_irq(&ctx->completion_lock);
		return;
	}
	list_del_init(&req->list);
	io_poll_complete(ctx, req, mask);
	spin_unlock_irq(&ctx->completion_lock);

	io_cqring_ev_posted(ctx);
	io_put_req(req);
}

static int io_poll_wake(struct wait_queue_entry *wait, unsigned mode, int sync,
			void *key)
{
	struct io_poll_iocb *poll = container_of(wait, struct io_poll_iocb,
							wait);
	struct io_kiocb *req = container_of(poll, struct io_kiocb, poll);
	struct io_ring_ctx *ctx = req->ctx;
	__poll_t mask = key_to_poll(key);
	unsigned long flags;

	/* for instances that support it check for an event match first: */
	if (mask && !(mask & poll->events))
		return 0;

	list_del_init(&poll->wait.entry);

	if (mask && spin_trylock_irqsave(&ctx->completion_lock, flags)) {
		list_del(&req->list);
		io_poll_complete(ctx, req, mask);
		spin_unlock_irqrestore(&ctx->completion_lock, flags);

		io_cqring_ev_posted(ctx);
		io_put_req(req);
	} else {
		queue_work(ctx->sqo_wq, &req->work);
	}

	return 1;
}

struct io_poll_table {
	struct poll_table_struct pt;
	struct io_kiocb *req;
	int error;
};

static void io_poll_queue_proc(struct file *file, struct wait_queue_head *head,
			       struct poll_table_struct *p)
{
	struct io_poll_table *pt = container_of(p, struct io_poll_table, pt);

	if (unlikely(pt->req->poll.head)) {
		pt->error = -EINVAL;
		return;
	}

	pt->error = 0;
	pt->req->poll.head = head;
	add_wait_queue(head, &pt->req->poll.wait);
}

static int io_poll_add(struct io_kiocb *req, const struct io_uring_sqe *sqe)
{
	struct io_poll_iocb *poll = &req->poll;
	struct io_ring_ctx *ctx = req->ctx;
	struct io_poll_table ipt;
	bool cancel = false;
	__poll_t mask;
	u16 events;

	if (unlikely(req->ctx->flags & IORING_SETUP_IOPOLL))
		return -EINVAL;
	if (sqe->addr || sqe->ioprio || sqe->off || sqe->len || sqe->buf_index)
		return -EINVAL;
	if (!poll->file)
		return -EBADF;

	INIT_WORK(&req->work, io_poll_complete_work);
	events = READ_ONCE(sqe->poll_events);
	poll->events = demangle_poll(events) | EPOLLERR | EPOLLHUP;

	poll->head = NULL;
	poll->done = false;
	poll->canceled = false;

	ipt.pt._qproc = io_poll_queue_proc;
	ipt.pt._key = poll->events;
	ipt.req = req;
	ipt.error = -EINVAL; /* same as no support for IOCB_CMD_POLL */

	/* initialized the list so that we can do list_empty checks */
	INIT_LIST_HEAD(&poll->wait.entry);
	init_waitqueue_func_entry(&poll->wait, io_poll_wake);

	mask = vfs_poll(poll->file, &ipt.pt) & poll->events;

	spin_lock_irq(&ctx->completion_lock);
	if (likely(poll->head)) {
		spin_lock(&poll->head->lock);
		if (unlikely(list_empty(&poll->wait.entry))) {
			if (ipt.error)
				cancel = true;
			ipt.error = 0;
			mask = 0;
		}
		if (mask || ipt.error)
			list_del_init(&poll->wait.entry);
		else if (cancel)
			WRITE_ONCE(poll->canceled, true);
		else if (!poll->done) /* actually waiting for an event */
			list_add_tail(&req->list, &ctx->cancel_list);
		spin_unlock(&poll->head->lock);
	}
	if (mask) { /* no async, we'd stolen it */
<<<<<<< HEAD
=======
		req->error = mangle_poll(mask);
>>>>>>> 558ac860
		ipt.error = 0;
		io_poll_complete(ctx, req, mask);
	}
	spin_unlock_irq(&ctx->completion_lock);

	if (mask) {
		io_cqring_ev_posted(ctx);
		io_put_req(req);
	}
	return ipt.error;
<<<<<<< HEAD
}

static int io_req_defer(struct io_ring_ctx *ctx, struct io_kiocb *req,
			const struct io_uring_sqe *sqe)
{
	struct io_uring_sqe *sqe_copy;

	if (!io_sequence_defer(ctx, req) && list_empty(&ctx->defer_list))
		return 0;

	sqe_copy = kmalloc(sizeof(*sqe_copy), GFP_KERNEL);
	if (!sqe_copy)
		return -EAGAIN;

	spin_lock_irq(&ctx->completion_lock);
	if (!io_sequence_defer(ctx, req) && list_empty(&ctx->defer_list)) {
		spin_unlock_irq(&ctx->completion_lock);
		kfree(sqe_copy);
		return 0;
	}

	memcpy(sqe_copy, sqe, sizeof(*sqe_copy));
	req->submit.sqe = sqe_copy;

	INIT_WORK(&req->work, io_sq_wq_submit_work);
	list_add_tail(&req->list, &ctx->defer_list);
	spin_unlock_irq(&ctx->completion_lock);
	return -EIOCBQUEUED;
=======
>>>>>>> 558ac860
}

static int __io_submit_sqe(struct io_ring_ctx *ctx, struct io_kiocb *req,
			   const struct sqe_submit *s, bool force_nonblock)
{
	int ret, opcode;

	if (unlikely(s->index >= ctx->sq_entries))
		return -EINVAL;
	req->user_data = READ_ONCE(s->sqe->user_data);

	opcode = READ_ONCE(s->sqe->opcode);
	switch (opcode) {
	case IORING_OP_NOP:
		ret = io_nop(req, req->user_data);
		break;
	case IORING_OP_READV:
		if (unlikely(s->sqe->buf_index))
			return -EINVAL;
		ret = io_read(req, s, force_nonblock);
		break;
	case IORING_OP_WRITEV:
		if (unlikely(s->sqe->buf_index))
			return -EINVAL;
		ret = io_write(req, s, force_nonblock);
		break;
	case IORING_OP_READ_FIXED:
		ret = io_read(req, s, force_nonblock);
		break;
	case IORING_OP_WRITE_FIXED:
		ret = io_write(req, s, force_nonblock);
		break;
	case IORING_OP_FSYNC:
		ret = io_fsync(req, s->sqe, force_nonblock);
		break;
	case IORING_OP_POLL_ADD:
		ret = io_poll_add(req, s->sqe);
		break;
	case IORING_OP_POLL_REMOVE:
		ret = io_poll_remove(req, s->sqe);
		break;
	case IORING_OP_SYNC_FILE_RANGE:
		ret = io_sync_file_range(req, s->sqe, force_nonblock);
		break;
	default:
		ret = -EINVAL;
		break;
	}

	if (ret)
		return ret;

	if (ctx->flags & IORING_SETUP_IOPOLL) {
		if (req->error == -EAGAIN)
			return -EAGAIN;

		/* workqueue context doesn't hold uring_lock, grab it now */
		if (s->needs_lock)
			mutex_lock(&ctx->uring_lock);
		io_iopoll_req_issued(req);
		if (s->needs_lock)
			mutex_unlock(&ctx->uring_lock);
	}

	return 0;
}

static struct async_list *io_async_list_from_sqe(struct io_ring_ctx *ctx,
						 const struct io_uring_sqe *sqe)
{
	switch (sqe->opcode) {
	case IORING_OP_READV:
	case IORING_OP_READ_FIXED:
		return &ctx->pending_async[READ];
	case IORING_OP_WRITEV:
	case IORING_OP_WRITE_FIXED:
		return &ctx->pending_async[WRITE];
	default:
		return NULL;
	}
}

static inline bool io_sqe_needs_user(const struct io_uring_sqe *sqe)
{
	u8 opcode = READ_ONCE(sqe->opcode);

	return !(opcode == IORING_OP_READ_FIXED ||
		 opcode == IORING_OP_WRITE_FIXED);
}

static void io_sq_wq_submit_work(struct work_struct *work)
{
	struct io_kiocb *req = container_of(work, struct io_kiocb, work);
	struct io_ring_ctx *ctx = req->ctx;
	struct mm_struct *cur_mm = NULL;
	struct async_list *async_list;
	LIST_HEAD(req_list);
	mm_segment_t old_fs;
	int ret;

	async_list = io_async_list_from_sqe(ctx, req->submit.sqe);
restart:
	do {
		struct sqe_submit *s = &req->submit;
		const struct io_uring_sqe *sqe = s->sqe;

		/* Ensure we clear previously set non-block flag */
		req->rw.ki_flags &= ~IOCB_NOWAIT;

		ret = 0;
		if (io_sqe_needs_user(sqe) && !cur_mm) {
			if (!mmget_not_zero(ctx->sqo_mm)) {
				ret = -EFAULT;
			} else {
				cur_mm = ctx->sqo_mm;
				use_mm(cur_mm);
				old_fs = get_fs();
				set_fs(USER_DS);
			}
		}

		if (!ret) {
			s->has_user = cur_mm != NULL;
			s->needs_lock = true;
			do {
				ret = __io_submit_sqe(ctx, req, s, false);
				/*
				 * We can get EAGAIN for polled IO even though
				 * we're forcing a sync submission from here,
				 * since we can't wait for request slots on the
				 * block side.
				 */
				if (ret != -EAGAIN)
					break;
				cond_resched();
			} while (1);
		}

		/* drop submission reference */
		io_put_req(req);

		if (ret) {
			io_cqring_add_event(ctx, sqe->user_data, ret, 0);
			io_put_req(req);
		}

		/* async context always use a copy of the sqe */
		kfree(sqe);

		if (!async_list)
			break;
		if (!list_empty(&req_list)) {
			req = list_first_entry(&req_list, struct io_kiocb,
						list);
			list_del(&req->list);
			continue;
		}
		if (list_empty(&async_list->list))
			break;

		req = NULL;
		spin_lock(&async_list->lock);
		if (list_empty(&async_list->list)) {
			spin_unlock(&async_list->lock);
			break;
		}
		list_splice_init(&async_list->list, &req_list);
		spin_unlock(&async_list->lock);

		req = list_first_entry(&req_list, struct io_kiocb, list);
		list_del(&req->list);
	} while (req);

	/*
	 * Rare case of racing with a submitter. If we find the count has
	 * dropped to zero AND we have pending work items, then restart
	 * the processing. This is a tiny race window.
	 */
	if (async_list) {
		ret = atomic_dec_return(&async_list->cnt);
		while (!ret && !list_empty(&async_list->list)) {
			spin_lock(&async_list->lock);
			atomic_inc(&async_list->cnt);
			list_splice_init(&async_list->list, &req_list);
			spin_unlock(&async_list->lock);

			if (!list_empty(&req_list)) {
				req = list_first_entry(&req_list,
							struct io_kiocb, list);
				list_del(&req->list);
				goto restart;
			}
			ret = atomic_dec_return(&async_list->cnt);
		}
	}

	if (cur_mm) {
		set_fs(old_fs);
		unuse_mm(cur_mm);
		mmput(cur_mm);
	}
}

/*
 * See if we can piggy back onto previously submitted work, that is still
 * running. We currently only allow this if the new request is sequential
 * to the previous one we punted.
 */
static bool io_add_to_prev_work(struct async_list *list, struct io_kiocb *req)
{
	bool ret = false;

	if (!list)
		return false;
	if (!(req->flags & REQ_F_SEQ_PREV))
		return false;
	if (!atomic_read(&list->cnt))
		return false;

	ret = true;
	spin_lock(&list->lock);
	list_add_tail(&req->list, &list->list);
	if (!atomic_read(&list->cnt)) {
		list_del_init(&req->list);
		ret = false;
	}
	spin_unlock(&list->lock);
	return ret;
}

static bool io_op_needs_file(const struct io_uring_sqe *sqe)
{
	int op = READ_ONCE(sqe->opcode);

	switch (op) {
	case IORING_OP_NOP:
	case IORING_OP_POLL_REMOVE:
		return false;
	default:
		return true;
	}
}

static int io_req_set_file(struct io_ring_ctx *ctx, const struct sqe_submit *s,
			   struct io_submit_state *state, struct io_kiocb *req)
{
	unsigned flags;
	int fd;

	flags = READ_ONCE(s->sqe->flags);
	fd = READ_ONCE(s->sqe->fd);

<<<<<<< HEAD
	if (flags & IOSQE_IO_DRAIN) {
		req->flags |= REQ_F_IO_DRAIN;
		req->sequence = ctx->cached_sq_head - 1;
	}

=======
>>>>>>> 558ac860
	if (!io_op_needs_file(s->sqe)) {
		req->file = NULL;
		return 0;
	}

	if (flags & IOSQE_FIXED_FILE) {
		if (unlikely(!ctx->user_files ||
		    (unsigned) fd >= ctx->nr_user_files))
			return -EBADF;
		req->file = ctx->user_files[fd];
		req->flags |= REQ_F_FIXED_FILE;
	} else {
		if (s->needs_fixed_file)
			return -EBADF;
		req->file = io_file_get(state, fd);
		if (unlikely(!req->file))
			return -EBADF;
	}

	return 0;
}

static int io_submit_sqe(struct io_ring_ctx *ctx, struct sqe_submit *s,
			 struct io_submit_state *state)
{
	struct io_kiocb *req;
	int ret;

	/* enforce forwards compatibility on users */
	if (unlikely(s->sqe->flags & ~(IOSQE_FIXED_FILE | IOSQE_IO_DRAIN)))
		return -EINVAL;

	req = io_get_req(ctx, state);
	if (unlikely(!req))
		return -EAGAIN;

	ret = io_req_set_file(ctx, s, state, req);
	if (unlikely(ret))
		goto out;

<<<<<<< HEAD
	ret = io_req_defer(ctx, req, s->sqe);
	if (ret) {
		if (ret == -EIOCBQUEUED)
			ret = 0;
		return ret;
	}

=======
>>>>>>> 558ac860
	ret = __io_submit_sqe(ctx, req, s, true);
	if (ret == -EAGAIN && !(req->flags & REQ_F_NOWAIT)) {
		struct io_uring_sqe *sqe_copy;

		sqe_copy = kmalloc(sizeof(*sqe_copy), GFP_KERNEL);
		if (sqe_copy) {
			struct async_list *list;

			memcpy(sqe_copy, s->sqe, sizeof(*sqe_copy));
			s->sqe = sqe_copy;

			memcpy(&req->submit, s, sizeof(*s));
			list = io_async_list_from_sqe(ctx, s->sqe);
			if (!io_add_to_prev_work(list, req)) {
				if (list)
					atomic_inc(&list->cnt);
				INIT_WORK(&req->work, io_sq_wq_submit_work);
				queue_work(ctx->sqo_wq, &req->work);
			}

			/*
			 * Queued up for async execution, worker will release
			 * submit reference when the iocb is actually
			 * submitted.
			 */
			return 0;
		}
	}

out:
	/* drop submission reference */
	io_put_req(req);

	/* and drop final reference, if we failed */
	if (ret)
		io_put_req(req);

	return ret;
}

/*
 * Batched submission is done, ensure local IO is flushed out.
 */
static void io_submit_state_end(struct io_submit_state *state)
{
	blk_finish_plug(&state->plug);
	io_file_put(state);
	if (state->free_reqs)
		kmem_cache_free_bulk(req_cachep, state->free_reqs,
					&state->reqs[state->cur_req]);
}

/*
 * Start submission side cache.
 */
static void io_submit_state_start(struct io_submit_state *state,
				  struct io_ring_ctx *ctx, unsigned max_ios)
{
	blk_start_plug(&state->plug);
	state->free_reqs = 0;
	state->file = NULL;
	state->ios_left = max_ios;
}

static void io_commit_sqring(struct io_ring_ctx *ctx)
{
	struct io_sq_ring *ring = ctx->sq_ring;

	if (ctx->cached_sq_head != READ_ONCE(ring->r.head)) {
		/*
		 * Ensure any loads from the SQEs are done at this point,
		 * since once we write the new head, the application could
		 * write new data to them.
		 */
		smp_store_release(&ring->r.head, ctx->cached_sq_head);
	}
}

/*
 * Fetch an sqe, if one is available. Note that s->sqe will point to memory
 * that is mapped by userspace. This means that care needs to be taken to
 * ensure that reads are stable, as we cannot rely on userspace always
 * being a good citizen. If members of the sqe are validated and then later
 * used, it's important that those reads are done through READ_ONCE() to
 * prevent a re-load down the line.
 */
static bool io_get_sqring(struct io_ring_ctx *ctx, struct sqe_submit *s)
{
	struct io_sq_ring *ring = ctx->sq_ring;
	unsigned head;

	/*
	 * The cached sq head (or cq tail) serves two purposes:
	 *
	 * 1) allows us to batch the cost of updating the user visible
	 *    head updates.
	 * 2) allows the kernel side to track the head on its own, even
	 *    though the application is the one updating it.
	 */
	head = ctx->cached_sq_head;
	/* make sure SQ entry isn't read before tail */
	if (head == smp_load_acquire(&ring->r.tail))
		return false;

	head = READ_ONCE(ring->array[head & ctx->sq_mask]);
	if (head < ctx->sq_entries) {
		s->index = head;
		s->sqe = &ctx->sq_sqes[head];
		ctx->cached_sq_head++;
		return true;
	}

	/* drop invalid entries */
	ctx->cached_sq_head++;
	ring->dropped++;
	return false;
}

static int io_submit_sqes(struct io_ring_ctx *ctx, struct sqe_submit *sqes,
			  unsigned int nr, bool has_user, bool mm_fault)
{
	struct io_submit_state state, *statep = NULL;
	int ret, i, submitted = 0;

	if (nr > IO_PLUG_THRESHOLD) {
		io_submit_state_start(&state, ctx, nr);
		statep = &state;
	}

	for (i = 0; i < nr; i++) {
		if (unlikely(mm_fault)) {
			ret = -EFAULT;
		} else {
			sqes[i].has_user = has_user;
			sqes[i].needs_lock = true;
			sqes[i].needs_fixed_file = true;
			ret = io_submit_sqe(ctx, &sqes[i], statep);
		}
		if (!ret) {
			submitted++;
			continue;
		}

		io_cqring_add_event(ctx, sqes[i].sqe->user_data, ret, 0);
	}

	if (statep)
		io_submit_state_end(&state);

	return submitted;
}

static int io_sq_thread(void *data)
{
	struct sqe_submit sqes[IO_IOPOLL_BATCH];
	struct io_ring_ctx *ctx = data;
	struct mm_struct *cur_mm = NULL;
	mm_segment_t old_fs;
	DEFINE_WAIT(wait);
	unsigned inflight;
	unsigned long timeout;

	old_fs = get_fs();
	set_fs(USER_DS);

	timeout = inflight = 0;
	while (!kthread_should_stop() && !ctx->sqo_stop) {
		bool all_fixed, mm_fault = false;
		int i;

		if (inflight) {
			unsigned nr_events = 0;

			if (ctx->flags & IORING_SETUP_IOPOLL) {
				/*
				 * We disallow the app entering submit/complete
				 * with polling, but we still need to lock the
				 * ring to prevent racing with polled issue
				 * that got punted to a workqueue.
				 */
				mutex_lock(&ctx->uring_lock);
				io_iopoll_check(ctx, &nr_events, 0);
				mutex_unlock(&ctx->uring_lock);
			} else {
				/*
				 * Normal IO, just pretend everything completed.
				 * We don't have to poll completions for that.
				 */
				nr_events = inflight;
			}

			inflight -= nr_events;
			if (!inflight)
				timeout = jiffies + ctx->sq_thread_idle;
		}

		if (!io_get_sqring(ctx, &sqes[0])) {
			/*
			 * We're polling. If we're within the defined idle
			 * period, then let us spin without work before going
			 * to sleep.
			 */
			if (inflight || !time_after(jiffies, timeout)) {
				cpu_relax();
				continue;
			}

			/*
			 * Drop cur_mm before scheduling, we can't hold it for
			 * long periods (or over schedule()). Do this before
			 * adding ourselves to the waitqueue, as the unuse/drop
			 * may sleep.
			 */
			if (cur_mm) {
				unuse_mm(cur_mm);
				mmput(cur_mm);
				cur_mm = NULL;
			}

			prepare_to_wait(&ctx->sqo_wait, &wait,
						TASK_INTERRUPTIBLE);

			/* Tell userspace we may need a wakeup call */
			ctx->sq_ring->flags |= IORING_SQ_NEED_WAKEUP;
			/* make sure to read SQ tail after writing flags */
			smp_mb();

			if (!io_get_sqring(ctx, &sqes[0])) {
				if (kthread_should_stop()) {
					finish_wait(&ctx->sqo_wait, &wait);
					break;
				}
				if (signal_pending(current))
					flush_signals(current);
				schedule();
				finish_wait(&ctx->sqo_wait, &wait);

				ctx->sq_ring->flags &= ~IORING_SQ_NEED_WAKEUP;
				continue;
			}
			finish_wait(&ctx->sqo_wait, &wait);

			ctx->sq_ring->flags &= ~IORING_SQ_NEED_WAKEUP;
		}

		i = 0;
		all_fixed = true;
		do {
			if (all_fixed && io_sqe_needs_user(sqes[i].sqe))
				all_fixed = false;

			i++;
			if (i == ARRAY_SIZE(sqes))
				break;
		} while (io_get_sqring(ctx, &sqes[i]));

		/* Unless all new commands are FIXED regions, grab mm */
		if (!all_fixed && !cur_mm) {
			mm_fault = !mmget_not_zero(ctx->sqo_mm);
			if (!mm_fault) {
				use_mm(ctx->sqo_mm);
				cur_mm = ctx->sqo_mm;
			}
		}

		inflight += io_submit_sqes(ctx, sqes, i, cur_mm != NULL,
						mm_fault);

		/* Commit SQ ring head once we've consumed all SQEs */
		io_commit_sqring(ctx);
	}

	set_fs(old_fs);
	if (cur_mm) {
		unuse_mm(cur_mm);
		mmput(cur_mm);
	}

	if (kthread_should_park())
		kthread_parkme();

	return 0;
}

static int io_ring_submit(struct io_ring_ctx *ctx, unsigned int to_submit)
{
	struct io_submit_state state, *statep = NULL;
	int i, submit = 0;

	if (to_submit > IO_PLUG_THRESHOLD) {
		io_submit_state_start(&state, ctx, to_submit);
		statep = &state;
	}

	for (i = 0; i < to_submit; i++) {
		struct sqe_submit s;
		int ret;

		if (!io_get_sqring(ctx, &s))
			break;

		s.has_user = true;
		s.needs_lock = false;
		s.needs_fixed_file = false;
		submit++;

		ret = io_submit_sqe(ctx, &s, statep);
		if (ret)
			io_cqring_add_event(ctx, s.sqe->user_data, ret, 0);
	}
	io_commit_sqring(ctx);

	if (statep)
		io_submit_state_end(statep);

	return submit;
}

static unsigned io_cqring_events(struct io_cq_ring *ring)
{
	return READ_ONCE(ring->r.tail) - READ_ONCE(ring->r.head);
}

/*
 * Wait until events become available, if we don't already have some. The
 * application must reap them itself, as they reside on the shared cq ring.
 */
static int io_cqring_wait(struct io_ring_ctx *ctx, int min_events,
			  const sigset_t __user *sig, size_t sigsz)
{
	struct io_cq_ring *ring = ctx->cq_ring;
	sigset_t ksigmask, sigsaved;
	DEFINE_WAIT(wait);
	int ret;

	/* See comment at the top of this file */
	smp_rmb();
	if (io_cqring_events(ring) >= min_events)
		return 0;

	if (sig) {
#ifdef CONFIG_COMPAT
		if (in_compat_syscall())
			ret = set_compat_user_sigmask((const compat_sigset_t __user *)sig,
						      &ksigmask, &sigsaved, sigsz);
		else
#endif
			ret = set_user_sigmask(sig, &ksigmask,
					       &sigsaved, sigsz);

		if (ret)
			return ret;
	}

	do {
		prepare_to_wait(&ctx->wait, &wait, TASK_INTERRUPTIBLE);

		ret = 0;
		/* See comment at the top of this file */
		smp_rmb();
		if (io_cqring_events(ring) >= min_events)
			break;

		schedule();

		ret = -EINTR;
		if (signal_pending(current))
			break;
	} while (1);

	finish_wait(&ctx->wait, &wait);

	if (sig)
		restore_user_sigmask(sig, &sigsaved);

	return READ_ONCE(ring->r.head) == READ_ONCE(ring->r.tail) ? ret : 0;
}

static void __io_sqe_files_unregister(struct io_ring_ctx *ctx)
{
#if defined(CONFIG_UNIX)
	if (ctx->ring_sock) {
		struct sock *sock = ctx->ring_sock->sk;
		struct sk_buff *skb;

		while ((skb = skb_dequeue(&sock->sk_receive_queue)) != NULL)
			kfree_skb(skb);
	}
#else
	int i;

	for (i = 0; i < ctx->nr_user_files; i++)
		fput(ctx->user_files[i]);
#endif
}

static int io_sqe_files_unregister(struct io_ring_ctx *ctx)
{
	if (!ctx->user_files)
		return -ENXIO;

	__io_sqe_files_unregister(ctx);
	kfree(ctx->user_files);
	ctx->user_files = NULL;
	ctx->nr_user_files = 0;
	return 0;
}

static void io_sq_thread_stop(struct io_ring_ctx *ctx)
{
	if (ctx->sqo_thread) {
		ctx->sqo_stop = 1;
		mb();
		kthread_park(ctx->sqo_thread);
		kthread_stop(ctx->sqo_thread);
		ctx->sqo_thread = NULL;
	}
}

static void io_finish_async(struct io_ring_ctx *ctx)
{
	io_sq_thread_stop(ctx);

	if (ctx->sqo_wq) {
		destroy_workqueue(ctx->sqo_wq);
		ctx->sqo_wq = NULL;
	}
}

#if defined(CONFIG_UNIX)
static void io_destruct_skb(struct sk_buff *skb)
{
	struct io_ring_ctx *ctx = skb->sk->sk_user_data;

	io_finish_async(ctx);
	unix_destruct_scm(skb);
}

/*
 * Ensure the UNIX gc is aware of our file set, so we are certain that
 * the io_uring can be safely unregistered on process exit, even if we have
 * loops in the file referencing.
 */
static int __io_sqe_files_scm(struct io_ring_ctx *ctx, int nr, int offset)
{
	struct sock *sk = ctx->ring_sock->sk;
	struct scm_fp_list *fpl;
	struct sk_buff *skb;
	int i;

	if (!capable(CAP_SYS_RESOURCE) && !capable(CAP_SYS_ADMIN)) {
		unsigned long inflight = ctx->user->unix_inflight + nr;

		if (inflight > task_rlimit(current, RLIMIT_NOFILE))
			return -EMFILE;
	}

	fpl = kzalloc(sizeof(*fpl), GFP_KERNEL);
	if (!fpl)
		return -ENOMEM;

	skb = alloc_skb(0, GFP_KERNEL);
	if (!skb) {
		kfree(fpl);
		return -ENOMEM;
	}

	skb->sk = sk;
	skb->destructor = io_destruct_skb;

	fpl->user = get_uid(ctx->user);
	for (i = 0; i < nr; i++) {
		fpl->fp[i] = get_file(ctx->user_files[i + offset]);
		unix_inflight(fpl->user, fpl->fp[i]);
	}

	fpl->max = fpl->count = nr;
	UNIXCB(skb).fp = fpl;
	refcount_add(skb->truesize, &sk->sk_wmem_alloc);
	skb_queue_head(&sk->sk_receive_queue, skb);

	for (i = 0; i < nr; i++)
		fput(fpl->fp[i]);

	return 0;
}

/*
 * If UNIX sockets are enabled, fd passing can cause a reference cycle which
 * causes regular reference counting to break down. We rely on the UNIX
 * garbage collection to take care of this problem for us.
 */
static int io_sqe_files_scm(struct io_ring_ctx *ctx)
{
	unsigned left, total;
	int ret = 0;

	total = 0;
	left = ctx->nr_user_files;
	while (left) {
		unsigned this_files = min_t(unsigned, left, SCM_MAX_FD);

		ret = __io_sqe_files_scm(ctx, this_files, total);
		if (ret)
			break;
		left -= this_files;
		total += this_files;
	}

	if (!ret)
		return 0;

	while (total < ctx->nr_user_files) {
		fput(ctx->user_files[total]);
		total++;
	}

	return ret;
}
#else
static int io_sqe_files_scm(struct io_ring_ctx *ctx)
{
	return 0;
}
#endif

static int io_sqe_files_register(struct io_ring_ctx *ctx, void __user *arg,
				 unsigned nr_args)
{
	__s32 __user *fds = (__s32 __user *) arg;
	int fd, ret = 0;
	unsigned i;

	if (ctx->user_files)
		return -EBUSY;
	if (!nr_args)
		return -EINVAL;
	if (nr_args > IORING_MAX_FIXED_FILES)
		return -EMFILE;

	ctx->user_files = kcalloc(nr_args, sizeof(struct file *), GFP_KERNEL);
	if (!ctx->user_files)
		return -ENOMEM;

	for (i = 0; i < nr_args; i++) {
		ret = -EFAULT;
		if (copy_from_user(&fd, &fds[i], sizeof(fd)))
			break;

		ctx->user_files[i] = fget(fd);

		ret = -EBADF;
		if (!ctx->user_files[i])
			break;
		/*
		 * Don't allow io_uring instances to be registered. If UNIX
		 * isn't enabled, then this causes a reference cycle and this
		 * instance can never get freed. If UNIX is enabled we'll
		 * handle it just fine, but there's still no point in allowing
		 * a ring fd as it doesn't support regular read/write anyway.
		 */
		if (ctx->user_files[i]->f_op == &io_uring_fops) {
			fput(ctx->user_files[i]);
			break;
		}
		ctx->nr_user_files++;
		ret = 0;
	}

	if (ret) {
		for (i = 0; i < ctx->nr_user_files; i++)
			fput(ctx->user_files[i]);

		kfree(ctx->user_files);
		ctx->user_files = NULL;
		ctx->nr_user_files = 0;
		return ret;
	}

	ret = io_sqe_files_scm(ctx);
	if (ret)
		io_sqe_files_unregister(ctx);

	return ret;
}

static int io_sq_offload_start(struct io_ring_ctx *ctx,
			       struct io_uring_params *p)
{
	int ret;

	init_waitqueue_head(&ctx->sqo_wait);
	mmgrab(current->mm);
	ctx->sqo_mm = current->mm;

	if (ctx->flags & IORING_SETUP_SQPOLL) {
		ret = -EPERM;
		if (!capable(CAP_SYS_ADMIN))
			goto err;

		ctx->sq_thread_idle = msecs_to_jiffies(p->sq_thread_idle);
		if (!ctx->sq_thread_idle)
			ctx->sq_thread_idle = HZ;

		if (p->flags & IORING_SETUP_SQ_AFF) {
			int cpu = array_index_nospec(p->sq_thread_cpu,
							nr_cpu_ids);

			ret = -EINVAL;
<<<<<<< HEAD
			if (!cpu_online(cpu))
=======
			if (!cpu_possible(cpu))
>>>>>>> 558ac860
				goto err;

			ctx->sqo_thread = kthread_create_on_cpu(io_sq_thread,
							ctx, cpu,
							"io_uring-sq");
		} else {
			ctx->sqo_thread = kthread_create(io_sq_thread, ctx,
							"io_uring-sq");
		}
		if (IS_ERR(ctx->sqo_thread)) {
			ret = PTR_ERR(ctx->sqo_thread);
			ctx->sqo_thread = NULL;
			goto err;
		}
		wake_up_process(ctx->sqo_thread);
	} else if (p->flags & IORING_SETUP_SQ_AFF) {
		/* Can't have SQ_AFF without SQPOLL */
		ret = -EINVAL;
		goto err;
	}

	/* Do QD, or 2 * CPUS, whatever is smallest */
	ctx->sqo_wq = alloc_workqueue("io_ring-wq", WQ_UNBOUND | WQ_FREEZABLE,
			min(ctx->sq_entries - 1, 2 * num_online_cpus()));
	if (!ctx->sqo_wq) {
		ret = -ENOMEM;
		goto err;
	}

	return 0;
err:
	io_sq_thread_stop(ctx);
	mmdrop(ctx->sqo_mm);
	ctx->sqo_mm = NULL;
	return ret;
}

static void io_unaccount_mem(struct user_struct *user, unsigned long nr_pages)
{
	atomic_long_sub(nr_pages, &user->locked_vm);
}

static int io_account_mem(struct user_struct *user, unsigned long nr_pages)
{
	unsigned long page_limit, cur_pages, new_pages;

	/* Don't allow more pages than we can safely lock */
	page_limit = rlimit(RLIMIT_MEMLOCK) >> PAGE_SHIFT;

	do {
		cur_pages = atomic_long_read(&user->locked_vm);
		new_pages = cur_pages + nr_pages;
		if (new_pages > page_limit)
			return -ENOMEM;
	} while (atomic_long_cmpxchg(&user->locked_vm, cur_pages,
					new_pages) != cur_pages);

	return 0;
}

static void io_mem_free(void *ptr)
{
	struct page *page;
<<<<<<< HEAD

	if (!ptr)
		return;

=======

	if (!ptr)
		return;

>>>>>>> 558ac860
	page = virt_to_head_page(ptr);
	if (put_page_testzero(page))
		free_compound_page(page);
}

static void *io_mem_alloc(size_t size)
{
	gfp_t gfp_flags = GFP_KERNEL | __GFP_ZERO | __GFP_NOWARN | __GFP_COMP |
				__GFP_NORETRY;

	return (void *) __get_free_pages(gfp_flags, get_order(size));
}

static unsigned long ring_pages(unsigned sq_entries, unsigned cq_entries)
{
	struct io_sq_ring *sq_ring;
	struct io_cq_ring *cq_ring;
	size_t bytes;

	bytes = struct_size(sq_ring, array, sq_entries);
	bytes += array_size(sizeof(struct io_uring_sqe), sq_entries);
	bytes += struct_size(cq_ring, cqes, cq_entries);

	return (bytes + PAGE_SIZE - 1) / PAGE_SIZE;
}

static int io_sqe_buffer_unregister(struct io_ring_ctx *ctx)
{
	int i, j;

	if (!ctx->user_bufs)
		return -ENXIO;

	for (i = 0; i < ctx->nr_user_bufs; i++) {
		struct io_mapped_ubuf *imu = &ctx->user_bufs[i];

		for (j = 0; j < imu->nr_bvecs; j++)
			put_page(imu->bvec[j].bv_page);

		if (ctx->account_mem)
			io_unaccount_mem(ctx->user, imu->nr_bvecs);
		kvfree(imu->bvec);
		imu->nr_bvecs = 0;
	}

	kfree(ctx->user_bufs);
	ctx->user_bufs = NULL;
	ctx->nr_user_bufs = 0;
	return 0;
}

static int io_copy_iov(struct io_ring_ctx *ctx, struct iovec *dst,
		       void __user *arg, unsigned index)
{
	struct iovec __user *src;

#ifdef CONFIG_COMPAT
	if (ctx->compat) {
		struct compat_iovec __user *ciovs;
		struct compat_iovec ciov;

		ciovs = (struct compat_iovec __user *) arg;
		if (copy_from_user(&ciov, &ciovs[index], sizeof(ciov)))
			return -EFAULT;

		dst->iov_base = (void __user *) (unsigned long) ciov.iov_base;
		dst->iov_len = ciov.iov_len;
		return 0;
	}
#endif
	src = (struct iovec __user *) arg;
	if (copy_from_user(dst, &src[index], sizeof(*dst)))
		return -EFAULT;
	return 0;
}

static int io_sqe_buffer_register(struct io_ring_ctx *ctx, void __user *arg,
				  unsigned nr_args)
{
	struct vm_area_struct **vmas = NULL;
	struct page **pages = NULL;
	int i, j, got_pages = 0;
	int ret = -EINVAL;

	if (ctx->user_bufs)
		return -EBUSY;
	if (!nr_args || nr_args > UIO_MAXIOV)
		return -EINVAL;

	ctx->user_bufs = kcalloc(nr_args, sizeof(struct io_mapped_ubuf),
					GFP_KERNEL);
	if (!ctx->user_bufs)
		return -ENOMEM;

	for (i = 0; i < nr_args; i++) {
		struct io_mapped_ubuf *imu = &ctx->user_bufs[i];
		unsigned long off, start, end, ubuf;
		int pret, nr_pages;
		struct iovec iov;
		size_t size;

		ret = io_copy_iov(ctx, &iov, arg, i);
		if (ret)
			break;

		/*
		 * Don't impose further limits on the size and buffer
		 * constraints here, we'll -EINVAL later when IO is
		 * submitted if they are wrong.
		 */
		ret = -EFAULT;
		if (!iov.iov_base || !iov.iov_len)
			goto err;

		/* arbitrary limit, but we need something */
		if (iov.iov_len > SZ_1G)
			goto err;

		ubuf = (unsigned long) iov.iov_base;
		end = (ubuf + iov.iov_len + PAGE_SIZE - 1) >> PAGE_SHIFT;
		start = ubuf >> PAGE_SHIFT;
		nr_pages = end - start;

		if (ctx->account_mem) {
			ret = io_account_mem(ctx->user, nr_pages);
			if (ret)
				goto err;
		}

		ret = 0;
		if (!pages || nr_pages > got_pages) {
			kfree(vmas);
			kfree(pages);
			pages = kvmalloc_array(nr_pages, sizeof(struct page *),
						GFP_KERNEL);
			vmas = kvmalloc_array(nr_pages,
					sizeof(struct vm_area_struct *),
					GFP_KERNEL);
			if (!pages || !vmas) {
				ret = -ENOMEM;
				if (ctx->account_mem)
					io_unaccount_mem(ctx->user, nr_pages);
				goto err;
			}
			got_pages = nr_pages;
		}

		imu->bvec = kvmalloc_array(nr_pages, sizeof(struct bio_vec),
						GFP_KERNEL);
		ret = -ENOMEM;
		if (!imu->bvec) {
			if (ctx->account_mem)
				io_unaccount_mem(ctx->user, nr_pages);
			goto err;
		}

		ret = 0;
		down_read(&current->mm->mmap_sem);
		pret = get_user_pages(ubuf, nr_pages,
				      FOLL_WRITE | FOLL_LONGTERM,
				      pages, vmas);
		if (pret == nr_pages) {
			/* don't support file backed memory */
			for (j = 0; j < nr_pages; j++) {
				struct vm_area_struct *vma = vmas[j];

				if (vma->vm_file &&
				    !is_file_hugepages(vma->vm_file)) {
					ret = -EOPNOTSUPP;
					break;
				}
			}
		} else {
			ret = pret < 0 ? pret : -EFAULT;
		}
		up_read(&current->mm->mmap_sem);
		if (ret) {
			/*
			 * if we did partial map, or found file backed vmas,
			 * release any pages we did get
			 */
			if (pret > 0) {
				for (j = 0; j < pret; j++)
					put_page(pages[j]);
			}
			if (ctx->account_mem)
				io_unaccount_mem(ctx->user, nr_pages);
			kvfree(imu->bvec);
			goto err;
		}

		off = ubuf & ~PAGE_MASK;
		size = iov.iov_len;
		for (j = 0; j < nr_pages; j++) {
			size_t vec_len;

			vec_len = min_t(size_t, size, PAGE_SIZE - off);
			imu->bvec[j].bv_page = pages[j];
			imu->bvec[j].bv_len = vec_len;
			imu->bvec[j].bv_offset = off;
			off = 0;
			size -= vec_len;
		}
		/* store original address for later verification */
		imu->ubuf = ubuf;
		imu->len = iov.iov_len;
		imu->nr_bvecs = nr_pages;

		ctx->nr_user_bufs++;
	}
	kvfree(pages);
	kvfree(vmas);
	return 0;
err:
	kvfree(pages);
	kvfree(vmas);
	io_sqe_buffer_unregister(ctx);
	return ret;
}

static int io_eventfd_register(struct io_ring_ctx *ctx, void __user *arg)
{
	__s32 __user *fds = arg;
	int fd;

	if (ctx->cq_ev_fd)
		return -EBUSY;

	if (copy_from_user(&fd, fds, sizeof(*fds)))
		return -EFAULT;

	ctx->cq_ev_fd = eventfd_ctx_fdget(fd);
	if (IS_ERR(ctx->cq_ev_fd)) {
		int ret = PTR_ERR(ctx->cq_ev_fd);
		ctx->cq_ev_fd = NULL;
		return ret;
	}

	return 0;
}

static int io_eventfd_unregister(struct io_ring_ctx *ctx)
{
	if (ctx->cq_ev_fd) {
		eventfd_ctx_put(ctx->cq_ev_fd);
		ctx->cq_ev_fd = NULL;
		return 0;
	}

	return -ENXIO;
}

static void io_ring_ctx_free(struct io_ring_ctx *ctx)
{
	io_finish_async(ctx);
	if (ctx->sqo_mm)
		mmdrop(ctx->sqo_mm);

	io_iopoll_reap_events(ctx);
	io_sqe_buffer_unregister(ctx);
	io_sqe_files_unregister(ctx);
	io_eventfd_unregister(ctx);

#if defined(CONFIG_UNIX)
	if (ctx->ring_sock)
		sock_release(ctx->ring_sock);
#endif

	io_mem_free(ctx->sq_ring);
	io_mem_free(ctx->sq_sqes);
	io_mem_free(ctx->cq_ring);

	percpu_ref_exit(&ctx->refs);
	if (ctx->account_mem)
		io_unaccount_mem(ctx->user,
				ring_pages(ctx->sq_entries, ctx->cq_entries));
	free_uid(ctx->user);
	kfree(ctx);
}

static __poll_t io_uring_poll(struct file *file, poll_table *wait)
{
	struct io_ring_ctx *ctx = file->private_data;
	__poll_t mask = 0;

	poll_wait(file, &ctx->cq_wait, wait);
	/*
	 * synchronizes with barrier from wq_has_sleeper call in
	 * io_commit_cqring
	 */
	smp_rmb();
	if (READ_ONCE(ctx->sq_ring->r.tail) - ctx->cached_sq_head !=
	    ctx->sq_ring->ring_entries)
		mask |= EPOLLOUT | EPOLLWRNORM;
	if (READ_ONCE(ctx->cq_ring->r.head) != ctx->cached_cq_tail)
		mask |= EPOLLIN | EPOLLRDNORM;

	return mask;
}

static int io_uring_fasync(int fd, struct file *file, int on)
{
	struct io_ring_ctx *ctx = file->private_data;

	return fasync_helper(fd, file, on, &ctx->cq_fasync);
}

static void io_ring_ctx_wait_and_kill(struct io_ring_ctx *ctx)
{
	mutex_lock(&ctx->uring_lock);
	percpu_ref_kill(&ctx->refs);
	mutex_unlock(&ctx->uring_lock);

	io_poll_remove_all(ctx);
	io_iopoll_reap_events(ctx);
	wait_for_completion(&ctx->ctx_done);
	io_ring_ctx_free(ctx);
}

static int io_uring_release(struct inode *inode, struct file *file)
{
	struct io_ring_ctx *ctx = file->private_data;

	file->private_data = NULL;
	io_ring_ctx_wait_and_kill(ctx);
	return 0;
}

static int io_uring_mmap(struct file *file, struct vm_area_struct *vma)
{
	loff_t offset = (loff_t) vma->vm_pgoff << PAGE_SHIFT;
	unsigned long sz = vma->vm_end - vma->vm_start;
	struct io_ring_ctx *ctx = file->private_data;
	unsigned long pfn;
	struct page *page;
	void *ptr;

	switch (offset) {
	case IORING_OFF_SQ_RING:
		ptr = ctx->sq_ring;
		break;
	case IORING_OFF_SQES:
		ptr = ctx->sq_sqes;
		break;
	case IORING_OFF_CQ_RING:
		ptr = ctx->cq_ring;
		break;
	default:
		return -EINVAL;
	}

	page = virt_to_head_page(ptr);
	if (sz > (PAGE_SIZE << compound_order(page)))
		return -EINVAL;

	pfn = virt_to_phys(ptr) >> PAGE_SHIFT;
	return remap_pfn_range(vma, vma->vm_start, pfn, sz, vma->vm_page_prot);
}

SYSCALL_DEFINE6(io_uring_enter, unsigned int, fd, u32, to_submit,
		u32, min_complete, u32, flags, const sigset_t __user *, sig,
		size_t, sigsz)
{
	struct io_ring_ctx *ctx;
	long ret = -EBADF;
	int submitted = 0;
	struct fd f;

	if (flags & ~(IORING_ENTER_GETEVENTS | IORING_ENTER_SQ_WAKEUP))
		return -EINVAL;

	f = fdget(fd);
	if (!f.file)
		return -EBADF;

	ret = -EOPNOTSUPP;
	if (f.file->f_op != &io_uring_fops)
		goto out_fput;

	ret = -ENXIO;
	ctx = f.file->private_data;
	if (!percpu_ref_tryget(&ctx->refs))
		goto out_fput;

	/*
	 * For SQ polling, the thread will do all submissions and completions.
	 * Just return the requested submit count, and wake the thread if
	 * we were asked to.
	 */
	if (ctx->flags & IORING_SETUP_SQPOLL) {
		if (flags & IORING_ENTER_SQ_WAKEUP)
			wake_up(&ctx->sqo_wait);
		submitted = to_submit;
		goto out_ctx;
	}

	ret = 0;
	if (to_submit) {
		to_submit = min(to_submit, ctx->sq_entries);

		mutex_lock(&ctx->uring_lock);
		submitted = io_ring_submit(ctx, to_submit);
		mutex_unlock(&ctx->uring_lock);
	}
	if (flags & IORING_ENTER_GETEVENTS) {
		unsigned nr_events = 0;

		min_complete = min(min_complete, ctx->cq_entries);

		if (ctx->flags & IORING_SETUP_IOPOLL) {
			mutex_lock(&ctx->uring_lock);
			ret = io_iopoll_check(ctx, &nr_events, min_complete);
			mutex_unlock(&ctx->uring_lock);
		} else {
			ret = io_cqring_wait(ctx, min_complete, sig, sigsz);
		}
	}

out_ctx:
	io_ring_drop_ctx_refs(ctx, 1);
out_fput:
	fdput(f);
	return submitted ? submitted : ret;
}

static const struct file_operations io_uring_fops = {
	.release	= io_uring_release,
	.mmap		= io_uring_mmap,
	.poll		= io_uring_poll,
	.fasync		= io_uring_fasync,
};

static int io_allocate_scq_urings(struct io_ring_ctx *ctx,
				  struct io_uring_params *p)
{
	struct io_sq_ring *sq_ring;
	struct io_cq_ring *cq_ring;
	size_t size;

	sq_ring = io_mem_alloc(struct_size(sq_ring, array, p->sq_entries));
	if (!sq_ring)
		return -ENOMEM;

	ctx->sq_ring = sq_ring;
	sq_ring->ring_mask = p->sq_entries - 1;
	sq_ring->ring_entries = p->sq_entries;
	ctx->sq_mask = sq_ring->ring_mask;
	ctx->sq_entries = sq_ring->ring_entries;

	size = array_size(sizeof(struct io_uring_sqe), p->sq_entries);
	if (size == SIZE_MAX)
		return -EOVERFLOW;

	ctx->sq_sqes = io_mem_alloc(size);
	if (!ctx->sq_sqes)
		return -ENOMEM;

	cq_ring = io_mem_alloc(struct_size(cq_ring, cqes, p->cq_entries));
	if (!cq_ring)
		return -ENOMEM;

	ctx->cq_ring = cq_ring;
	cq_ring->ring_mask = p->cq_entries - 1;
	cq_ring->ring_entries = p->cq_entries;
	ctx->cq_mask = cq_ring->ring_mask;
	ctx->cq_entries = cq_ring->ring_entries;
	return 0;
}

/*
 * Allocate an anonymous fd, this is what constitutes the application
 * visible backing of an io_uring instance. The application mmaps this
 * fd to gain access to the SQ/CQ ring details. If UNIX sockets are enabled,
 * we have to tie this fd to a socket for file garbage collection purposes.
 */
static int io_uring_get_fd(struct io_ring_ctx *ctx)
{
	struct file *file;
	int ret;

#if defined(CONFIG_UNIX)
	ret = sock_create_kern(&init_net, PF_UNIX, SOCK_RAW, IPPROTO_IP,
				&ctx->ring_sock);
	if (ret)
		return ret;
#endif

	ret = get_unused_fd_flags(O_RDWR | O_CLOEXEC);
	if (ret < 0)
		goto err;

	file = anon_inode_getfile("[io_uring]", &io_uring_fops, ctx,
					O_RDWR | O_CLOEXEC);
	if (IS_ERR(file)) {
		put_unused_fd(ret);
		ret = PTR_ERR(file);
		goto err;
	}

#if defined(CONFIG_UNIX)
	ctx->ring_sock->file = file;
	ctx->ring_sock->sk->sk_user_data = ctx;
#endif
	fd_install(ret, file);
	return ret;
err:
#if defined(CONFIG_UNIX)
	sock_release(ctx->ring_sock);
	ctx->ring_sock = NULL;
#endif
	return ret;
}

static int io_uring_create(unsigned entries, struct io_uring_params *p)
{
	struct user_struct *user = NULL;
	struct io_ring_ctx *ctx;
	bool account_mem;
	int ret;

	if (!entries || entries > IORING_MAX_ENTRIES)
		return -EINVAL;

	/*
	 * Use twice as many entries for the CQ ring. It's possible for the
	 * application to drive a higher depth than the size of the SQ ring,
	 * since the sqes are only used at submission time. This allows for
	 * some flexibility in overcommitting a bit.
	 */
	p->sq_entries = roundup_pow_of_two(entries);
	p->cq_entries = 2 * p->sq_entries;

	user = get_uid(current_user());
	account_mem = !capable(CAP_IPC_LOCK);

	if (account_mem) {
		ret = io_account_mem(user,
				ring_pages(p->sq_entries, p->cq_entries));
		if (ret) {
			free_uid(user);
			return ret;
		}
	}

	ctx = io_ring_ctx_alloc(p);
	if (!ctx) {
		if (account_mem)
			io_unaccount_mem(user, ring_pages(p->sq_entries,
								p->cq_entries));
		free_uid(user);
		return -ENOMEM;
	}
	ctx->compat = in_compat_syscall();
	ctx->account_mem = account_mem;
	ctx->user = user;

	ret = io_allocate_scq_urings(ctx, p);
	if (ret)
		goto err;

	ret = io_sq_offload_start(ctx, p);
	if (ret)
		goto err;

	ret = io_uring_get_fd(ctx);
	if (ret < 0)
		goto err;

	memset(&p->sq_off, 0, sizeof(p->sq_off));
	p->sq_off.head = offsetof(struct io_sq_ring, r.head);
	p->sq_off.tail = offsetof(struct io_sq_ring, r.tail);
	p->sq_off.ring_mask = offsetof(struct io_sq_ring, ring_mask);
	p->sq_off.ring_entries = offsetof(struct io_sq_ring, ring_entries);
	p->sq_off.flags = offsetof(struct io_sq_ring, flags);
	p->sq_off.dropped = offsetof(struct io_sq_ring, dropped);
	p->sq_off.array = offsetof(struct io_sq_ring, array);

	memset(&p->cq_off, 0, sizeof(p->cq_off));
	p->cq_off.head = offsetof(struct io_cq_ring, r.head);
	p->cq_off.tail = offsetof(struct io_cq_ring, r.tail);
	p->cq_off.ring_mask = offsetof(struct io_cq_ring, ring_mask);
	p->cq_off.ring_entries = offsetof(struct io_cq_ring, ring_entries);
	p->cq_off.overflow = offsetof(struct io_cq_ring, overflow);
	p->cq_off.cqes = offsetof(struct io_cq_ring, cqes);
	return ret;
err:
	io_ring_ctx_wait_and_kill(ctx);
	return ret;
}

/*
 * Sets up an aio uring context, and returns the fd. Applications asks for a
 * ring size, we return the actual sq/cq ring sizes (among other things) in the
 * params structure passed in.
 */
static long io_uring_setup(u32 entries, struct io_uring_params __user *params)
{
	struct io_uring_params p;
	long ret;
	int i;

	if (copy_from_user(&p, params, sizeof(p)))
		return -EFAULT;
	for (i = 0; i < ARRAY_SIZE(p.resv); i++) {
		if (p.resv[i])
			return -EINVAL;
	}

	if (p.flags & ~(IORING_SETUP_IOPOLL | IORING_SETUP_SQPOLL |
			IORING_SETUP_SQ_AFF))
		return -EINVAL;

	ret = io_uring_create(entries, &p);
	if (ret < 0)
		return ret;

	if (copy_to_user(params, &p, sizeof(p)))
		return -EFAULT;

	return ret;
}

SYSCALL_DEFINE2(io_uring_setup, u32, entries,
		struct io_uring_params __user *, params)
{
	return io_uring_setup(entries, params);
}

static int __io_uring_register(struct io_ring_ctx *ctx, unsigned opcode,
			       void __user *arg, unsigned nr_args)
	__releases(ctx->uring_lock)
	__acquires(ctx->uring_lock)
{
	int ret;

	/*
	 * We're inside the ring mutex, if the ref is already dying, then
	 * someone else killed the ctx or is already going through
	 * io_uring_register().
	 */
	if (percpu_ref_is_dying(&ctx->refs))
		return -ENXIO;

	percpu_ref_kill(&ctx->refs);

	/*
	 * Drop uring mutex before waiting for references to exit. If another
	 * thread is currently inside io_uring_enter() it might need to grab
	 * the uring_lock to make progress. If we hold it here across the drain
	 * wait, then we can deadlock. It's safe to drop the mutex here, since
	 * no new references will come in after we've killed the percpu ref.
	 */
	mutex_unlock(&ctx->uring_lock);
	wait_for_completion(&ctx->ctx_done);
	mutex_lock(&ctx->uring_lock);

	switch (opcode) {
	case IORING_REGISTER_BUFFERS:
		ret = io_sqe_buffer_register(ctx, arg, nr_args);
		break;
	case IORING_UNREGISTER_BUFFERS:
		ret = -EINVAL;
		if (arg || nr_args)
			break;
		ret = io_sqe_buffer_unregister(ctx);
		break;
	case IORING_REGISTER_FILES:
		ret = io_sqe_files_register(ctx, arg, nr_args);
		break;
	case IORING_UNREGISTER_FILES:
		ret = -EINVAL;
		if (arg || nr_args)
			break;
		ret = io_sqe_files_unregister(ctx);
		break;
	case IORING_REGISTER_EVENTFD:
		ret = -EINVAL;
		if (nr_args != 1)
			break;
		ret = io_eventfd_register(ctx, arg);
		break;
	case IORING_UNREGISTER_EVENTFD:
		ret = -EINVAL;
		if (arg || nr_args)
			break;
		ret = io_eventfd_unregister(ctx);
		break;
	default:
		ret = -EINVAL;
		break;
	}

	/* bring the ctx back to life */
	reinit_completion(&ctx->ctx_done);
	percpu_ref_reinit(&ctx->refs);
	return ret;
}

SYSCALL_DEFINE4(io_uring_register, unsigned int, fd, unsigned int, opcode,
		void __user *, arg, unsigned int, nr_args)
{
	struct io_ring_ctx *ctx;
	long ret = -EBADF;
	struct fd f;

	f = fdget(fd);
	if (!f.file)
		return -EBADF;

	ret = -EOPNOTSUPP;
	if (f.file->f_op != &io_uring_fops)
		goto out_fput;

	ctx = f.file->private_data;

	mutex_lock(&ctx->uring_lock);
	ret = __io_uring_register(ctx, opcode, arg, nr_args);
	mutex_unlock(&ctx->uring_lock);
out_fput:
	fdput(f);
	return ret;
}

static int __init io_uring_init(void)
{
	req_cachep = KMEM_CACHE(io_kiocb, SLAB_HWCACHE_ALIGN | SLAB_PANIC);
	return 0;
};
__initcall(io_uring_init);<|MERGE_RESOLUTION|>--- conflicted
+++ resolved
@@ -330,11 +330,8 @@
 #define REQ_F_FIXED_FILE	4	/* ctx owns file */
 #define REQ_F_SEQ_PREV		8	/* sequential with previous */
 #define REQ_F_PREPPED		16	/* prep already done */
-<<<<<<< HEAD
 #define REQ_F_IO_DRAIN		32	/* drain existing IO first */
 #define REQ_F_IO_DRAINED	64	/* drain done */
-=======
->>>>>>> 558ac860
 	u64			user_data;
 	u32			error;	/* iopoll result from callback */
 	u32			sequence;
@@ -521,11 +518,8 @@
 		wake_up(&ctx->wait);
 	if (waitqueue_active(&ctx->sqo_wait))
 		wake_up(&ctx->sqo_wait);
-<<<<<<< HEAD
 	if (ctx->cq_ev_fd)
 		eventfd_signal(ctx->cq_ev_fd, 1);
-=======
->>>>>>> 558ac860
 }
 
 static void io_cqring_add_event(struct io_ring_ctx *ctx, u64 user_data,
@@ -1274,7 +1268,6 @@
 
 	io_cqring_add_event(req->ctx, sqe->user_data, ret, 0);
 	io_put_req(req);
-<<<<<<< HEAD
 	return 0;
 }
 
@@ -1323,8 +1316,6 @@
 
 	io_cqring_add_event(req->ctx, sqe->user_data, ret, 0);
 	io_put_req(req);
-=======
->>>>>>> 558ac860
 	return 0;
 }
 
@@ -1530,10 +1521,6 @@
 		spin_unlock(&poll->head->lock);
 	}
 	if (mask) { /* no async, we'd stolen it */
-<<<<<<< HEAD
-=======
-		req->error = mangle_poll(mask);
->>>>>>> 558ac860
 		ipt.error = 0;
 		io_poll_complete(ctx, req, mask);
 	}
@@ -1544,7 +1531,6 @@
 		io_put_req(req);
 	}
 	return ipt.error;
-<<<<<<< HEAD
 }
 
 static int io_req_defer(struct io_ring_ctx *ctx, struct io_kiocb *req,
@@ -1573,8 +1559,6 @@
 	list_add_tail(&req->list, &ctx->defer_list);
 	spin_unlock_irq(&ctx->completion_lock);
 	return -EIOCBQUEUED;
-=======
->>>>>>> 558ac860
 }
 
 static int __io_submit_sqe(struct io_ring_ctx *ctx, struct io_kiocb *req,
@@ -1827,14 +1811,11 @@
 	flags = READ_ONCE(s->sqe->flags);
 	fd = READ_ONCE(s->sqe->fd);
 
-<<<<<<< HEAD
 	if (flags & IOSQE_IO_DRAIN) {
 		req->flags |= REQ_F_IO_DRAIN;
 		req->sequence = ctx->cached_sq_head - 1;
 	}
 
-=======
->>>>>>> 558ac860
 	if (!io_op_needs_file(s->sqe)) {
 		req->file = NULL;
 		return 0;
@@ -1875,7 +1856,6 @@
 	if (unlikely(ret))
 		goto out;
 
-<<<<<<< HEAD
 	ret = io_req_defer(ctx, req, s->sqe);
 	if (ret) {
 		if (ret == -EIOCBQUEUED)
@@ -1883,8 +1863,6 @@
 		return ret;
 	}
 
-=======
->>>>>>> 558ac860
 	ret = __io_submit_sqe(ctx, req, s, true);
 	if (ret == -EAGAIN && !(req->flags & REQ_F_NOWAIT)) {
 		struct io_uring_sqe *sqe_copy;
@@ -2494,11 +2472,7 @@
 							nr_cpu_ids);
 
 			ret = -EINVAL;
-<<<<<<< HEAD
 			if (!cpu_online(cpu))
-=======
-			if (!cpu_possible(cpu))
->>>>>>> 558ac860
 				goto err;
 
 			ctx->sqo_thread = kthread_create_on_cpu(io_sq_thread,
@@ -2562,17 +2536,10 @@
 static void io_mem_free(void *ptr)
 {
 	struct page *page;
-<<<<<<< HEAD
 
 	if (!ptr)
 		return;
 
-=======
-
-	if (!ptr)
-		return;
-
->>>>>>> 558ac860
 	page = virt_to_head_page(ptr);
 	if (put_page_testzero(page))
 		free_compound_page(page);
