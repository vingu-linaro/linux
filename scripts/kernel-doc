--- conflicted
+++ resolved
@@ -1875,7 +1875,7 @@
     }
     elsif (/$doc_decl/o) {
 	$identifier = $1;
-	if (/\s*([\w\s]+?)\s*-/) {
+	if (/\s*([\w\s]+?)(\(\))?\s*-/) {
 	    $identifier = $1;
 	}
 
@@ -2144,51 +2144,6 @@
 	}
 	# Replace tabs by spaces
         while ($_ =~ s/\t+/' ' x (length($&) * 8 - length($`) % 8)/e) {};
-<<<<<<< HEAD
-	if ($state == STATE_NORMAL) {
-	    if (/$doc_start/o) {
-		$state = STATE_NAME;	# next line is always the function name
-		$in_doc_sect = 0;
-		$declaration_start_line = $. + 1;
-	    }
-	} elsif ($state == STATE_NAME) {# this line is the function name (always)
-	    if (/$doc_block/o) {
-		$state = STATE_DOCBLOCK;
-		$contents = "";
-                $new_start_line = $. + 1;
-
-		if ( $1 eq "" ) {
-			$section = $section_intro;
-		} else {
-			$section = $1;
-		}
-	    }
-	    elsif (/$doc_decl/o) {
-		$identifier = $1;
-		if (/\s*([\w\s]+?)(\(\))?\s*-/) {
-		    $identifier = $1;
-		}
-
-		$state = STATE_FIELD;
-		# if there's no @param blocks need to set up default section
-		# here
-		$contents = "";
-		$section = $section_default;
-		$new_start_line = $. + 1;
-		if (/-(.*)/) {
-		    # strip leading/trailing/multiple spaces
-		    $descr= $1;
-		    $descr =~ s/^\s*//;
-		    $descr =~ s/\s*$//;
-		    $descr =~ s/\s+/ /g;
-		    $declaration_purpose = xml_escape($descr);
-		    $in_purpose = 1;
-		} else {
-		    $declaration_purpose = "";
-		}
-=======
->>>>>>> 38476378
-
 	# Hand this line to the appropriate state handler
 	if ($state == STATE_NORMAL) {
 	    process_normal();
